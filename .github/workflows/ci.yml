--- conflicted
+++ resolved
@@ -130,15 +130,12 @@
           cmake -DCMAKE_BUILD_TYPE=Debug ..
           make -j3
 
-<<<<<<< HEAD
       - name: Python Unit-tests
         run: python -m unittest -v
 
       - name: "Setup DiscoPoP Profiler - Create executable"
         run: chmod +x .github/workflows/tests/profiler.sh
 
-=======
->>>>>>> fdf0f5d0
       - name: "Execute DiscoPoP Profiler - mergesort - discopopPass"
         run: .github/workflows/tests/profiler.sh mergesort discopopPass
 
