"""Discopop validation

Usage:
    discopop_validation [--path <path>] [--cu-xml <cuxml>] [--dep-file <depfile>] [--plugins <plugs>] \
[--loop-counter <loopcount>] [--reduction <reduction>] [--fmap <fmap>] [--ll-file <llfile>] [--json <jsonfile] \
[--profiling <value>] [--call-graph <value>] [--verbose <value>] [--data-race-output <path>] [--dp-build-path <path>] \
[--validation-time-limit <seconds>] [--thread-count <threads>] [--omp-pragmas-file <path>]

Options:
    --path=<path>               Directory with input data [default: ./]
    --cu-xml=<cuxml>            CU node xml file [default: Data.xml]
    --dep-file=<depfile>        Dependencies text file [default: dp_run_dep.txt]
    --loop-counter=<loopcount>  Loop counter data [default: loop_counter_output.txt]
    --reduction=<reduction>     Reduction variables file [default: reduction.txt]
    --ll-file=<llfile>          Path to .ll file to be analyzed
    --json=<jsonfile>           Path to .json file, which contains parallelization suggestions to be analyzed
    --fmap=<fmap>               File mapping [default: FileMapping.txt]
    --plugins=<plugs>           Plugins to execute
    --profiling=<value>         Enable profiling mode. Values: true / false [default: false]
    --call-graph=<path>         Enable call graph creation and output result to given path.
    --verbose=<value>           Enable debug prints. Values: true / false [default: false]
    --data-race-output=<path>   Output found data races to the specified file if set.
    --dp-build-path=<path>      Path to discopop build folder. [default: build]
    --validation-time-limit=<seconds>   Maximum time in seconds to validate a single suggestion.
                                        Using this flag can lead to an underestimation of data races
                                        and nondeterministic results.
    --thread-count=<threads>    Thread count to be used for multithreaded program parts.
    --omp-pragmas-file=<path>   Check OpenMP pragmas in file. Specific formatting required!
    -h --help                   Show this screen
"""
import os
import sys
import cProfile
import time
import json
from typing import List

from docopt import docopt
from schema import SchemaError, Schema, Use

from discopop_explorer import PETGraphX
from discopop_validation.classes.Configuration import Configuration
from discopop_validation.classes.OmpPragma import OmpPragma, PragmaType
from discopop_validation.data_race_prediction.core import old_validate_omp_pragma
#from discopop_validation.data_race_prediction.target_code_sections.extraction import \
#    identify_target_sections_from_suggestions
from discopop_validation.data_race_prediction.task_graph.classes.EdgeType import EdgeType
from discopop_validation.data_race_prediction.task_graph.classes.TaskGraph import TaskGraph
from discopop_validation.discopop_suggestion_interpreter.core import get_omp_pragmas_from_dp_suggestions
from .interfaces.discopop_explorer import get_pet_graph
from pycallgraph2 import PyCallGraph
from pycallgraph2.output import GraphvizOutput
from pycallgraph2 import Config
from pycallgraph2 import GlobbingFilter
from pycallgraph2 import Grouper

docopt_schema = Schema({
    '--path': Use(str),
    '--cu-xml': Use(str),
    '--dep-file': Use(str),
    '--loop-counter': Use(str),
    '--reduction': Use(str),
    '--ll-file': Use(str),
    '--json': Use(str),
    '--fmap': Use(str),
    '--plugins': Use(str),
    '--profiling': Use(str),
    '--call-graph': Use(str),
    '--verbose': Use(str),
    '--data-race-output': Use(str),
    '--dp-build-path': Use(str),
    '--validation-time-limit': Use(str),
    '--thread-count': Use(str),
    '--omp-pragmas-file': Use(str),
})


def get_path(base_path: str, file_name: str) -> str:
    """Combines path and filename if it is not absolute

    :param base_path: path
    :param file_name: file name
    :return: path to file
    """
    return file_name if os.path.isabs(file_name) else os.path.join(base_path, file_name)


def main():
    """Argument handling."""
    arguments = docopt(__doc__)
    try:
        arguments = docopt_schema.validate(arguments)
    except SchemaError as e:
        exit(e)

    path = arguments["--path"]
    cu_xml = get_path(path, arguments['--cu-xml'])
    dep_file = get_path(path, arguments['--dep-file'])
    loop_counter_file = get_path(path, arguments['--loop-counter'])
    reduction_file = get_path(path, arguments['--reduction'])
    ll_file = get_path(path, arguments['--ll-file'])
    json_file = get_path(path, arguments['--json'])
    file_mapping = get_path(path, 'FileMapping.txt')
    verbose_mode = arguments["--verbose"] == "true"
    data_race_output_path = arguments["--data-race-output"]
    dp_build_path = arguments["--dp-build-path"]
    validation_time_limit = arguments["--validation-time-limit"]
    thread_count = arguments["--thread-count"]
    omp_pragmas_file = get_path(path, arguments["--omp-pragmas-file"])
    if thread_count == "None":
        thread_count = 1
    else:
        thread_count = int(thread_count)
    if data_race_output_path != "None":
        data_race_output_path = get_path(path, data_race_output_path)
    for file in [cu_xml, dep_file, loop_counter_file, reduction_file, ll_file]:
        if not os.path.isfile(file):
            print(f"File not found: \"{file}\"")
            sys.exit()
    plugins = [] if arguments['--plugins'] == 'None' else arguments['--plugins'].split(' ')

    run_configuration = Configuration(path, cu_xml, dep_file, loop_counter_file, reduction_file, json_file,
                                      file_mapping, ll_file, verbose_mode, data_race_output_path, dp_build_path,
                                      validation_time_limit, thread_count, arguments, omp_pragmas_file)

    if arguments["--call-graph"] != "None":
        print("call graph creation enabled...")
        groups = []
        for dir in os.walk(os.getcwd()+"/discopop_validation"):
            groups.append(dir[0].replace(os.getcwd()+"/", "").replace("/", ".")+".*")
        groups = sorted(groups, reverse=True)
        trace_grouper = Grouper(groups)

        config = Config()
        config.trace_grouper = trace_grouper
        config.trace_filter = GlobbingFilter(include=[
            'discopop_validation.*',
            '__main_*',
            'data_race_prediction.*',
        ])
        with PyCallGraph(output=GraphvizOutput(output_file=arguments["--call-graph"]), config=config):
            __main_start_execution(run_configuration)
    else:
        __main_start_execution(run_configuration)


def __main_start_execution(run_configuration: Configuration):
    if run_configuration.arguments["--profiling"] == "true":
        profile = cProfile.Profile()
        profile.enable()
        print("profiling enabled...")
    if run_configuration.verbose_mode:
        print("creating PET Graph...")
    time_start_ps = time.time()
    pet: PETGraphX = get_pet_graph(run_configuration)

    omp_pragmas = __get_omp_pragmas(run_configuration)

    omp_pragmas = __preprocess_omp_pragmas(omp_pragmas)

    time_end_ps = time.time()


    # construct task graph
    task_graph = TaskGraph()
    for pragma in omp_pragmas:
        task_graph.add_pragma_node(pragma)
    # insert nodes for called functions
    task_graph.insert_called_function_nodes_and_calls_edges(pet, omp_pragmas)
    # insert contains edges between function nodes and contained pragma nodes
    task_graph.insert_function_contains_edges()
    # remove all but the best fitting CALLS edges for each function call in the source code
    task_graph.remove_incorrect_function_contains_edges()

    # insert edges into the graph
    task_graph.add_edges(pet, omp_pragmas)
    # remove redundant successor edges
    task_graph.remove_redundant_edges([EdgeType.SEQUENTIAL])
    # move successor edges if source is contained in a different pragma
    task_graph.move_successor_edges_if_source_is_contained_in_pragma()
    # move successor edges if target is contained in a different pragma
    task_graph.move_successor_edges_if_target_is_contained_in_pragma()
    # create implicit barriers
    task_graph.insert_implicit_barriers()

    # ORDER OF FOLLOWING 3 STATEMENTS MUST BE PRESERVED DUE TO MADE ASSUMPTIONS!
    # add depends edges between interdependent TASK nodes
    task_graph.add_depends_edges()
<<<<<<< HEAD
    # redirect successor edges of TASKS to next BARRIER or TASKWAIT
    task_graph.redirect_tasks_successors()
    # modify SEQUENTIAL edge to represent the behavior of identified DEPENDS edges
    task_graph.replace_depends_with_sequential_edges()
=======
    print("POST DEPEND")
    #task_graph.plot_graph()
    # redirect successor edges of TASKS to next BARRIER or TASKWAIT
    task_graph.redirect_tasks_successors()
    print("POST REDIR")
    #task_graph.plot_graph()
    # modify SEQUENTIAL edge to represent the behavior of identified DEPENDS edges
    task_graph.replace_depends_with_sequential_edges()
    print("POST REPLACE")
    #task_graph.plot_graph()
>>>>>>> d80c3b3b

    # extract and insert behavior models for pragmas
    task_graph.insert_behavior_models(run_configuration, pet, omp_pragmas)
    # insert TaskGraphNodes to store behavior models
    task_graph.insert_behavior_storage_nodes()
    # remove CalledFunctionNodes
    task_graph.remove_called_function_nodes()
    # remove redundant CONTAINS edges
    task_graph.remove_redundant_edges([EdgeType.CONTAINS])
    # replace SEQUENTIAL edges to Taskwait nodes with VIRTUAL_SEQUENTIAL edges
    # task_graph.add_virtual_sequential_edges()
    # skip successive TASKWAIT node, if no prior TASK node exists
    task_graph.skip_taskwait_if_no_prior_task_exists()

    task_graph.add_fork_and_join_nodes()
    # remove TASKWAIT nodes without prior TASK node
    task_graph.remove_taskwait_without_prior_task()
    #task_graph.plot_graph()
    # add join nodes prior to Barriers and Taskwait nodes
    task_graph.add_join_nodes_before_barriers()
    # add join nodes at path merge points to reduce complexity
<<<<<<< HEAD
    #task_graph.add_join_nodes_before_path_merge()
=======
    task_graph.add_join_nodes_before_path_merge()
    # add fork nodes at path splits which are not caused by other FORK nodes
    task_graph.add_fork_nodes_at_path_splits()
>>>>>>> d80c3b3b
    # remove single nodes from graph and replace with contained nodes
    print("PRE SINGLE")
    task_graph.plot_graph()
    task_graph.replace_pragma_single_nodes()
    # remove join nodes with only one incoming SEQUENTIAL edge
    task_graph.remove_single_incoming_join_node()
    # add BELONGS_TO edges between Fork and Join nodes
    task_graph.add_belongs_to_edges()

    # remove behavior models from all but BehaviorStorageNodes
    task_graph.remove_behavior_models_from_nodes()

    # replace successor edges of FORK node with outgoing CONTAINS edges and connect FORK node to JOIN node

    # todo remove / ignore irrelevant join nodes
    # todo enable nested fork nodes


    print("PRE COMPUTATION")
    task_graph.plot_graph()

    # trigger result computation
    computed_result = task_graph.compute_results()
    # add identified data races to graph nodes for plotting
    task_graph.add_data_races_to_graph(computed_result)

    task_graph.plot_graph(mark_data_races=True)
    #task_graph.plot_graph(mark_data_races=False)

    time_end_validation = time.time()
    time_end_execution = time.time()
    print("\n### Measured Times: ###")
    print("-------------------------------------------")
    print("--- Get parallelization suggestions: %s seconds ---" % (time_end_ps - time_start_ps))
    print("--- Validating suggestions: %s seconds ---" % (time_end_validation - time_end_ps))
    #print("--- Create schedules: %s seconds ---" % (time_end_schedules - time_end_bb))
    #print("--- Check for Data Races: %s seconds ---" % (time_end_data_races - time_end_schedules))
    print("--- Total time: %s seconds ---" % (time_end_execution - time_start_ps))


def __preprocess_omp_pragmas(omp_pragmas: List[OmpPragma]):
    result = []
    for omp_pragma in omp_pragmas:
        # split parallel for pragma
        if omp_pragma.get_type() == PragmaType.PARALLEL_FOR:
            parallel_pragma = OmpPragma()
            parallel_pragma.file_id = omp_pragma.file_id
            parallel_pragma.start_line = omp_pragma.start_line-1
            parallel_pragma.end_line = omp_pragma.end_line
            first_privates = " ".join([var + "," for var in omp_pragma.get_variables_listed_as("first_private")])
            privates = " ".join([var + "," for var in omp_pragma.get_variables_listed_as("private")])
            last_privates = " ".join([var + "," for var in omp_pragma.get_variables_listed_as("last_private")])
            shared = " ".join([var + "," for var in omp_pragma.get_variables_listed_as("shared")])
            parallel_pragma.pragma = "parallel "
            parallel_pragma.pragma += "firstprivate(" + first_privates + ") "
            parallel_pragma.pragma += "private(" + privates + ") "
            parallel_pragma.pragma += "lastprivate(" + last_privates + ") "
            parallel_pragma.pragma += "shared(" + shared + ") "
            result.append(parallel_pragma)
            omp_pragma.pragma = omp_pragma.pragma.replace("parallel ", "")
        result.append(omp_pragma)
    return result



def __get_omp_pragmas(run_configuration: Configuration):
    omp_pragmas = []
    # parse openmp pragmas file if parameter is set and file exists
    if os.path.isfile(run_configuration.omp_pragmas_file):
        with open(run_configuration.omp_pragmas_file) as f:
            for line in f.readlines():
                line = line.replace("\n", "")
                while line.startswith(" "):
                    line = line[1:]
                if line.startswith("//"):
                    # use // as comment marker
                    continue
                while "  " in line:
                    line = line.replace("  ", " ")
                omp_pragmas.append(OmpPragma().init_with_pragma_line(line))
    # interpret DiscoPoP suggestions if parameter is set and file exists
    if os.path.isfile(run_configuration.json_file):
        with open(run_configuration.json_file) as f:
            parallelization_suggestions = json.load(f)
            omp_pragmas += get_omp_pragmas_from_dp_suggestions(parallelization_suggestions)
    return omp_pragmas


"""
def __old_main_start_execution(cu_xml, dep_file, loop_counter_file, reduction_file, json_file, file_mapping, ll_file, verbose_mode, data_race_output_path, arguments):
    if arguments["--profiling"] == "true":
        profile = cProfile.Profile()
        profile.enable()
        print("profiling enabled...")
    if verbose_mode:
        print("creating PET Graph...")
    time_start_ps = time.time()
    pet = get_pet_graph(cu_xml, dep_file, loop_counter_file, reduction_file)
    with open(json_file) as f:
        parallelization_suggestions = json.load(f)
    time_end_ps = time.time()
    if verbose_mode:
        print("identify target code sections")
    target_code_sections = identify_target_sections_from_suggestions(parallelization_suggestions)
    if verbose_mode:
        print("creating BB Graph...")
    bb_graph = execute_bb_graph_extraction(parallelization_suggestions, target_code_sections, file_mapping, ll_file, arguments["--dp-build-path"])
    if verbose_mode:
        print("insering critical sections into BB Graph...")
    insert_critical_sections(bb_graph, parallelization_suggestions)

    if verbose_mode:
        print("creating Schedules....")
    time_end_bb = time.time()
    sections_to_schedules_dict = create_schedules_for_sections(bb_graph,
                                                               get_possible_path_combinations_for_sections(
                                                                   bb_graph),
                                                               verbose=verbose_mode)
    if verbose_mode:
        print("checking for Data Races...")
    time_end_schedules = time.time()
    unfiltered_data_races = check_sections(sections_to_schedules_dict)
    if verbose_mode:
        print("filtering Data Races...")
    filtered_data_races = apply_exception_rules(unfiltered_data_races, pet, parallelization_suggestions)
    filtered_data_race_strings = get_filtered_data_race_strings(filtered_data_races)
    time_end_data_races = time.time()

    # print found data races
    for dr_str in filtered_data_race_strings:
        print(dr_str)

    # write found data races to file if requested
    try:
        os.remove(data_race_output_path)
    except OSError:
        pass
    if data_race_output_path != "None":
        with open(data_race_output_path, "w+") as f:
            for dr_str in filtered_data_race_strings:
                f.write(dr_str)

    print("\n###########################################")
    print("######### AUXILIARY INFORMATION ###########")
    print("###########################################\n")

    if arguments["--profiling"] == "true":
        profile.disable()
        profile.print_stats(sort="tottime")

    print("### DiscoPoP Do-All Suggestions: ###")
    print("-------------------------------------------")
    for suggestion in parallelization_suggestions["do_all"]:
        print("-->",suggestion, "\n")

    if "critical_section" in parallelization_suggestions:
        print("### DiscoPoP Critical-Section Suggestions: ###")
        print("-------------------------------------------")
        for suggestion in parallelization_suggestions["critical_section"]:
            print("-->", suggestion, "\n")

    # print graph information
    if verbose_mode:
        print("### Counted sections, paths and shared var operations: ###")
        print("-------------------------------------------")
        path_dict = get_paths_for_sections(bb_graph)
        total_paths = 0
        for section_id in path_dict:
            total_paths += len(path_dict[section_id])
        total_operations = 0
        for bb_node_id in bb_graph.graph.nodes:
            total_operations += len(bb_graph.graph.nodes[bb_node_id]["data"].operations)
        print("\ttotal section count: ", len(path_dict))
        print("\ttotal path count: ", total_paths)
        print("\ttotal operations count: ", total_operations)


    print("\n### Measured Times: ###")
    print("-------------------------------------------")
    print("--- Get Parallelization Suggestions: %s seconds ---" % (time_end_ps - time_start_ps))
    print("--- Construct BB Graph: %s seconds ---" % (time_end_bb - time_end_ps))
    print("--- Create Schedules: %s seconds ---" % (time_end_schedules - time_end_bb))
    print("--- Check for Data Races: %s seconds ---" % (time_end_data_races - time_end_schedules))
    print("--- Total time: %s seconds ---" % (time_end_data_races - time_start_ps))
"""

if __name__ == "__main__":
    main()<|MERGE_RESOLUTION|>--- conflicted
+++ resolved
@@ -186,23 +186,10 @@
     # ORDER OF FOLLOWING 3 STATEMENTS MUST BE PRESERVED DUE TO MADE ASSUMPTIONS!
     # add depends edges between interdependent TASK nodes
     task_graph.add_depends_edges()
-<<<<<<< HEAD
     # redirect successor edges of TASKS to next BARRIER or TASKWAIT
     task_graph.redirect_tasks_successors()
     # modify SEQUENTIAL edge to represent the behavior of identified DEPENDS edges
     task_graph.replace_depends_with_sequential_edges()
-=======
-    print("POST DEPEND")
-    #task_graph.plot_graph()
-    # redirect successor edges of TASKS to next BARRIER or TASKWAIT
-    task_graph.redirect_tasks_successors()
-    print("POST REDIR")
-    #task_graph.plot_graph()
-    # modify SEQUENTIAL edge to represent the behavior of identified DEPENDS edges
-    task_graph.replace_depends_with_sequential_edges()
-    print("POST REPLACE")
-    #task_graph.plot_graph()
->>>>>>> d80c3b3b
 
     # extract and insert behavior models for pragmas
     task_graph.insert_behavior_models(run_configuration, pet, omp_pragmas)
@@ -224,13 +211,9 @@
     # add join nodes prior to Barriers and Taskwait nodes
     task_graph.add_join_nodes_before_barriers()
     # add join nodes at path merge points to reduce complexity
-<<<<<<< HEAD
-    #task_graph.add_join_nodes_before_path_merge()
-=======
     task_graph.add_join_nodes_before_path_merge()
     # add fork nodes at path splits which are not caused by other FORK nodes
     task_graph.add_fork_nodes_at_path_splits()
->>>>>>> d80c3b3b
     # remove single nodes from graph and replace with contained nodes
     print("PRE SINGLE")
     task_graph.plot_graph()
