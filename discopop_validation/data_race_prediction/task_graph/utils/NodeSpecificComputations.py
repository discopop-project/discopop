--- conflicted
+++ resolved
@@ -148,23 +148,15 @@
         path_scheduling_graph = None
         for elem in path:
             task_graph.graph.nodes[elem]["data"].seen_in_result_computation = True
-<<<<<<< HEAD
-            behavior_models = task_graph.graph.nodes[elem]["data"].behavior_models
-            if len(behavior_models) == 0:
-                continue
-
-            for model in behavior_models:
-                model.use_fingerprint(result_obj.get_current_fingerprint())
-
-            behavior_models = prepare_for_simulation(behavior_models)
-            elem_scheduling_graph, dimensions = create_scheduling_graph_from_behavior_models(behavior_models)
-=======
             if task_graph.graph.nodes[elem]["data"].get_label() == "Fork":
                 elem_scheduling_graph = task_graph.graph.nodes[elem]["data"].get_scheduling_graph_from_fork_node(task_graph, result_obj)
                 print("CHECK fork ELEM_SCHEDULING_GRAPH")
                 elem_scheduling_graph.debug_check_for_cycles()
             else:
                 behavior_models = task_graph.graph.nodes[elem]["data"].behavior_models
+                if len(behavior_models) == 0:
+                    continue
+
                 for model in behavior_models:
                     model.use_fingerprint(result_obj.get_current_fingerprint())
 
@@ -172,7 +164,6 @@
                 elem_scheduling_graph, dimensions = create_scheduling_graph_from_behavior_models(behavior_models)
                 print("CHECK new ELEM_SCHEDULING_GRAPH")
                 elem_scheduling_graph.debug_check_for_cycles()
->>>>>>> d80c3b3b
             if path_scheduling_graph is None:
                 print("IF")
                 path_scheduling_graph = elem_scheduling_graph
