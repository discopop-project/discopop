/*
 * This file is part of the DiscoPoP software
 * (http://www.discopop.tu-darmstadt.de)
 *
 * Copyright (c) 2020, Technische Universitaet Darmstadt, Germany
 *
 * This software may be modified and distributed under the terms of
 * the 3-Clause BSD License. See the LICENSE file in the package base
 * directory for details.
 *
 */

#include "iFunctions.hpp"
#include "perfect_shadow.hpp"
#include "shadow.hpp"
#include "signature.hpp"
#include "functions/all.hpp"
#include "DPUtils.hpp"
#include "MemoryRegionTree.hpp"
#include "scope.hpp"
#include "../share/include/timer.hpp"

#include "iFunctionsGlobals.hpp"

#include <cstdio>
#include <limits>
#include <list>
#include <mutex>
#include <string>
#include <algorithm>
#include <cstdlib>
#include <queue>
#include <set>
#include <sys/syscall.h>
#include <sys/types.h>
#include <unistd.h>
#include <unordered_map>
#include <unordered_set>
#include <utility>
// hybrid analysis
#include <regex>
// End HA

#ifdef __linux__ // headers only available on Linux
#include <linux/limits.h>
#include <unistd.h>
#endif

using namespace std;
using namespace dputil;

namespace __dp {



/******* Helper functions *******/

void addDep(depType type, LID curr, LID depOn, char *var, string AAvar,
            bool isStackAccess, ADDR addr, bool addrIsFirstWrittenInScope,
            bool positiveScopeChangeOccuredSinceLastAccess) {
  Timers::start(TimerRegion::ADD_DEP);
  
  // hybrid analysis
  if (depOn == 0 && type == WAW)
    type = INIT;
  // End HA

  depType originalType = type;
  int loopIterationOffset = 0;

  std::vector<depTypeModifier> identifiedDepTypes;
  bool dependencyRegistered = false;
  // Compare metadata (Loop ID's and Loop Iterations) from LID's if loop id's
  // are overwritten (not 0xFF anymore) and check for intra-iteration
  // dependencies Intra-Iteration dependency exists, if LoopId's and Iteration
  // Id's are equal
  if (unpackLIDMetadata_getLoopID(curr) != (LID)0xFF &&
      unpackLIDMetadata_getLoopID(depOn) != (LID)0xFF) {
    if (unpackLIDMetadata_getLoopID(curr) ==
        unpackLIDMetadata_getLoopID(depOn)) {

      // determine iteration count offset in case a new loop has been entered
      // between curr and depOn
      loopIterationOffset = checkLIDMetadata_getLoopIterationValidity_0(curr) +
                            checkLIDMetadata_getLoopIterationValidity_1(curr) +
                            checkLIDMetadata_getLoopIterationValidity_2(curr) -
                            checkLIDMetadata_getLoopIterationValidity_0(depOn) -
                            checkLIDMetadata_getLoopIterationValidity_1(depOn) -
                            checkLIDMetadata_getLoopIterationValidity_2(depOn);

      if (loopIterationOffset == 0) {

        if (checkLIDMetadata_getLoopIterationValidity_0(curr) &&
            checkLIDMetadata_getLoopIterationValidity_0(depOn)) {
          if (checkLIDMetadata_getLoopIterationValidity_1(curr) &&
              checkLIDMetadata_getLoopIterationValidity_1(depOn)) {
            if (checkLIDMetadata_getLoopIterationValidity_2(curr) &&
                checkLIDMetadata_getLoopIterationValidity_2(depOn)) {
              // loop 0+1+2 valid
              if (unpackLIDMetadata_getLoopIteration_2(curr) ==
                  unpackLIDMetadata_getLoopIteration_2(depOn)) {
                identifiedDepTypes.push_back(II_2);
                dependencyRegistered = true;

                if (unpackLIDMetadata_getLoopIteration_1(curr) ==
                    unpackLIDMetadata_getLoopIteration_1(depOn)) {
                  identifiedDepTypes.push_back(II_1);
                  if (unpackLIDMetadata_getLoopIteration_0(curr) ==
                      unpackLIDMetadata_getLoopIteration_0(depOn)) {
                    identifiedDepTypes.push_back(II_0);
                  }
                }
              }
            } else {
              // loop 0+1 valid
              if (unpackLIDMetadata_getLoopIteration_1(curr) ==
                  unpackLIDMetadata_getLoopIteration_1(depOn)) {
                identifiedDepTypes.push_back(II_1);
                dependencyRegistered = true;
                if (unpackLIDMetadata_getLoopIteration_0(curr) ==
                    unpackLIDMetadata_getLoopIteration_0(depOn)) {
                  identifiedDepTypes.push_back(II_0);
                }
              }
            }
          } else {
            // loop 0 valid
            if (unpackLIDMetadata_getLoopIteration_0(curr) ==
                unpackLIDMetadata_getLoopIteration_0(depOn)) {
              identifiedDepTypes.push_back(II_0);
              dependencyRegistered = true;
            }
          }
        } else {
          // no loop valid
        }

      } else if (loopIterationOffset == 1) {
        // check outer loop
        if ((unpackLIDMetadata_getLoopIteration_2(curr) ==
             unpackLIDMetadata_getLoopIteration_1(depOn)) &&
            checkLIDMetadata_getLoopIterationValidity_2(curr) &&
            checkLIDMetadata_getLoopIterationValidity_1(depOn)) {
          // II 2
          identifiedDepTypes.push_back(II_2);
          dependencyRegistered = true;
        }
        // check second loop
        else if ((unpackLIDMetadata_getLoopIteration_1(curr) ==
                  unpackLIDMetadata_getLoopIteration_0(depOn)) &&
                 checkLIDMetadata_getLoopIterationValidity_1(curr) &&
                 checkLIDMetadata_getLoopIterationValidity_0(depOn)) {
          // II 1
          identifiedDepTypes.push_back(II_1);
          dependencyRegistered = true;
        }
      } else if (loopIterationOffset == 2) {
        // check outer loop
        if ((unpackLIDMetadata_getLoopIteration_2(curr) ==
             unpackLIDMetadata_getLoopIteration_0(depOn)) &&
            checkLIDMetadata_getLoopIterationValidity_2(curr) &&
            checkLIDMetadata_getLoopIterationValidity_0(depOn)) {
          // II 2
          identifiedDepTypes.push_back(II_2);
          dependencyRegistered = true;
        }
      } else if (loopIterationOffset == -2) {
        // example: depOn inside an inner loop, curr happens after this inner
        // loop
        if ((unpackLIDMetadata_getLoopIteration_0(curr) ==
             unpackLIDMetadata_getLoopIteration_2(depOn)) &&
            checkLIDMetadata_getLoopIterationValidity_0(curr) &&
            checkLIDMetadata_getLoopIterationValidity_2(depOn)) {
          // II 0
          identifiedDepTypes.push_back(II_0);
          dependencyRegistered = true;
        }
      } else if (loopIterationOffset == -1) {
        // check second loop
        if ((unpackLIDMetadata_getLoopIteration_1(curr) ==
             unpackLIDMetadata_getLoopIteration_2(depOn)) &&
            checkLIDMetadata_getLoopIterationValidity_1(curr) &&
            checkLIDMetadata_getLoopIterationValidity_2(depOn)) {
          // II 1
          identifiedDepTypes.push_back(II_1);
          dependencyRegistered = true;
          // check first loop
          if ((unpackLIDMetadata_getLoopIteration_0(curr) ==
               unpackLIDMetadata_getLoopIteration_1(depOn)) &&
              checkLIDMetadata_getLoopIterationValidity_0(curr) &&
              checkLIDMetadata_getLoopIterationValidity_1(depOn)) {
            // II 0
            identifiedDepTypes.push_back(II_0);
            dependencyRegistered = true;
          }
        }
        // check first loop
        else {
          if ((unpackLIDMetadata_getLoopIteration_0(curr) ==
               unpackLIDMetadata_getLoopIteration_1(depOn)) &&
              checkLIDMetadata_getLoopIterationValidity_0(curr) &&
              checkLIDMetadata_getLoopIterationValidity_1(depOn)) {
            // II 0
            identifiedDepTypes.push_back(II_0);
            dependencyRegistered = true;
          }
        }
      }
    }
  }

  if (!dependencyRegistered) {
    // register dependency with original type
    identifiedDepTypes.push_back(NOM);
  }

  // Remove metadata to preserve result correctness and add metadata to `Dep`
  // object
  LID dbg_curr = curr;   // for printing only
  LID dbg_depOn = depOn; // for printing only

  curr &= 0x00000000FFFFFFFF;
  depOn &= 0x00000000FFFFFFFF;

  std::vector<std::pair<Dep, LID>> dependenciesToBeRegistered;
  dependenciesToBeRegistered.reserve(identifiedDepTypes.size());

  for (depTypeModifier dtm : identifiedDepTypes) {
    depType modified_type = type;
    bool print_debug_info = false;
    switch (dtm) {
    case NOM:
      // keep modified_type = type
      // print_debug_info = true;
      break;
    case II_0: {
      switch (type) {
      case RAW:
        modified_type = RAW_II_0;
        break;
      case WAR:
        modified_type = WAR_II_0;
        break;
      case WAW:
        modified_type = WAW_II_0;
        break;
      case INIT:
        break;
      default:
        break;
      }
    } break;
    case II_1: {
      switch (type) {
      case RAW:
        modified_type = RAW_II_1;
        break;
      case WAR:
        modified_type = WAR_II_1;
        break;
      case WAW:
        modified_type = WAW_II_1;
        break;
      case INIT:
        break;
      default:
        break;
      }
    } break;
    case II_2: {
      switch (type) {
      case RAW:
        modified_type = RAW_II_2;
        break;
      case WAR:
        modified_type = WAR_II_2;
        break;
      case WAW:
        modified_type = WAW_II_2;
        break;
      case INIT:
        break;
      default:
        break;
      }
    } break;
    default:
      break;
    }

    if (isStackAccess &&
        (modified_type == WAR || modified_type == RAW ||
         modified_type == WAW) &&
        addrIsFirstWrittenInScope &&
        positiveScopeChangeOccuredSinceLastAccess) {
      // IGNORE ACCESS
    } else {
      // register dependency
      dependenciesToBeRegistered.emplace_back(Dep(modified_type, depOn, var, AAvar), curr);
    }

    if (print_debug_info) {
      cout << "AddDep: CURR: " << decodeLID(curr)
           << "  DepOn: " << decodeLID(dbg_depOn) << "  LoopIDS: " << hex
           << unpackLIDMetadata_getLoopID(dbg_curr) << ";" << hex
           << unpackLIDMetadata_getLoopID(dbg_depOn) << "\n";
      cout << "  Var: " << var << "\n";
      cout << "  Loop Iterations(curr): " << hex
           << unpackLIDMetadata_getLoopIteration_0(dbg_curr) << ";" << hex
           << unpackLIDMetadata_getLoopIteration_1(dbg_curr) << ";" << hex
           << unpackLIDMetadata_getLoopIteration_2(dbg_curr) << "\n";
      cout << "  Loop Iterations(depOn): " << hex
           << unpackLIDMetadata_getLoopIteration_0(dbg_depOn) << ";" << hex
           << unpackLIDMetadata_getLoopIteration_1(dbg_depOn) << ";" << hex
           << unpackLIDMetadata_getLoopIteration_2(dbg_depOn) << "\n";
      cout << "  Valid(cur): "
           << checkLIDMetadata_getLoopIterationValidity_0(dbg_curr) << ";"
           << checkLIDMetadata_getLoopIterationValidity_1(dbg_curr) << ";"
           << checkLIDMetadata_getLoopIterationValidity_2(dbg_curr) << ";\n";
      cout << "  Valid(dep): "
           << checkLIDMetadata_getLoopIterationValidity_0(dbg_depOn) << ";"
           << checkLIDMetadata_getLoopIterationValidity_1(dbg_depOn) << ";"
           << checkLIDMetadata_getLoopIterationValidity_2(dbg_depOn) << ";\n";
      cout << "  LoopIterationOffset: " << to_string(loopIterationOffset)
           << "\n";
      cout << "  orig.type: " << originalType << "\n";
      cout << "  final.type: " << modified_type << "\n\n";
    }
  }

  // register dependencies
  for (std::pair<Dep, LID> pair : dependenciesToBeRegistered) {
    depMap::iterator posInDeps = myMap->find(pair.second);
    if (posInDeps == myMap->end()) {
      depSet *tmp_depSet = new depSet();
      tmp_depSet->insert(Dep(pair.first.type, pair.first.depOn, pair.first.var,
                             pair.first.AAvar));
      myMap->insert(std::pair<int32_t, depSet *>(pair.second, tmp_depSet));
    } else {
      posInDeps->second->insert(Dep(pair.first.type, pair.first.depOn,
                                    pair.first.var, pair.first.AAvar));
    }

    if (DP_DEBUG) {
      cout << "inserted dep [" << decodeLID(pair.second) << ", ";
      switch (type) {
      case RAW:
        cout << "RAW";
        break;
      case WAR:
        cout << "WAR";
        break;
      case WAW:
        cout << "WAW";
        break;
      case INIT:
        cout << "INIT";
        break;
      default:
        break;
      }
      cout << ", " << decodeLID(pair.first.depOn) << "] into deps ("
           << myMap->size() << ")" << endl;
    }
  }

  Timers::stop_and_add(TimerRegion::ADD_DEP);
}

// hybrid analysis
void generateStringDepMap() {
  Timers::start(TimerRegion::GENERATE_STRING_DEP_MAP);
  
#ifdef DP_RTLIB_VERBOSE
  cout << "enter generateStringDepMap\n";
#endif
  for (auto &dline : *allDeps) {
    if (dline.first) {
      string lid = decodeLID(dline.first);
      set<string> lineDeps;
      for (auto &d : *(dline.second)) {
        string dep = "";
        switch (d.type) {
        case RAW:
          dep += "RAW";
          break;
        case WAR:
          dep += "WAR";
          break;
        case WAW:
          dep += "WAW";
          break;
        case RAW_II_0:
          dep += "RAW_II_0";
          break;
        case WAR_II_0:
          dep += "WAR_II_0";
          break;
        case WAW_II_0:
          dep += "WAW_II_0";
          break;
        case RAW_II_1:
          dep += "RAW_II_1";
          break;
        case WAR_II_1:
          dep += "WAR_II_1";
          break;
        case WAW_II_1:
          dep += "WAW_II_1";
          break;
        case RAW_II_2:
          dep += "RAW_II_2";
          break;
        case WAR_II_2:
          dep += "WAR_II_2";
          break;
        case WAW_II_2:
          dep += "WAW_II_2";
          break;
        case INIT:
          dep += "INIT";
          break;
        default:
          break;
        }

        dep += ' ' + decodeLID(d.depOn);
        dep += "|" + string(d.var);
        dep += "(" + string(d.AAvar) + ")";
        lineDeps.insert(dep);
      }

      if (outPutDeps->count(lid) == 0) {
        (*outPutDeps)[lid] = lineDeps;
      } else {
        (*outPutDeps)[lid].insert(lineDeps.begin(), lineDeps.end());
      }
      delete dline.second;
    }
  }
#ifdef DP_RTLIB_VERBOSE
  cout << "enter generateStringDepMap\n";
#endif

  Timers::stop_and_add(TimerRegion::GENERATE_STRING_DEP_MAP);
}

void outputDeps() {
  Timers::start(TimerRegion::OUTPUT_DEPS);
  
#ifdef DP_RTLIB_VERBOSE
  cout << "enter outputDeps\n";
#endif
  for (auto pair : *outPutDeps) {
    *out << pair.first << " NOM ";
    for (auto dep : pair.second) {
      *out << ' ' << dep;
    }
    *out << endl;
  }
#ifdef DP_RTLIB_VERBOSE
  cout << "exit outputDeps\n";
#endif

  Timers::stop_and_add(TimerRegion::OUTPUT_DEPS);
}
// End HA

void outputLoops() {
  Timers::start(TimerRegion::OUTPUT_LOOPS);
  
#ifdef DP_RTLIB_VERBOSE
  cout << "enter outputLoops\n";
#endif
  assert((loops != nullptr) && "Loop map is not available!");
  for (auto &loop : *loops) {
    *out << decodeLID(loop.first) << " BGN loop ";
    *out << loop.second->total << ' ';
    *out << loop.second->nEntered << ' ';
    *out << static_cast<int32_t>(loop.second->total / loop.second->nEntered)
         << ' ';
    *out << loop.second->maxIterationCount << endl;
    *out << decodeLID(loop.second->end) << " END loop" << endl;
  }
#ifdef DP_RTLIB_VERBOSE
  cout << "exit outputLoops\n";
#endif

  Timers::stop_and_add(TimerRegion::OUTPUT_LOOPS);
}

void outputFuncs() {
  Timers::start(TimerRegion::OUTPUT_FUNCS);
  
#ifdef DP_RTLIB_VERBOSE
  cout << "enter outputFunc\n";
#endif
  assert(beginFuncs != nullptr && endFuncs != nullptr &&
         "Function maps are not available!");
  for (auto &func_begin : *beginFuncs) {
    for (auto fb : *(func_begin.second)) {
      *out << decodeLID(func_begin.first) << " BGN func ";
      *out << decodeLID(fb) << endl;
    }
  }

  for (auto fe : *endFuncs) {
    *out << decodeLID(fe) << " END func" << endl;
  }
#ifdef DP_RTLIB_VERBOSE
  cout << "exit outputFunc\n";
#endif

  Timers::stop_and_add(TimerRegion::OUTPUT_FUNCS);
}

void outputAllocations() {
  Timers::start(TimerRegion::OUTPUT_ALLOCATIONS);
  
#ifdef DP_RTLIB_VERBOSE
  cout << "enter outputAllocations\n";
#endif
  const auto prepare_environment = [](){
      // prepare environment variables
    const char *discopop_env = getenv("DOT_DISCOPOP");
    if (discopop_env == NULL) {

      // DOT_DISCOPOP needs to be initialized
      setenv("DOT_DISCOPOP", ".discopop", 1);
      discopop_env = ".discopop";
    }

    auto discopop_profiler_str = std::string(discopop_env) + "/profiler";
    setenv("DOT_DISCOPOP_PROFILER", discopop_profiler_str.data(), 1);

    return discopop_profiler_str + "/memory_regions.txt";
  };
  const auto path = prepare_environment();

  auto allocationsFileStream = ofstream(path, ios::out);
  for (const auto& memoryRegion : *allocatedMemoryRegions) {
    const auto lid = get<0>(memoryRegion);
    const auto& id = get<1>(memoryRegion);
    const auto num_bytes = get<4>(memoryRegion);

    decodeLID(lid, allocationsFileStream);
    allocationsFileStream << ' ' << id << ' ' << num_bytes << endl;
  }
  
#ifdef DP_RTLIB_VERBOSE
  cout << "exit outputAllocations\n";
#endif
  Timers::stop_and_add(TimerRegion::OUTPUT_ALLOCATIONS);
}

void readRuntimeInfo() {
  Timers::start(TimerRegion::READ_RUNTIME_INFO);
  
#ifdef DP_RTLIB_VERBOSE
  cout << "enter readRuntimeInfo\n";
#endif
  ifstream conf(get_exe_dir() + "/dp.conf");
  string line;
  if (conf.is_open()) {
    auto func = [](char c) { return (c == ' '); };
    vector<string> *substrings = nullptr;
    while (getline(conf, line)) {
      substrings = split(line, '=');
      if (substrings->size() == 2) {
        string variable = (*substrings)[0];
        string value = (*substrings)[1];
        variable.erase(std::remove_if(variable.begin(), variable.end(), func),
                       variable.end());
        value.erase(std::remove_if(value.begin(), value.end(), func),
                    value.end());

        int32_t intValue = (int32_t)atoi(value.c_str());
        if (intValue > 0) {
          if (variable.compare("DP_DEBUG") == 0) {
            DP_DEBUG = true;
          } else if (variable.compare("SIG_ELEM_BIT") == 0) {
            SIG_ELEM_BIT = intValue;
          } else if (variable.compare("SIG_NUM_ELEM") == 0) {
            SIG_NUM_ELEM = intValue;
          } else if (variable.compare("SIG_NUM_HASH") == 0) {
            SIG_NUM_HASH = intValue;
          } else if (variable.compare("NUM_WORKERS") == 0) {
            NUM_WORKERS = intValue;
          } else if (variable.compare("CHUNK_SIZE") == 0) {
            CHUNK_SIZE = intValue;
          } else if (variable.compare("USE_PERFECT") == 0) {
            USE_PERFECT = intValue != 0;
          }
        }
      }
      substrings->clear();
      delete substrings;
    }
  }
  if (DP_DEBUG) {
    cout << "sig_elem_bit = " << SIG_ELEM_BIT << "\n";
    cout << "sig_num_elem = " << SIG_NUM_ELEM << "\n";
    cout << "sig_num_hash = " << SIG_NUM_HASH << "\n";
    cout << "num_workers  = " << NUM_WORKERS << "\n";
    cout << "chunk_size   = " << CHUNK_SIZE << "\n";
    sleep(2);
  }
#ifdef DP_RTLIB_VERBOSE
  cout << "exit readRuntimeInfo\n";
#endif

  Timers::stop_and_add(TimerRegion::READ_RUNTIME_INFO);
}

void initParallelization() {
  Timers::start(TimerRegion::INIT_PARALLELIZATION);
  
#ifdef DP_RTLIB_VERBOSE
  cout << "enter initParallelization\n";
#endif
  // initialize global variables
  addrChunkPresentConds = new pthread_cond_t[NUM_WORKERS];
  addrChunkMutexes = new pthread_mutex_t[NUM_WORKERS];

  chunks = new queue<AccessInfo *>[NUM_WORKERS];
  addrChunkPresent = new bool[NUM_WORKERS];
  tempAddrChunks = new AccessInfo *[NUM_WORKERS];
  tempAddrCount = new int32_t[NUM_WORKERS];
  workers = new pthread_t[NUM_WORKERS];

  // Initialize count of accesses
  numAccesses = new uint64_t[NUM_WORKERS]();

  // initialize and set thread detached attribute
  pthread_attr_t attr;
  pthread_attr_init(&attr);
  pthread_attr_setdetachstate(&attr, PTHREAD_CREATE_JOINABLE);
  pthread_mutex_init(&allDepsLock, NULL);

  // create worker threads and set default value for temp variables
  for (int64_t i = 0; i < NUM_WORKERS; ++i) {
    addrChunkPresent[i] = false;
    tempAddrCount[i] = 0;
    tempAddrChunks[i] = new AccessInfo[CHUNK_SIZE];
    pthread_mutex_init(&addrChunkMutexes[i], NULL);
    pthread_cond_init(&addrChunkPresentConds[i], NULL);
    pthread_create(&workers[i], &attr, analyzeDeps, (void *)i);
  }

  pthread_attr_destroy(&attr);
#ifdef DP_RTLIB_VERBOSE
  cout << "exit initParallelization\n";
#endif

  Timers::stop_and_add(TimerRegion::INIT_PARALLELIZATION);
}

string getMemoryRegionIdFromAddr(string fallback, ADDR addr) {
  Timers::start(TimerRegion::GET_MEMORY_REGION_ID_FROM_ADDR);
  
  // use tree
  const auto return_value = fallback + "-" +
         allocatedMemRegTree->get_memory_region_id(fallback, addr);

  Timers::stop_and_add(TimerRegion::GET_MEMORY_REGION_ID_FROM_ADDR);
  return return_value;

  /*// check if accessed addr in knwon range. If not, return fallback
  immediately if(addr >= smallestAllocatedADDR && addr <= largestAllocatedADDR){
      // FOR NOW, ONLY SEARCH BACKWARDS TO FIND THE LATEST ALLOCA ENTRY IN CASE
  MEMORY ADDRESSES ARE REUSED if(allocatedMemoryRegions->size() != 0){
          // search backwards in the list
          auto bw_it = allocatedMemoryRegions->end();
          bw_it--;
          bool search_backwards = true;

          while(true){
              if(*bw_it == allocatedMemoryRegions->front()){
                  search_backwards = false;
              }
              if(get<2>(*bw_it) <= addr && get<3>(*bw_it) >= addr){
                  lastHitIterator = bw_it;
                  return get<1>(*bw_it);
              }

              if(search_backwards){
                  bw_it--;
              }
              else{
                  break;
              }
          }
      }

  }

  return fallback;
  */
}

void addAccessInfo(bool isRead, LID lid, char *var, ADDR addr) {
  Timers::start(TimerRegion::ADD_ACCESS_INFO);
  
#ifdef DP_RTLIB_VERBOSE
  cout << "enter addAccessInfo\n";
#endif
  int64_t workerID =
      ((addr - (addr % 4)) % (NUM_WORKERS * 4)) / 4; // implicit "floor"
  numAccesses[workerID]++;
  AccessInfo &current = tempAddrChunks[workerID][tempAddrCount[workerID]++];
  current.isRead = isRead;
  current.lid = lid;
  current.var = var;
  current.AAvar = getMemoryRegionIdFromAddr(var, addr);
  current.addr = addr;
  // store loop iteration metadata (last 8 bits for loop id, 1 bit to mark loop
  // iteration count as valid, last 7 bits for loop iteration) last 8 bits are
  // sufficient, since metadata is only used to check for different iterations,
  // not exact values. first 32 bits of current.lid are reserved for metadata
  // and thus empty
  if (loopStack->size() > 0) {
    if (loopStack->size() == 1) {
      current.lid = current.lid | (((LID)(loopStack->first().loopID & 0xFF))
                                   << 56); // add masked loop id

      current.lid = current.lid | (((LID)(loopStack->top().count & 0x7F))
                                   << 48); // add masked loop count
      current.lid =
          current.lid | (LID)0x0080000000000000; // mark loop count valid
    } else if (loopStack->size() == 2) {
      current.lid = current.lid | (((LID)(loopStack->first().loopID & 0xFF))
                                   << 56); // add masked loop id
      current.lid = current.lid | (((LID)(loopStack->top().count & 0x7F))
                                   << 48); // add masked loop count
      current.lid =
          current.lid | (LID)0x0080000000000000; // mark loop count valid
      current.lid = current.lid | (((LID)(loopStack->topMinusN(1).count & 0x7F))
                                   << 40); // add masked loop count
      current.lid =
          current.lid | (LID)0x0000800000000000; // mark loop count valid
    } else {                                     // (loopStack->size() >= 3)
      current.lid = current.lid | (((LID)(loopStack->first().loopID & 0xFF))
                                   << 56); // add masked loop id
      current.lid = current.lid | (((LID)(loopStack->top().count & 0x7F))
                                   << 48); // add masked loop count
      current.lid =
          current.lid | (LID)0x0080000000000000; // mark loop count valid
      current.lid = current.lid | (((LID)(loopStack->topMinusN(1).count & 0x7F))
                                   << 40); // add masked loop count
      current.lid =
          current.lid | (LID)0x0000800000000000; // mark loop count valid
      current.lid = current.lid | (((LID)(loopStack->topMinusN(2).count & 0x7F))
                                   << 32); // add masked loop count
      current.lid =
          current.lid | (LID)0x0000008000000000; // mark loop count valid
    }
  } else {
    // mark loopID as invalid (0xFF to allow 0 as valid loop id)
    current.lid = current.lid | (((LID)0xFF) << 56);
  }

  if (tempAddrCount[workerID] == CHUNK_SIZE) {
    pthread_mutex_lock(&addrChunkMutexes[workerID]);
    addrChunkPresent[workerID] = true;
    chunks[workerID].push(tempAddrChunks[workerID]);
    pthread_cond_signal(&addrChunkPresentConds[workerID]);
    pthread_mutex_unlock(&addrChunkMutexes[workerID]);
    tempAddrChunks[workerID] = new AccessInfo[CHUNK_SIZE];
    tempAddrCount[workerID] = 0;
  }
#ifdef DP_RTLIB_VERBOSE
  cout << "exit addAccessInfo\n";
#endif

  Timers::stop_and_add(TimerRegion::ADD_ACCESS_INFO);
}

void mergeDeps() {  
  depSet *tmp_depSet = nullptr; // pointer to the current processing set of dps
  depMap::iterator globalPos; // position of the current processing lid in allDeps

  pthread_mutex_lock(&allDepsLock);
  Timers::start(TimerRegion::MERGE_DEPS);

  for (auto &dep : *myMap) {
    // if a lid occurs the first time, then add it in to the global hash table.
    // Otherwise just take the associated set of dps.
    globalPos = allDeps->find(dep.first);
    if (globalPos == allDeps->end()) {
      tmp_depSet = new depSet();
      (*allDeps)[dep.first] = tmp_depSet;
    } else {
      tmp_depSet = globalPos->second;
    }

    // merge the associated set with current lid into the global hash table
    for (auto &d : *(dep.second)) {
      tmp_depSet->insert(d);
    }
  }
  
  Timers::stop_and_add(TimerRegion::MERGE_DEPS);
  pthread_mutex_unlock(&allDepsLock);
}

void *analyzeDeps(void *arg) {
  Timers::start(TimerRegion::ANALYZE_DEPS);
  
  int64_t id = (int64_t)arg;
  Shadow *SMem;
  if (USE_PERFECT) {
    SMem = new PerfectShadow(SIG_ELEM_BIT, SIG_NUM_ELEM, SIG_NUM_HASH);
  } else {
    SMem = new ShadowMemory(SIG_ELEM_BIT, SIG_NUM_ELEM, SIG_NUM_HASH);
  }
  myMap = new depMap();
  bool isLocked = false;
  while (true) {
    if (!isLocked)
      pthread_mutex_lock(&addrChunkMutexes[id]);

    while (!addrChunkPresent[id]) {
      pthread_cond_wait(&addrChunkPresentConds[id], &addrChunkMutexes[id]);
    }
    isLocked = true;

    if (chunks[id].size()) {
      // take a chunk of memory accesses from the queue
      AccessInfo *accesses = chunks[id].front();
      chunks[id].pop();

      // unlock the mutex so that the master thread can add more chunks
      pthread_mutex_unlock(&addrChunkMutexes[id]);
      isLocked = false;
      AccessInfo access;

      // analyze data dependences

      for (unsigned short i = 0; i < CHUNK_SIZE; ++i) {
        access = accesses[i];

        if (access.isRead) {
          // hybrid analysis
          if (access.skip) {
            SMem->insertToRead(access.addr, access.lid);
            continue;
          }
          // End HA
          sigElement lastWrite = SMem->testInWrite(access.addr);
          if (lastWrite != 0) {
            // RAW
            SMem->insertToRead(access.addr, access.lid);
            addDep(RAW, access.lid, lastWrite, access.var, access.AAvar,
                   access.isStackAccess, access.addr,
                   access.addrIsFirstWrittenInScope,
                   access.positiveScopeChangeOccuredSinceLastAccess);
          }
        } else {
          sigElement lastWrite = SMem->insertToWrite(access.addr, access.lid);
          if (lastWrite == 0) {
            // INIT
            addDep(INIT, access.lid, 0, access.var, access.AAvar,
                   access.isStackAccess, access.addr,
                   access.addrIsFirstWrittenInScope,
                   access.positiveScopeChangeOccuredSinceLastAccess);
          } else {
            sigElement lastRead = SMem->testInRead(access.addr);
            if (lastRead != 0) {
              // WAR
              addDep(WAR, access.lid, lastRead, access.var, access.AAvar,
                     access.isStackAccess, access.addr,
                     access.addrIsFirstWrittenInScope,
                     access.positiveScopeChangeOccuredSinceLastAccess);
              // Clear intermediate read ops
              SMem->insertToRead(access.addr, 0);
            } else {
              // WAW
              addDep(WAW, access.lid, lastWrite, access.var, access.AAvar,
                     access.isStackAccess, access.addr,
                     access.addrIsFirstWrittenInScope,
                     access.positiveScopeChangeOccuredSinceLastAccess);
            }
          }
        }
      }

      // delete the current chunk at the end
      if (accesses) {
        delete[] accesses;
      }
    }

    if (!isLocked) {
      pthread_mutex_lock(&addrChunkMutexes[id]);
      isLocked = true;
    }

    // if current chunk is empty and no more addresses will be collected (stop =
    // true) then exits . Otherwise continues to wait for new chunks
    if (chunks[id].size() == 0) {
      if (stop) {
        break;
      } else {
        addrChunkPresent[id] = false;
      }
    }
  }

  delete SMem;
  pthread_mutex_unlock(&addrChunkMutexes[id]);
  mergeDeps();

  if (DP_DEBUG) {
    cout << "thread " << id << " exits... \n";
  }

  Timers::stop_and_add(TimerRegion::ANALYZE_DEPS);
  pthread_exit(NULL);
}

void finalizeParallelization() {
  Timers::start(TimerRegion::FINALIZE_PARALLELIZATION);

#ifdef DP_RTLIB_VERBOSE
  cout << "enter finalizeParallelization\n";
#endif
  if (DP_DEBUG) {
    cout << "BEGIN: finalize parallelization... \n";
  }

  // fake signaling: just notify the workers that no more addresses will be
  // collected
  for (int i = 0; i < NUM_WORKERS; ++i) {
    pthread_mutex_lock(&addrChunkMutexes[i]);
    stop = true;
    addrChunkPresent[i] = true;
    if (0 < tempAddrCount[i]) {
      chunks[i].push(tempAddrChunks[i]);
    }
    pthread_cond_signal(&addrChunkPresentConds[i]);
    pthread_mutex_unlock(&addrChunkMutexes[i]);
  }

  if (DP_DEBUG) {
    for (int i = 0; i < NUM_WORKERS; ++i) {
      cout << chunks[i].size() << "\n";
    }
  }

  // wait for worker threads
  for (int i = 0; i < NUM_WORKERS; ++i)
    pthread_join(workers[i], NULL);

  // destroy mutexes and condition variables
  for (int i = 0; i < NUM_WORKERS; ++i) {
    pthread_mutex_destroy(&addrChunkMutexes[i]);
    pthread_cond_destroy(&addrChunkPresentConds[i]);
  }

  // delete allocated memory
  delete[] chunks;
  delete[] tempAddrCount;
  delete[] tempAddrChunks;
  delete[] workers;

  if (DP_DEBUG) {
    cout << "END: finalize parallelization... \n";
  }
#ifdef DP_RTLIB_VERBOSE
  cout << "exit finalizeParallelization\n";
#endif
<<<<<<< HEAD
}

/******* Instrumentation functions *******/

// The wrapper is to avoid mangling
extern "C" {

#ifdef SKIP_DUP_INSTR
void __dp_read(LID lid, ADDR addr, char *var, ADDR lastaddr, int64_t count) {
#else
void __dp_read(LID lid, ADDR addr, char *var) {
#endif
if(!dpInited){
    return;
}

#ifdef DP_PTHREAD_COMPATIBILITY_MODE
  std::lock_guard<std::mutex> guard(pthread_compatibility_mutex);
#endif
#ifdef DP_RTLIB_VERBOSE
  cout << "enter __dp_read\n";
#endif

  if (targetTerminated) {
    if (DP_DEBUG) {
      cout << "__dp_read() is not executed since target program has returned "
              "from main()."
           << endl;
    }
    return;
  }
  // For tracking function call or invoke
#ifdef SKIP_DUP_INSTR
  if (lastaddr == addr && count >= 2) {
    return;
  }
#endif
  lastCallOrInvoke = 0;
  lastProcessedLine = lid;

  if (DP_DEBUG) {
    cout << "instLoad at encoded LID " << std::dec << decodeLID(lid)
         << " and addr " << std::hex << addr << endl;
  }

  // TEST
  // check for stack access
  bool is_stack_access = false;
  if (stackAddrs->top().first && stackAddrs->top().second) {
    if ((addr <= stackAddrs->top().first) &&
        (addr >= stackAddrs->top().second)) {
      is_stack_access = true;
    }
  }
  // !TEST

  // addAccessInfo(true, lid, var, addr);
  int64_t workerID =
      ((addr - (addr % 4)) % (NUM_WORKERS * 4)) / 4; // implicit "floor"
  AccessInfo &current = tempAddrChunks[workerID][tempAddrCount[workerID]++];
  current.isRead = true;
  current.lid = lid;
  current.var = var;
  current.AAvar = getMemoryRegionIdFromAddr(var, addr);
  current.addr = addr;
  current.isStackAccess = is_stack_access;
  current.addrIsFirstWrittenInScope =
      scopeManager->isFirstWrittenInScope(addr, false);
  current.positiveScopeChangeOccuredSinceLastAccess =
      scopeManager->positiveScopeChangeOccuredSinceLastAccess(addr);

  if (is_stack_access) {
    // register stack read after check for
    // positiveScopeChangeOccuredSinceLastAccess
    scopeManager->registerStackRead(addr, lid, var);
  }

  // store loop iteration metadata (last 8 bits for loop id, 1 bit to mark loop
  // iteration count as valid, last 7 bits for loop iteration) last 8 bits are
  // sufficient, since metadata is only used to check for different iterations,
  // not exact values. first 32 bits of current.lid are reserved for metadata
  // and thus empty
  if (loopStack->size() > 0) {
    if (loopStack->size() == 1) {
      current.lid = current.lid | (((LID)(loopStack->first().loopID & 0xFF))
                                   << 56); // add masked loop id
      current.lid = current.lid | (((LID)(loopStack->top().count & 0x7F))
                                   << 48); // add masked loop count
      current.lid =
          current.lid | (LID)0x0080000000000000; // mark loop count valid
    } else if (loopStack->size() == 2) {
      current.lid = current.lid | (((LID)(loopStack->first().loopID & 0xFF))
                                   << 56); // add masked loop id
      current.lid = current.lid | (((LID)(loopStack->top().count & 0x7F))
                                   << 48); // add masked loop count
      current.lid =
          current.lid | (LID)0x0080000000000000; // mark loop count valid
      current.lid = current.lid | (((LID)(loopStack->topMinusN(1).count & 0x7F))
                                   << 40); // add masked loop count
      current.lid =
          current.lid | (LID)0x0000800000000000; // mark loop count valid
    } else {                                     // (loopStack->size() >= 3)
      current.lid = current.lid | (((LID)(loopStack->first().loopID & 0xFF))
                                   << 56); // add masked loop id
      current.lid = current.lid | (((LID)(loopStack->top().count & 0x7F))
                                   << 48); // add masked loop count
      current.lid =
          current.lid | (LID)0x0080000000000000; // mark loop count valid
      current.lid = current.lid | (((LID)(loopStack->topMinusN(1).count & 0x7F))
                                   << 40); // add masked loop count
      current.lid =
          current.lid | (LID)0x0000800000000000; // mark loop count valid
      current.lid = current.lid | (((LID)(loopStack->topMinusN(2).count & 0x7F))
                                   << 32); // add masked loop count
      current.lid =
          current.lid | (LID)0x0000008000000000; // mark loop count valid
    }
  } else {
    // mark loopID as invalid (0xFF to allow 0 as valid loop id)
    current.lid = current.lid | (((LID)0xFF) << 56);
  }

  if (tempAddrCount[workerID] == CHUNK_SIZE) {
    pthread_mutex_lock(&addrChunkMutexes[workerID]);
    addrChunkPresent[workerID] = true;
    chunks[workerID].push(tempAddrChunks[workerID]);
    pthread_cond_signal(&addrChunkPresentConds[workerID]);
    pthread_mutex_unlock(&addrChunkMutexes[workerID]);
    tempAddrChunks[workerID] = new AccessInfo[CHUNK_SIZE];
    tempAddrCount[workerID] = 0;
  }
#ifdef DP_RTLIB_VERBOSE
  cout << "exit __dp_read\n";
#endif
}

#ifdef SKIP_DUP_INSTR
void __dp_write(LID lid, ADDR addr, char *var, ADDR lastaddr, int64_t count) {
#else
void __dp_write(LID lid, ADDR addr, char *var) {
#endif
if(!dpInited){
    return;
}

#ifdef DP_PTHREAD_COMPATIBILITY_MODE
  std::lock_guard<std::mutex> guard(pthread_compatibility_mutex);
#endif
#ifdef DP_RTLIB_VERBOSE
  cout << "enter __dp_write\n";
#endif
  if (targetTerminated) {
    if (DP_DEBUG) {
      cout << "__dp_write() is not executed since target program has returned "
              "from main()."
           << endl;
    }
    return;
  }
  // For tracking function call or invoke
#ifdef SKIP_DUP_INSTR
  if (lastaddr == addr && count >= 2) {
    return;
  }
#endif
  // For tracking function call or invoke
  lastCallOrInvoke = 0;
  lastProcessedLine = lid;

  if (DP_DEBUG) {
    cout << "instStore at encoded LID " << std::dec << decodeLID(lid)
         << " and addr " << std::hex << addr << endl;
  }

  // TEST
  // check for stack access
  bool is_stack_access = false;
  if (stackAddrs->top().first && stackAddrs->top().second) {
    if ((addr <= stackAddrs->top().first) &&
        (addr >= stackAddrs->top().second)) {
      //                cout << "WRITE STACK ACCESS DETECTED! " <<
      //                decodeLID(lid) << "  " << var << "\n";
      is_stack_access = true;
    }
  }
  // !TEST

  int64_t workerID =
      ((addr - (addr % 4)) % (NUM_WORKERS * 4)) / 4; // implicit "floor"
  AccessInfo &current = tempAddrChunks[workerID][tempAddrCount[workerID]++];
  current.isRead = false;
  current.lid = lid;
  current.var = var;
  current.AAvar = getMemoryRegionIdFromAddr(var, addr);
  current.addr = addr;
  current.isStackAccess = is_stack_access;
  current.addrIsFirstWrittenInScope =
      scopeManager->isFirstWrittenInScope(addr, true);
  current.positiveScopeChangeOccuredSinceLastAccess =
      scopeManager->positiveScopeChangeOccuredSinceLastAccess(addr);

  if (is_stack_access) {
    // register stack write after check for
    // positiveScopeChangeOccuredSinceLastAccess
    scopeManager->registerStackWrite(addr, lid, var);
  }

  // store loop iteration metadata (last 8 bits for loop id, 1 bit to mark loop
  // iteration count as valid, last 7 bits for loop iteration) last 8 bits are
  // sufficient, since metadata is only used to check for different iterations,
  // not exact values. first 32 bits of current.lid are reserved for metadata
  // and thus empty
  if (loopStack->size() > 0) {
    if (loopStack->size() == 1) {
      current.lid = current.lid | (((LID)(loopStack->first().loopID & 0xFF))
                                   << 56); // add masked loop id
      current.lid = current.lid | (((LID)(loopStack->top().count & 0x7F))
                                   << 48); // add masked loop count
      current.lid =
          current.lid | (LID)0x0080000000000000; // mark loop count valid
    } else if (loopStack->size() == 2) {
      current.lid = current.lid | (((LID)(loopStack->first().loopID & 0xFF))
                                   << 56); // add masked loop id
      current.lid = current.lid | (((LID)(loopStack->top().count & 0x7F))
                                   << 48); // add masked loop count
      current.lid =
          current.lid | (LID)0x0080000000000000; // mark loop count valid
      current.lid = current.lid | (((LID)(loopStack->topMinusN(1).count & 0x7F))
                                   << 40); // add masked loop count
      current.lid =
          current.lid | (LID)0x0000800000000000; // mark loop count valid
    } else {                                     // (loopStack->size() >= 3)
      current.lid = current.lid | (((LID)(loopStack->first().loopID & 0xFF))
                                   << 56); // add masked loop id
      current.lid = current.lid | (((LID)(loopStack->top().count & 0x7F))
                                   << 48); // add masked loop count
      current.lid =
          current.lid | (LID)0x0080000000000000; // mark loop count valid
      current.lid = current.lid | (((LID)(loopStack->topMinusN(1).count & 0x7F))
                                   << 40); // add masked loop count
      current.lid =
          current.lid | (LID)0x0000800000000000; // mark loop count valid
      current.lid = current.lid | (((LID)(loopStack->topMinusN(2).count & 0x7F))
                                   << 32); // add masked loop count
      current.lid =
          current.lid | (LID)0x0000008000000000; // mark loop count valid
    }
  } else {
    // mark loopID as invalid (0xFF to allow 0 as valid loop id)
    current.lid = current.lid | (((LID)0xFF) << 56);
  }

  if (tempAddrCount[workerID] == CHUNK_SIZE) {
    pthread_mutex_lock(&addrChunkMutexes[workerID]);
    addrChunkPresent[workerID] = true;
    chunks[workerID].push(tempAddrChunks[workerID]);
    pthread_cond_signal(&addrChunkPresentConds[workerID]);
    pthread_mutex_unlock(&addrChunkMutexes[workerID]);
    tempAddrChunks[workerID] = new AccessInfo[CHUNK_SIZE];
    tempAddrCount[workerID] = 0;
  }
#ifdef DP_RTLIB_VERBOSE
  cout << "exit __dp_write\n";
#endif
}

#ifdef SKIP_DUP_INSTR
void __dp_decl(LID lid, ADDR addr, char *var, ADDR lastaddr, int64_t count) {
#else
void __dp_decl(LID lid, ADDR addr, char *var) {
#endif
if(!dpInited){
    return;
}

#ifdef DP_PTHREAD_COMPATIBILITY_MODE
  std::lock_guard<std::mutex> guard(pthread_compatibility_mutex);
#endif
#ifdef DP_RTLIB_VERBOSE
  cout << "enter __dp_decl\n";
#endif
  if (targetTerminated) {
    if (DP_DEBUG) {
      cout << "__dp_write() is not executed since target program has returned "
              "from main()."
           << endl;
    }
    return;
  }
  // For tracking function call or invoke
#ifdef SKIP_DUP_INSTR
  if (lastaddr == addr && count >= 2) {
    return;
  }
#endif
  // For tracking function call or invoke
  lastCallOrInvoke = 0;
  lastProcessedLine = lid;

  if (DP_DEBUG) {
    cout << "instStore at encoded LID " << std::dec << decodeLID(lid)
         << " and addr " << std::hex << addr << endl;
  }

  int64_t workerID =
      ((addr - (addr % 4)) % (NUM_WORKERS * 4)) / 4; // implicit "floor"
  AccessInfo &current = tempAddrChunks[workerID][tempAddrCount[workerID]++];
  current.isRead = false;
  current.lid = 0;
  current.var = var;
  current.AAvar = getMemoryRegionIdFromAddr(var, addr);
  current.addr = addr;
  current.skip = true;
  // store loop iteration metadata (last 8 bits for loop id, 1 bit to mark loop
  // iteration count as valid, last 7 bits for loop iteration) last 8 bits are
  // sufficient, since metadata is only used to check for different iterations,
  // not exact values. first 32 bits of current.lid are reserved for metadata
  // and thus empty
  if (loopStack->size() > 0) {
    if (loopStack->size() == 1) {
      current.lid = current.lid | (((LID)(loopStack->first().loopID & 0xFF))
                                   << 56); // add masked loop id
      current.lid = current.lid | (((LID)(loopStack->top().count & 0x7F))
                                   << 48); // add masked loop count
      current.lid =
          current.lid | (LID)0x0080000000000000; // mark loop count valid
    } else if (loopStack->size() == 2) {
      current.lid = current.lid | (((LID)(loopStack->first().loopID & 0xFF))
                                   << 56); // add masked loop id
      current.lid = current.lid | (((LID)(loopStack->top().count & 0x7F))
                                   << 48); // add masked loop count
      current.lid =
          current.lid | (LID)0x0080000000000000; // mark loop count valid
      current.lid = current.lid | (((LID)(loopStack->topMinusN(1).count & 0x7F))
                                   << 40); // add masked loop count
      current.lid =
          current.lid | (LID)0x0000800000000000; // mark loop count valid
    } else {                                     // (loopStack->size() >= 3)
      current.lid = current.lid | (((LID)(loopStack->first().loopID & 0xFF))
                                   << 56); // add masked loop id
      current.lid = current.lid | (((LID)(loopStack->top().count & 0x7F))
                                   << 48); // add masked loop count
      current.lid =
          current.lid | (LID)0x0080000000000000; // mark loop count valid
      current.lid = current.lid | (((LID)(loopStack->topMinusN(1).count & 0x7F))
                                   << 40); // add masked loop count
      current.lid =
          current.lid | (LID)0x0000800000000000; // mark loop count valid
      current.lid = current.lid | (((LID)(loopStack->topMinusN(2).count & 0x7F))
                                   << 32); // add masked loop count
      current.lid =
          current.lid | (LID)0x0000008000000000; // mark loop count valid
    }
  } else {
    // mark loopID as invalid (0xFF to allow 0 as valid loop id)
    current.lid = current.lid | (((LID)0xFF) << 56);
  }

  if (tempAddrCount[workerID] == CHUNK_SIZE) {
    pthread_mutex_lock(&addrChunkMutexes[workerID]);
    addrChunkPresent[workerID] = true;
    chunks[workerID].push(tempAddrChunks[workerID]);
    pthread_cond_signal(&addrChunkPresentConds[workerID]);
    pthread_mutex_unlock(&addrChunkMutexes[workerID]);
    tempAddrChunks[workerID] = new AccessInfo[CHUNK_SIZE];
    tempAddrCount[workerID] = 0;
  }
}

void __dp_alloca(LID lid, char *var, ADDR startAddr, ADDR endAddr,
                 int64_t numBytes, int64_t numElements) {
  if(!dpInited){
    return;
  }
#ifdef DP_PTHREAD_COMPATIBILITY_MODE
  std::lock_guard<std::mutex> guard(pthread_compatibility_mutex);
#endif
#ifdef DP_RTLIB_VERBOSE
  cout << "enter __dp_alloca\n";
#endif
  int64_t buffer = nextFreeMemoryRegionId;
  string allocId = to_string(buffer);
  nextFreeMemoryRegionId++;
  // create entry to list of allocatedMemoryRegions
  string var_name = allocId;
  if (DP_DEBUG) {
    cout << "alloca: " << var << " (" << var_name << ") @ " << decodeLID(lid)
         << " : " << std::hex << startAddr << " - " << std::hex << endAddr
         << " -> #allocations: " << to_string(allocatedMemoryRegions->size())
         << "\n";
  }
  allocatedMemoryRegions->push_back(
      tuple<LID, string, int64_t, int64_t, int64_t, int64_t>{
          lid, var_name, startAddr, endAddr, numBytes, numElements});
  allocatedMemRegTree->allocate_region(startAddr, endAddr, buffer,
                                       tempAddrCount, NUM_WORKERS);

  // update known min and max ADDR
  if (startAddr < smallestAllocatedADDR) {
    smallestAllocatedADDR = startAddr;
  }
  if (endAddr > largestAllocatedADDR) {
    largestAllocatedADDR = endAddr;
  }

  // TEST
  // update stack base address, if not already set
  if (stackAddrs->top().first == 0) {
    //            cout << "SET STACK BASE!\n";
    stackAddrs->top().first = startAddr;
  }
  //        else{
  //            cout << "NOT NECESSARY: SET STACK BASE\n";
  //        }

  // update stack top address (note: stack grows top down!)
  if (stackAddrs->top().second == 0) {
    // initialize stack top address
    stackAddrs->top().second = endAddr;
  } else if (stackAddrs->top().second > endAddr) {
    // update stack top
    //            cout << "UPDATE STACK TOP: " << stackAddrs->top().second << "
    //            -->  " << endAddr << "\n";
    stackAddrs->top().second = endAddr;
  }
=======
>>>>>>> b531a466

  Timers::stop_and_add(TimerRegion::FINALIZE_PARALLELIZATION);
}

<<<<<<< HEAD
void __dp_new(LID lid, ADDR startAddr, ADDR endAddr, int64_t numBytes) {
  if(!dpInited){
    return;
  }
#ifdef DP_PTHREAD_COMPATIBILITY_MODE
  std::lock_guard<std::mutex> guard(pthread_compatibility_mutex);
#endif
#ifdef DP_RTLIB_VERBOSE
  cout << "enter __dp_new\n";
#endif
  // instrumentation function for new and malloc
  int64_t buffer = nextFreeMemoryRegionId;
  string allocId = to_string(buffer);
  nextFreeMemoryRegionId++;

  // calculate endAddr of memory region
  endAddr = startAddr + numBytes;

  allocatedMemRegTree->allocate_region(startAddr, endAddr, buffer,
                                       tempAddrCount, NUM_WORKERS);

  if (DP_DEBUG) {
    cout << "new/malloc: " << decodeLID(lid) << ", " << allocId << ", "
         << std::hex << startAddr << " - " << std::hex << endAddr;
    printf(" NumBytes: %lld\n", numBytes);
  }

  allocatedMemoryRegions->push_back(
      tuple<LID, string, int64_t, int64_t, int64_t, int64_t>{
          lid, allocId, startAddr, endAddr, numBytes, -1});
  lastHitIterator = allocatedMemoryRegions->end();
  lastHitIterator--;

  // update known min and max ADDR
  if (startAddr < smallestAllocatedADDR) {
    smallestAllocatedADDR = startAddr;
  }
  if (endAddr > largestAllocatedADDR) {
    largestAllocatedADDR = endAddr;
  }
#ifdef DP_RTLIB_VERBOSE
  cout << "exit __dp_new\n";
#endif
}

void __dp_delete(LID lid, ADDR startAddr) {
  if(!dpInited){
    return;
  }
#ifdef DP_PTHREAD_COMPATIBILITY_MODE
  std::lock_guard<std::mutex> guard(pthread_compatibility_mutex);
#endif
#ifdef DP_RTLIB_VERBOSE
  cout << "enter __dp_delete\n";
#endif
  // DO NOT DELETE MEMORY REGIONS AS THEY ARE STILL REQUIRED FOR LOGGING

  // TODO more efficient implementation

  // find memory region to be deleted
/*        for(tuple<LID, string, int64_t, int64_t, int64_t, int64_t> entry :
   allocatedMemoryRegions){ if(get<2>(entry) == startAddr){
                // delete memory region
                cout << "delete/free: " << decodeLID(lid) << ", " <<
   get<1>(entry) << ", " << std::hex << startAddr << "\n";
                allocatedMemoryRegions.remove(entry);
                return;
            }
        }
        cout << "__dp_delete: Could not find base addr: " << std::hex <<
   startAddr << "\n";
*/
#ifdef DP_RTLIB_VERBOSE
  cout << "exit __dp_delete\n";
#endif
  return;
}

void __dp_report_bb(uint32_t bbIndex) {
  if(!dpInited){
    return;
  }
#ifdef DP_PTHREAD_COMPATIBILITY_MODE
  std::lock_guard<std::mutex> guard(pthread_compatibility_mutex);
#endif
#ifdef DP_RTLIB_VERBOSE
  cout << "enter __dp_report_bb\n";
  cout << "bbIndex: " << std::to_string(bbIndex) << "\n";
#endif
  bbList->insert(bbIndex);
#ifdef DP_RTLIB_VERBOSE
  cout << "exit __dp_report_bb\n";
#endif
}

void __dp_report_bb_pair(int32_t semaphore, uint32_t bbIndex) {
  if(!dpInited){
    return;
  }
#ifdef DP_PTHREAD_COMPATIBILITY_MODE
  std::lock_guard<std::mutex> guard(pthread_compatibility_mutex);
#endif
#ifdef DP_RTLIB_VERBOSE
  cout << "enter __dp_report_bb_pair\n";
#endif
  if (semaphore)
    bbList->insert(bbIndex);
}

void __dp_finalize(LID lid) {
#ifdef DP_PTHREAD_COMPATIBILITY_MODE
  pthread_compatibility_mutex.lock();
#endif
#ifdef DP_RTLIB_VERBOSE
  cout << "enter __dp_finalize\n";
#endif
  if (targetTerminated) {
    if (DP_DEBUG) {
      cout << "__dp_finalize() has been called before. Doing nothing this time "
              "to avoid double free."
           << endl;
    }
#ifdef DP_PTHREAD_COMPATIBILITY_MODE
    pthread_compatibility_mutex.unlock();
#endif
    return;
  }

  // release mutex so it can be re-aquired in the called __dp_func_exit
#ifdef DP_PTHREAD_COMPATIBILITY_MODE
  pthread_compatibility_mutex.unlock();
#endif

  while (FuncStackLevel >= 0) {
    __dp_func_exit(lid, 1);
  }

  // use lock_guard here, since no other mutex-aquiring function is called
#ifdef DP_PTHREAD_COMPATIBILITY_MODE
  std::lock_guard<std::mutex> guard(pthread_compatibility_mutex);
#endif

  // Returning from main or exit from somewhere, clear up everything.
  assert(FuncStackLevel == -1 &&
         "Program terminates without clearing function stack!");
  assert(loopStack->empty() &&
         "Program terminates but loop stack is not empty!");

  if (DP_DEBUG) {
    cout << "Program terminates at LID " << std::dec << decodeLID(lid)
         << ", clearing up" << endl;
  }

  finalizeParallelization();
  outputLoops();
  outputFuncs();
  outputAllocations();
  // hybrid analysis
  generateStringDepMap();
  // End HA
  outputDeps();

  delete loopStack;
  delete endFuncs;
  // hybrid analysis
  delete allDeps;
  delete outPutDeps;
  delete bbList;
  // End HA

  for (auto loop : *loops) {
    delete loop.second;
  }
  delete loops;

  for (auto fb : *beginFuncs) {
    delete fb.second;
  }
  delete beginFuncs;

  // TEST
  delete scopeManager;
  // !TEST

  *out << decodeLID(lid) << " END program" << endl;
  out->flush();
  out->close();

  delete out;
  dpInited = false;
  targetTerminated = true; // mark the target program has returned from main()

  if (DP_DEBUG) {
    cout << "Program terminated." << endl;
  }
#ifdef DP_RTLIB_VERBOSE
  cout << "exit __dp_finalize\n";
#endif
}

// hybrid analysis
void __dp_add_bb_deps(char *depStringPtr) {
  if(!dpInited){
    return;
  }
#ifdef DP_PTHREAD_COMPATIBILITY_MODE
  std::lock_guard<std::mutex> guard(pthread_compatibility_mutex);
#endif
#ifdef DP_RTLIB_VERBOSE
  cout << "enter __dp_add_bb_deps\n";
#endif
  string depString(depStringPtr);
  regex r0("[^\\/]+"), r1("[^=]+"), r2("[^,]+"), r3("[0-9]+:[0-9]+"),
      r4("(INIT|(R|W)A(R|W)).*");
  smatch res0, res1, res2, res3;

  while (regex_search(depString, res0, r0)) {
    string s(res0[0]);

    regex_search(s, res1, r1);
    string cond(res1[0]);

    if (bbList->find(stoi(cond)) == bbList->end()) {
      depString = res0.suffix();
      continue;
    }

    string line(res1.suffix());
    line.erase(0, 1);
    while (regex_search(line, res2, r2)) {
      string s(res2[0]);
      regex_search(s, res3, r3);
      string k(res3[0]);
      regex_search(s, res3, r4);
      string v(res3[0]);
      if (outPutDeps->count(k) == 0) {
        set<string> depSet;
        (*outPutDeps)[k] = depSet;
      }
      (*outPutDeps)[k].insert(v);
      line = res2.suffix();
    }
    depString = res0.suffix();
  }
}
// End HA

void __dp_call(LID lid) {
  if(!dpInited){
    return;
  }
#ifdef DP_PTHREAD_COMPATIBILITY_MODE
  std::lock_guard<std::mutex> guard(pthread_compatibility_mutex);
#endif
#ifdef DP_RTLIB_VERBOSE
  cout << "__dp_call\n";
#endif
  lastCallOrInvoke = lid;
}

void __dp_func_entry(LID lid, int32_t isStart) {
  if(targetTerminated){
    // prevent deleting generated results after the main function has been exited.
    // This might happen, e.g., if a destructor of a global struct is called after exiting the main function.
    return;
  }
#ifdef DP_PTHREAD_COMPATIBILITY_MODE
  std::lock_guard<std::mutex> guard(pthread_compatibility_mutex);
#endif
#ifdef DP_RTLIB_VERBOSE
  cout << "enter __dp_func_entry\n";
#endif
  if (!dpInited) {
    // This part should be executed only once.
    readRuntimeInfo();
    loopStack = new LoopTable();
    loops = new LoopRecords();
    beginFuncs = new BGNFuncList();
    endFuncs = new ENDFuncList();
    out = new ofstream();

    // TEST
    stackAddrs = new std::stack<std::pair<ADDR, ADDR>>();
    scopeManager = new ScopeManager();
    // !TEST

    // hybrid analysis
    allDeps = new depMap();
    outPutDeps = new stringDepMap();
    bbList = new ReportedBBSet();
    // End HA
    // initialize AllocatedMemoryRegions:

    allocatedMemRegTree = new MemoryRegionTree();
    allocatedMemoryRegions =
        new list<tuple<LID, string, int64_t, int64_t, int64_t, int64_t>>;

    if (allocatedMemoryRegions->size() == 0 &&
        allocatedMemoryRegions->empty() == 0) {
      // re-initialize the list, as something went wrong
      allocatedMemoryRegions =
          new list<tuple<LID, string, int64_t, int64_t, int64_t, int64_t>>();
    }
    tuple<LID, string, int64_t, int64_t, int64_t, int64_t>{0, "%%dummy%%", 0,
                                                           0, 0,           0};
    // initialize lastHitIterator to dummy element
    allocatedMemoryRegions->push_back(
        tuple<LID, string, int64_t, int64_t, int64_t, int64_t>{0, "%%dummy%%",
                                                               0, 0, 0, 0});
    lastHitIterator = allocatedMemoryRegions->end();
    lastHitIterator--;

#ifdef __linux__
    // try to get an output file name w.r.t. the target application
    // if it is not available, fall back to "Output.txt"
    char *selfPath = new char[PATH_MAX];
    if (selfPath != nullptr) {
      if (readlink("/proc/self/exe", selfPath, PATH_MAX - 1) == -1) {
        delete[] selfPath;
        selfPath = nullptr;
        out->open("Output.txt", ios::out);
      }
      // out->open(string(selfPath) + "_dep.txt", ios::out);  # results in the
      // old <prog>_dep.txt
      //  prepare environment variables
      char const *tmp = getenv("DOT_DISCOPOP");
      if (tmp == NULL) {
        // DOT_DISCOPOP needs to be initialized
        setenv("DOT_DISCOPOP", ".discopop", 1);
      }
      std::string tmp_str(getenv("DOT_DISCOPOP"));
      setenv("DOT_DISCOPOP_PROFILER", (tmp_str + "/profiler").data(), 1);
      std::string tmp2(getenv("DOT_DISCOPOP_PROFILER"));
      tmp2 += "/dynamic_dependencies.txt";

      out->open(tmp2.data(), ios::out);
    }
#else
    out->open("Output.txt", ios::out);
#endif
    assert(out->is_open() && "Cannot open a file to output dependences.\n");

    if (DP_DEBUG) {
      cout << "DP initialized at LID " << std::dec << decodeLID(lid) << endl;
    }
    dpInited = true;
    initParallelization();
  } else if (targetTerminated) {
    if (DP_DEBUG) {
      cout << "Entering function LID " << std::dec << decodeLID(lid);
      cout << " but target program has returned from main(). Destructors?"
           << endl;
    }
  } else {
    // Process ordinary function call/invoke.
    assert((lastCallOrInvoke != 0 || lastProcessedLine != 0) &&
           "Error: lastCalledFunc == lastProcessedLine == 0");
    if (lastCallOrInvoke == 0)
      lastCallOrInvoke = lastProcessedLine;
    ++FuncStackLevel;

    if (DP_DEBUG) {
      cout << "Entering function LID " << std::dec << decodeLID(lid) << endl;
      cout << "Function stack level = " << std::dec << FuncStackLevel << endl;
    }
    BGNFuncList::iterator func = beginFuncs->find(lastCallOrInvoke);
    if (func == beginFuncs->end()) {
      set<LID> *tmp = new set<LID>();
      tmp->insert(lid);
      beginFuncs->insert(pair<LID, set<LID> *>(lastCallOrInvoke, tmp));
    } else {
      func->second->insert(lid);
    }
  }

  // TEST
  // initialize stack addresses for function
  //        if(stackAddrs->size() > 0){
  //            cout << "PUSH STACK ENTRY, PREV: " << hex <<
  //            stackAddrs->top().first << " -> " << hex <<
  //            stackAddrs->top().second << " \n";
  //        }
  stackAddrs->push(std::pair<ADDR, ADDR>(0, 0));
  scopeManager->enterScope("function", lid);
  // !TEST

  if (isStart)
    *out << "START " << decodeLID(lid) << endl;

  // Reset last call tracker
  lastCallOrInvoke = 0;
#ifdef DP_RTLIB_VERBOSE
  cout << "exit __dp_func_entry\n";
#endif
}

void __dp_func_exit(LID lid, int32_t isExit) {
  if(!dpInited){
    return;
  }
#ifdef DP_PTHREAD_COMPATIBILITY_MODE
  std::lock_guard<std::mutex> guard(pthread_compatibility_mutex);
#endif
#ifdef DP_RTLIB_VERBOSE
  cout << "__dp_func_exit\n";
#endif
  if (targetTerminated) {
    if (DP_DEBUG) {
      cout << "Exiting function LID " << std::dec << decodeLID(lid);
      cout << " but target program has returned from main(). Destructors?"
           << endl;
    }
    return;
  }

  lastCallOrInvoke = 0;
  lastProcessedLine = lid;

  // Clear up all unfinished loops in the function.
  // This usually happens when using return inside loop.
  while (!loopStack->empty() &&
         (loopStack->top().funcLevel == FuncStackLevel)) {

    // No way to get the real end line of loop. Use the line where
    // function returns instead.
    LoopRecords::iterator loop = loops->find(loopStack->top().begin);
    assert(loop != loops->end() &&
           "A loop ends without its entry being recorded.");
    if (loop->second->end == 0) {
      loop->second->end = lid;
    } else {
      // TODO: FIXME: loop end line > return line
    }
    loop->second->total += loopStack->top().count;
    ++loop->second->nEntered;

    if (DP_DEBUG) {
      cout << "(" << std::dec << loopStack->top().funcLevel << ")";
      cout << "Loop " << loopStack->top().loopID
           << " exits since function returns." << endl;
    }

    loopStack->pop();

    if (DP_DEBUG) {
      if (loopStack->empty())
        cout << "Loop Stack is empty." << endl;
      else {
        cout << "TOP: (" << std::dec << loopStack->top().funcLevel << ")";
        cout << "Loop " << loopStack->top().loopID << "." << endl;
      }
    }
  }
  --FuncStackLevel;

  // TEST
  // clear information on allocated stack addresses
  //        if(stackAddrs->size() > 0){
  //            cout << "POP STACK ENTRY: " << hex << stackAddrs->top().first <<
  //            " -> " << hex << stackAddrs->top().second << " \n";
  //        }
  clearStackAccesses(
      stackAddrs->top().first,
      stackAddrs->top().second); // insert accesses with LID 0 to the queues
  stackAddrs->pop();
  //        if(stackAddrs->size() > 0){
  //            cout << "\tNEW TOP STACK ENTRY: " <<  hex <<
  //            stackAddrs->top().first << " -> " << hex <<
  //            stackAddrs->top().second << " \n";
  //        }
  scopeManager->leaveScope("function", lid);
  // !TEST

  if (isExit == 0)
    endFuncs->insert(lid);

  if (DP_DEBUG) {
    cout << "Exiting fucntion LID " << std::dec << decodeLID(lid) << endl;
    cout << "Function stack level = " << std::dec << FuncStackLevel << endl;
  }
}

void __dp_loop_entry(LID lid, int32_t loopID) {
  if(!dpInited){
    return;
  }
#ifdef DP_PTHREAD_COMPATIBILITY_MODE
  std::lock_guard<std::mutex> guard(pthread_compatibility_mutex);
#endif
#ifdef DP_RTLIB_VERBOSE
  cout << "__dp_loop_entry\n";
#endif
  if (targetTerminated) {
    if (DP_DEBUG) {
      cout << "__dp_loop_entry() is not executed since target program has "
              "returned from main()."
           << endl;
    }
    return;
  }
  assert((loopStack != nullptr) && "Loop stack is not available!");

  if (loopStack->empty() || (loopStack->top().loopID != loopID)) {
    // A new loop
    loopStack->push(LoopTableEntry(FuncStackLevel, loopID, 0, lid));
    if (loops->find(lid) == loops->end()) {
      loops->insert(pair<LID, LoopRecord *>(lid, new LoopRecord(0, 0, 0)));
    }
    if (DP_DEBUG) {
      cout << "(" << std::dec << FuncStackLevel << ")Loop " << loopID
           << " enters." << endl;
    }
    scopeManager->enterScope("loop", lid);
  } else {
    // The same loop iterates again
    loopStack->top().count++;
    if (DP_DEBUG) {
      cout << "(" << std::dec << loopStack->top().funcLevel << ")";
      cout << "Loop " << loopStack->top().loopID << " iterates "
           << loopStack->top().count << " times." << endl;
    }

    // Handle error made in instrumentation.
    // When recorded loopStack->top().funcLevel is different
    // with the current FuncStackLevel, two possible errors
    // happen during instrumentation:
    // 1) the loop entry is wrong, earlier than the real place;
    // 2) return of at least one function call inside the loop
    //    is missing.
    // So far it seems the first case happens sometimes but
    // the second case has never been seen. Thus whenever we
    // encounter such problem, we trust the current FuncStackLevel
    // and update top().funcLevel.
    if (loopStack->top().funcLevel != FuncStackLevel) {
      if (DP_DEBUG) {
        cout << "WARNING: changing funcLevel of Loop "
             << loopStack->top().loopID << " from "
             << loopStack->top().funcLevel << " to " << FuncStackLevel << endl;
      }
      loopStack->top().funcLevel = FuncStackLevel;
    }

    scopeManager->leaveScope("loop_iteration", lid);
    scopeManager->enterScope("loop_iteration", lid);
  }
}

void __dp_loop_exit(LID lid, int32_t loopID) {
  if(!dpInited){
    return;
  }
#ifdef DP_PTHREAD_COMPATIBILITY_MODE
  std::lock_guard<std::mutex> guard(pthread_compatibility_mutex);
#endif
#ifdef DP_RTLIB_VERBOSE
  cout << "__dp_loop_exit\n";
#endif
  if (targetTerminated) {
    if (DP_DEBUG) {
      cout << "__dp_loop_exit() is not executed since target program has "
              "returned from main()."
           << endl;
    }
    return;
  }
  assert((loopStack != nullptr) && "Loop stack is not available!");

  // __dp_loop_exit() can be called without __dp_loop_entry()
  // being called. This can happen when a loop is encapsulated
  // by an "if" strucutre, and the condition of "if" fails
  bool singleExit = false;
  if (loopStack->empty())
    singleExit = true;
  else if (loopStack->top().loopID != loopID)
    singleExit = true;

  if (singleExit) {
    if (DP_DEBUG) {
      cout << "Ignored signle exit of loop " << loopStack->top().loopID << endl;
    }
    return;
  }

  // See comments in __dp_loop_entry() for explanation.
  if (loopStack->top().funcLevel != FuncStackLevel) {
    if (DP_DEBUG) {
      cout << "WARNING: changing funcLevel of Loop " << loopStack->top().loopID
           << " from " << loopStack->top().funcLevel << " to " << FuncStackLevel
           << endl;
    }
    loopStack->top().funcLevel = FuncStackLevel;
  }

  LoopRecords::iterator loop = loops->find(loopStack->top().begin);
  assert(loop != loops->end() &&
         "A loop ends without its entry being recorded.");
  if (loop->second->end == 0) {
    loop->second->end = lid;
  } else {
    // New loop exit found and it's smaller than before. That means
    // the current exit point can be the break inside the loop.
    // In this case we ignore the current exit point and keep the
    // regular one.

    // Note: keep, as i may be necessary in the future?
    if (lid < loop->second->end) {
      //    loop->second->end = lid;
    }
    // New loop exit found and it's bigger than before. This can
    // happen when the previous exit is a break inside the loop.
    // In this case we update the loop exit to the bigger one.
    else if (lid > loop->second->end) {
      loop->second->end = lid;
    }
    // New loop exit found and it's the same as before. Good.
  }
  if (loop->second->maxIterationCount < loopStack->top().count) {
    loop->second->maxIterationCount = loopStack->top().count;
  }
  loop->second->total += loopStack->top().count;
  ++loop->second->nEntered;

  if (DP_DEBUG) {
    cout << "(" << std::dec << loopStack->top().funcLevel << ")";
    cout << "Loop " << loopStack->top().loopID << " exits." << endl;
  }

  loopStack->pop();

  if (DP_DEBUG) {
    if (loopStack->empty())
      cout << "Loop Stack is empty." << endl;
    else {
      cout << "TOP: (" << std::dec << loopStack->top().funcLevel << ")";
      cout << "Loop " << loopStack->top().loopID << "." << endl;
    }
  }

  scopeManager->leaveScope("loop", lid);
}

inline void clearStackAccesses(ADDR stack_lower_bound, ADDR stack_upper_bound) {
  for (ADDR addr : scopeManager->getCurrentScope().first_written) {
=======
void clearStackAccesses(ADDR stack_lower_bound, ADDR stack_upper_bound) {
  Timers::start(TimerRegion::CLEAR_STACK_ACCESSES);

  for (ADDR addr : scopeManager->getCurrentScope().get_first_write()) {
>>>>>>> b531a466
    int64_t workerID =
        ((addr - (addr % 4)) % (NUM_WORKERS * 4)) / 4; // implicit "floor"
    // cleanup reads
    AccessInfo &cleanupReadCurrent =
        tempAddrChunks[workerID][tempAddrCount[workerID]++];
    cleanupReadCurrent.addr = addr;
    cleanupReadCurrent.lid = 0;
    cleanupReadCurrent.isRead = true;

    if (tempAddrCount[workerID] == CHUNK_SIZE) {
      pthread_mutex_lock(&addrChunkMutexes[workerID]);
      addrChunkPresent[workerID] = true;
      chunks[workerID].push(tempAddrChunks[workerID]);
      pthread_cond_signal(&addrChunkPresentConds[workerID]);
      pthread_mutex_unlock(&addrChunkMutexes[workerID]);
      tempAddrChunks[workerID] = new AccessInfo[CHUNK_SIZE];
      tempAddrCount[workerID] = 0;
    }
    // cleanup writes
    AccessInfo &cleanupWriteCurrent =
        tempAddrChunks[workerID][tempAddrCount[workerID]++];
    cleanupWriteCurrent.addr = addr;
    cleanupWriteCurrent.lid = 0;
    cleanupWriteCurrent.isRead = false;

    if (tempAddrCount[workerID] == CHUNK_SIZE) {
      pthread_mutex_lock(&addrChunkMutexes[workerID]);
      addrChunkPresent[workerID] = true;
      chunks[workerID].push(tempAddrChunks[workerID]);
      pthread_cond_signal(&addrChunkPresentConds[workerID]);
      pthread_mutex_unlock(&addrChunkMutexes[workerID]);
      tempAddrChunks[workerID] = new AccessInfo[CHUNK_SIZE];
      tempAddrCount[workerID] = 0;
    }
  }

  Timers::stop_and_add(TimerRegion::CLEAR_STACK_ACCESSES);
}

} // namespace __dp
<|MERGE_RESOLUTION|>--- conflicted
+++ resolved
@@ -1,2093 +1,1019 @@
-/*
- * This file is part of the DiscoPoP software
- * (http://www.discopop.tu-darmstadt.de)
- *
- * Copyright (c) 2020, Technische Universitaet Darmstadt, Germany
- *
- * This software may be modified and distributed under the terms of
- * the 3-Clause BSD License. See the LICENSE file in the package base
- * directory for details.
- *
- */
-
-#include "iFunctions.hpp"
-#include "perfect_shadow.hpp"
-#include "shadow.hpp"
-#include "signature.hpp"
-#include "functions/all.hpp"
-#include "DPUtils.hpp"
-#include "MemoryRegionTree.hpp"
-#include "scope.hpp"
-#include "../share/include/timer.hpp"
-
-#include "iFunctionsGlobals.hpp"
-
-#include <cstdio>
-#include <limits>
-#include <list>
-#include <mutex>
-#include <string>
-#include <algorithm>
-#include <cstdlib>
-#include <queue>
-#include <set>
-#include <sys/syscall.h>
-#include <sys/types.h>
-#include <unistd.h>
-#include <unordered_map>
-#include <unordered_set>
-#include <utility>
-// hybrid analysis
-#include <regex>
-// End HA
-
-#ifdef __linux__ // headers only available on Linux
-#include <linux/limits.h>
-#include <unistd.h>
-#endif
-
-using namespace std;
-using namespace dputil;
-
-namespace __dp {
-
-
-
-/******* Helper functions *******/
-
-void addDep(depType type, LID curr, LID depOn, char *var, string AAvar,
-            bool isStackAccess, ADDR addr, bool addrIsFirstWrittenInScope,
-            bool positiveScopeChangeOccuredSinceLastAccess) {
-  Timers::start(TimerRegion::ADD_DEP);
-  
-  // hybrid analysis
-  if (depOn == 0 && type == WAW)
-    type = INIT;
-  // End HA
-
-  depType originalType = type;
-  int loopIterationOffset = 0;
-
-  std::vector<depTypeModifier> identifiedDepTypes;
-  bool dependencyRegistered = false;
-  // Compare metadata (Loop ID's and Loop Iterations) from LID's if loop id's
-  // are overwritten (not 0xFF anymore) and check for intra-iteration
-  // dependencies Intra-Iteration dependency exists, if LoopId's and Iteration
-  // Id's are equal
-  if (unpackLIDMetadata_getLoopID(curr) != (LID)0xFF &&
-      unpackLIDMetadata_getLoopID(depOn) != (LID)0xFF) {
-    if (unpackLIDMetadata_getLoopID(curr) ==
-        unpackLIDMetadata_getLoopID(depOn)) {
-
-      // determine iteration count offset in case a new loop has been entered
-      // between curr and depOn
-      loopIterationOffset = checkLIDMetadata_getLoopIterationValidity_0(curr) +
-                            checkLIDMetadata_getLoopIterationValidity_1(curr) +
-                            checkLIDMetadata_getLoopIterationValidity_2(curr) -
-                            checkLIDMetadata_getLoopIterationValidity_0(depOn) -
-                            checkLIDMetadata_getLoopIterationValidity_1(depOn) -
-                            checkLIDMetadata_getLoopIterationValidity_2(depOn);
-
-      if (loopIterationOffset == 0) {
-
-        if (checkLIDMetadata_getLoopIterationValidity_0(curr) &&
-            checkLIDMetadata_getLoopIterationValidity_0(depOn)) {
-          if (checkLIDMetadata_getLoopIterationValidity_1(curr) &&
-              checkLIDMetadata_getLoopIterationValidity_1(depOn)) {
-            if (checkLIDMetadata_getLoopIterationValidity_2(curr) &&
-                checkLIDMetadata_getLoopIterationValidity_2(depOn)) {
-              // loop 0+1+2 valid
-              if (unpackLIDMetadata_getLoopIteration_2(curr) ==
-                  unpackLIDMetadata_getLoopIteration_2(depOn)) {
-                identifiedDepTypes.push_back(II_2);
-                dependencyRegistered = true;
-
-                if (unpackLIDMetadata_getLoopIteration_1(curr) ==
-                    unpackLIDMetadata_getLoopIteration_1(depOn)) {
-                  identifiedDepTypes.push_back(II_1);
-                  if (unpackLIDMetadata_getLoopIteration_0(curr) ==
-                      unpackLIDMetadata_getLoopIteration_0(depOn)) {
-                    identifiedDepTypes.push_back(II_0);
-                  }
-                }
-              }
-            } else {
-              // loop 0+1 valid
-              if (unpackLIDMetadata_getLoopIteration_1(curr) ==
-                  unpackLIDMetadata_getLoopIteration_1(depOn)) {
-                identifiedDepTypes.push_back(II_1);
-                dependencyRegistered = true;
-                if (unpackLIDMetadata_getLoopIteration_0(curr) ==
-                    unpackLIDMetadata_getLoopIteration_0(depOn)) {
-                  identifiedDepTypes.push_back(II_0);
-                }
-              }
-            }
-          } else {
-            // loop 0 valid
-            if (unpackLIDMetadata_getLoopIteration_0(curr) ==
-                unpackLIDMetadata_getLoopIteration_0(depOn)) {
-              identifiedDepTypes.push_back(II_0);
-              dependencyRegistered = true;
-            }
-          }
-        } else {
-          // no loop valid
-        }
-
-      } else if (loopIterationOffset == 1) {
-        // check outer loop
-        if ((unpackLIDMetadata_getLoopIteration_2(curr) ==
-             unpackLIDMetadata_getLoopIteration_1(depOn)) &&
-            checkLIDMetadata_getLoopIterationValidity_2(curr) &&
-            checkLIDMetadata_getLoopIterationValidity_1(depOn)) {
-          // II 2
-          identifiedDepTypes.push_back(II_2);
-          dependencyRegistered = true;
-        }
-        // check second loop
-        else if ((unpackLIDMetadata_getLoopIteration_1(curr) ==
-                  unpackLIDMetadata_getLoopIteration_0(depOn)) &&
-                 checkLIDMetadata_getLoopIterationValidity_1(curr) &&
-                 checkLIDMetadata_getLoopIterationValidity_0(depOn)) {
-          // II 1
-          identifiedDepTypes.push_back(II_1);
-          dependencyRegistered = true;
-        }
-      } else if (loopIterationOffset == 2) {
-        // check outer loop
-        if ((unpackLIDMetadata_getLoopIteration_2(curr) ==
-             unpackLIDMetadata_getLoopIteration_0(depOn)) &&
-            checkLIDMetadata_getLoopIterationValidity_2(curr) &&
-            checkLIDMetadata_getLoopIterationValidity_0(depOn)) {
-          // II 2
-          identifiedDepTypes.push_back(II_2);
-          dependencyRegistered = true;
-        }
-      } else if (loopIterationOffset == -2) {
-        // example: depOn inside an inner loop, curr happens after this inner
-        // loop
-        if ((unpackLIDMetadata_getLoopIteration_0(curr) ==
-             unpackLIDMetadata_getLoopIteration_2(depOn)) &&
-            checkLIDMetadata_getLoopIterationValidity_0(curr) &&
-            checkLIDMetadata_getLoopIterationValidity_2(depOn)) {
-          // II 0
-          identifiedDepTypes.push_back(II_0);
-          dependencyRegistered = true;
-        }
-      } else if (loopIterationOffset == -1) {
-        // check second loop
-        if ((unpackLIDMetadata_getLoopIteration_1(curr) ==
-             unpackLIDMetadata_getLoopIteration_2(depOn)) &&
-            checkLIDMetadata_getLoopIterationValidity_1(curr) &&
-            checkLIDMetadata_getLoopIterationValidity_2(depOn)) {
-          // II 1
-          identifiedDepTypes.push_back(II_1);
-          dependencyRegistered = true;
-          // check first loop
-          if ((unpackLIDMetadata_getLoopIteration_0(curr) ==
-               unpackLIDMetadata_getLoopIteration_1(depOn)) &&
-              checkLIDMetadata_getLoopIterationValidity_0(curr) &&
-              checkLIDMetadata_getLoopIterationValidity_1(depOn)) {
-            // II 0
-            identifiedDepTypes.push_back(II_0);
-            dependencyRegistered = true;
-          }
-        }
-        // check first loop
-        else {
-          if ((unpackLIDMetadata_getLoopIteration_0(curr) ==
-               unpackLIDMetadata_getLoopIteration_1(depOn)) &&
-              checkLIDMetadata_getLoopIterationValidity_0(curr) &&
-              checkLIDMetadata_getLoopIterationValidity_1(depOn)) {
-            // II 0
-            identifiedDepTypes.push_back(II_0);
-            dependencyRegistered = true;
-          }
-        }
-      }
-    }
-  }
-
-  if (!dependencyRegistered) {
-    // register dependency with original type
-    identifiedDepTypes.push_back(NOM);
-  }
-
-  // Remove metadata to preserve result correctness and add metadata to `Dep`
-  // object
-  LID dbg_curr = curr;   // for printing only
-  LID dbg_depOn = depOn; // for printing only
-
-  curr &= 0x00000000FFFFFFFF;
-  depOn &= 0x00000000FFFFFFFF;
-
-  std::vector<std::pair<Dep, LID>> dependenciesToBeRegistered;
-  dependenciesToBeRegistered.reserve(identifiedDepTypes.size());
-
-  for (depTypeModifier dtm : identifiedDepTypes) {
-    depType modified_type = type;
-    bool print_debug_info = false;
-    switch (dtm) {
-    case NOM:
-      // keep modified_type = type
-      // print_debug_info = true;
-      break;
-    case II_0: {
-      switch (type) {
-      case RAW:
-        modified_type = RAW_II_0;
-        break;
-      case WAR:
-        modified_type = WAR_II_0;
-        break;
-      case WAW:
-        modified_type = WAW_II_0;
-        break;
-      case INIT:
-        break;
-      default:
-        break;
-      }
-    } break;
-    case II_1: {
-      switch (type) {
-      case RAW:
-        modified_type = RAW_II_1;
-        break;
-      case WAR:
-        modified_type = WAR_II_1;
-        break;
-      case WAW:
-        modified_type = WAW_II_1;
-        break;
-      case INIT:
-        break;
-      default:
-        break;
-      }
-    } break;
-    case II_2: {
-      switch (type) {
-      case RAW:
-        modified_type = RAW_II_2;
-        break;
-      case WAR:
-        modified_type = WAR_II_2;
-        break;
-      case WAW:
-        modified_type = WAW_II_2;
-        break;
-      case INIT:
-        break;
-      default:
-        break;
-      }
-    } break;
-    default:
-      break;
-    }
-
-    if (isStackAccess &&
-        (modified_type == WAR || modified_type == RAW ||
-         modified_type == WAW) &&
-        addrIsFirstWrittenInScope &&
-        positiveScopeChangeOccuredSinceLastAccess) {
-      // IGNORE ACCESS
-    } else {
-      // register dependency
-      dependenciesToBeRegistered.emplace_back(Dep(modified_type, depOn, var, AAvar), curr);
-    }
-
-    if (print_debug_info) {
-      cout << "AddDep: CURR: " << decodeLID(curr)
-           << "  DepOn: " << decodeLID(dbg_depOn) << "  LoopIDS: " << hex
-           << unpackLIDMetadata_getLoopID(dbg_curr) << ";" << hex
-           << unpackLIDMetadata_getLoopID(dbg_depOn) << "\n";
-      cout << "  Var: " << var << "\n";
-      cout << "  Loop Iterations(curr): " << hex
-           << unpackLIDMetadata_getLoopIteration_0(dbg_curr) << ";" << hex
-           << unpackLIDMetadata_getLoopIteration_1(dbg_curr) << ";" << hex
-           << unpackLIDMetadata_getLoopIteration_2(dbg_curr) << "\n";
-      cout << "  Loop Iterations(depOn): " << hex
-           << unpackLIDMetadata_getLoopIteration_0(dbg_depOn) << ";" << hex
-           << unpackLIDMetadata_getLoopIteration_1(dbg_depOn) << ";" << hex
-           << unpackLIDMetadata_getLoopIteration_2(dbg_depOn) << "\n";
-      cout << "  Valid(cur): "
-           << checkLIDMetadata_getLoopIterationValidity_0(dbg_curr) << ";"
-           << checkLIDMetadata_getLoopIterationValidity_1(dbg_curr) << ";"
-           << checkLIDMetadata_getLoopIterationValidity_2(dbg_curr) << ";\n";
-      cout << "  Valid(dep): "
-           << checkLIDMetadata_getLoopIterationValidity_0(dbg_depOn) << ";"
-           << checkLIDMetadata_getLoopIterationValidity_1(dbg_depOn) << ";"
-           << checkLIDMetadata_getLoopIterationValidity_2(dbg_depOn) << ";\n";
-      cout << "  LoopIterationOffset: " << to_string(loopIterationOffset)
-           << "\n";
-      cout << "  orig.type: " << originalType << "\n";
-      cout << "  final.type: " << modified_type << "\n\n";
-    }
-  }
-
-  // register dependencies
-  for (std::pair<Dep, LID> pair : dependenciesToBeRegistered) {
-    depMap::iterator posInDeps = myMap->find(pair.second);
-    if (posInDeps == myMap->end()) {
-      depSet *tmp_depSet = new depSet();
-      tmp_depSet->insert(Dep(pair.first.type, pair.first.depOn, pair.first.var,
-                             pair.first.AAvar));
-      myMap->insert(std::pair<int32_t, depSet *>(pair.second, tmp_depSet));
-    } else {
-      posInDeps->second->insert(Dep(pair.first.type, pair.first.depOn,
-                                    pair.first.var, pair.first.AAvar));
-    }
-
-    if (DP_DEBUG) {
-      cout << "inserted dep [" << decodeLID(pair.second) << ", ";
-      switch (type) {
-      case RAW:
-        cout << "RAW";
-        break;
-      case WAR:
-        cout << "WAR";
-        break;
-      case WAW:
-        cout << "WAW";
-        break;
-      case INIT:
-        cout << "INIT";
-        break;
-      default:
-        break;
-      }
-      cout << ", " << decodeLID(pair.first.depOn) << "] into deps ("
-           << myMap->size() << ")" << endl;
-    }
-  }
-
-  Timers::stop_and_add(TimerRegion::ADD_DEP);
-}
-
-// hybrid analysis
-void generateStringDepMap() {
-  Timers::start(TimerRegion::GENERATE_STRING_DEP_MAP);
-  
-#ifdef DP_RTLIB_VERBOSE
-  cout << "enter generateStringDepMap\n";
-#endif
-  for (auto &dline : *allDeps) {
-    if (dline.first) {
-      string lid = decodeLID(dline.first);
-      set<string> lineDeps;
-      for (auto &d : *(dline.second)) {
-        string dep = "";
-        switch (d.type) {
-        case RAW:
-          dep += "RAW";
-          break;
-        case WAR:
-          dep += "WAR";
-          break;
-        case WAW:
-          dep += "WAW";
-          break;
-        case RAW_II_0:
-          dep += "RAW_II_0";
-          break;
-        case WAR_II_0:
-          dep += "WAR_II_0";
-          break;
-        case WAW_II_0:
-          dep += "WAW_II_0";
-          break;
-        case RAW_II_1:
-          dep += "RAW_II_1";
-          break;
-        case WAR_II_1:
-          dep += "WAR_II_1";
-          break;
-        case WAW_II_1:
-          dep += "WAW_II_1";
-          break;
-        case RAW_II_2:
-          dep += "RAW_II_2";
-          break;
-        case WAR_II_2:
-          dep += "WAR_II_2";
-          break;
-        case WAW_II_2:
-          dep += "WAW_II_2";
-          break;
-        case INIT:
-          dep += "INIT";
-          break;
-        default:
-          break;
-        }
-
-        dep += ' ' + decodeLID(d.depOn);
-        dep += "|" + string(d.var);
-        dep += "(" + string(d.AAvar) + ")";
-        lineDeps.insert(dep);
-      }
-
-      if (outPutDeps->count(lid) == 0) {
-        (*outPutDeps)[lid] = lineDeps;
-      } else {
-        (*outPutDeps)[lid].insert(lineDeps.begin(), lineDeps.end());
-      }
-      delete dline.second;
-    }
-  }
-#ifdef DP_RTLIB_VERBOSE
-  cout << "enter generateStringDepMap\n";
-#endif
-
-  Timers::stop_and_add(TimerRegion::GENERATE_STRING_DEP_MAP);
-}
-
-void outputDeps() {
-  Timers::start(TimerRegion::OUTPUT_DEPS);
-  
-#ifdef DP_RTLIB_VERBOSE
-  cout << "enter outputDeps\n";
-#endif
-  for (auto pair : *outPutDeps) {
-    *out << pair.first << " NOM ";
-    for (auto dep : pair.second) {
-      *out << ' ' << dep;
-    }
-    *out << endl;
-  }
-#ifdef DP_RTLIB_VERBOSE
-  cout << "exit outputDeps\n";
-#endif
-
-  Timers::stop_and_add(TimerRegion::OUTPUT_DEPS);
-}
-// End HA
-
-void outputLoops() {
-  Timers::start(TimerRegion::OUTPUT_LOOPS);
-  
-#ifdef DP_RTLIB_VERBOSE
-  cout << "enter outputLoops\n";
-#endif
-  assert((loops != nullptr) && "Loop map is not available!");
-  for (auto &loop : *loops) {
-    *out << decodeLID(loop.first) << " BGN loop ";
-    *out << loop.second->total << ' ';
-    *out << loop.second->nEntered << ' ';
-    *out << static_cast<int32_t>(loop.second->total / loop.second->nEntered)
-         << ' ';
-    *out << loop.second->maxIterationCount << endl;
-    *out << decodeLID(loop.second->end) << " END loop" << endl;
-  }
-#ifdef DP_RTLIB_VERBOSE
-  cout << "exit outputLoops\n";
-#endif
-
-  Timers::stop_and_add(TimerRegion::OUTPUT_LOOPS);
-}
-
-void outputFuncs() {
-  Timers::start(TimerRegion::OUTPUT_FUNCS);
-  
-#ifdef DP_RTLIB_VERBOSE
-  cout << "enter outputFunc\n";
-#endif
-  assert(beginFuncs != nullptr && endFuncs != nullptr &&
-         "Function maps are not available!");
-  for (auto &func_begin : *beginFuncs) {
-    for (auto fb : *(func_begin.second)) {
-      *out << decodeLID(func_begin.first) << " BGN func ";
-      *out << decodeLID(fb) << endl;
-    }
-  }
-
-  for (auto fe : *endFuncs) {
-    *out << decodeLID(fe) << " END func" << endl;
-  }
-#ifdef DP_RTLIB_VERBOSE
-  cout << "exit outputFunc\n";
-#endif
-
-  Timers::stop_and_add(TimerRegion::OUTPUT_FUNCS);
-}
-
-void outputAllocations() {
-  Timers::start(TimerRegion::OUTPUT_ALLOCATIONS);
-  
-#ifdef DP_RTLIB_VERBOSE
-  cout << "enter outputAllocations\n";
-#endif
-  const auto prepare_environment = [](){
-      // prepare environment variables
-    const char *discopop_env = getenv("DOT_DISCOPOP");
-    if (discopop_env == NULL) {
-
-      // DOT_DISCOPOP needs to be initialized
-      setenv("DOT_DISCOPOP", ".discopop", 1);
-      discopop_env = ".discopop";
-    }
-
-    auto discopop_profiler_str = std::string(discopop_env) + "/profiler";
-    setenv("DOT_DISCOPOP_PROFILER", discopop_profiler_str.data(), 1);
-
-    return discopop_profiler_str + "/memory_regions.txt";
-  };
-  const auto path = prepare_environment();
-
-  auto allocationsFileStream = ofstream(path, ios::out);
-  for (const auto& memoryRegion : *allocatedMemoryRegions) {
-    const auto lid = get<0>(memoryRegion);
-    const auto& id = get<1>(memoryRegion);
-    const auto num_bytes = get<4>(memoryRegion);
-
-    decodeLID(lid, allocationsFileStream);
-    allocationsFileStream << ' ' << id << ' ' << num_bytes << endl;
-  }
-  
-#ifdef DP_RTLIB_VERBOSE
-  cout << "exit outputAllocations\n";
-#endif
-  Timers::stop_and_add(TimerRegion::OUTPUT_ALLOCATIONS);
-}
-
-void readRuntimeInfo() {
-  Timers::start(TimerRegion::READ_RUNTIME_INFO);
-  
-#ifdef DP_RTLIB_VERBOSE
-  cout << "enter readRuntimeInfo\n";
-#endif
-  ifstream conf(get_exe_dir() + "/dp.conf");
-  string line;
-  if (conf.is_open()) {
-    auto func = [](char c) { return (c == ' '); };
-    vector<string> *substrings = nullptr;
-    while (getline(conf, line)) {
-      substrings = split(line, '=');
-      if (substrings->size() == 2) {
-        string variable = (*substrings)[0];
-        string value = (*substrings)[1];
-        variable.erase(std::remove_if(variable.begin(), variable.end(), func),
-                       variable.end());
-        value.erase(std::remove_if(value.begin(), value.end(), func),
-                    value.end());
-
-        int32_t intValue = (int32_t)atoi(value.c_str());
-        if (intValue > 0) {
-          if (variable.compare("DP_DEBUG") == 0) {
-            DP_DEBUG = true;
-          } else if (variable.compare("SIG_ELEM_BIT") == 0) {
-            SIG_ELEM_BIT = intValue;
-          } else if (variable.compare("SIG_NUM_ELEM") == 0) {
-            SIG_NUM_ELEM = intValue;
-          } else if (variable.compare("SIG_NUM_HASH") == 0) {
-            SIG_NUM_HASH = intValue;
-          } else if (variable.compare("NUM_WORKERS") == 0) {
-            NUM_WORKERS = intValue;
-          } else if (variable.compare("CHUNK_SIZE") == 0) {
-            CHUNK_SIZE = intValue;
-          } else if (variable.compare("USE_PERFECT") == 0) {
-            USE_PERFECT = intValue != 0;
-          }
-        }
-      }
-      substrings->clear();
-      delete substrings;
-    }
-  }
-  if (DP_DEBUG) {
-    cout << "sig_elem_bit = " << SIG_ELEM_BIT << "\n";
-    cout << "sig_num_elem = " << SIG_NUM_ELEM << "\n";
-    cout << "sig_num_hash = " << SIG_NUM_HASH << "\n";
-    cout << "num_workers  = " << NUM_WORKERS << "\n";
-    cout << "chunk_size   = " << CHUNK_SIZE << "\n";
-    sleep(2);
-  }
-#ifdef DP_RTLIB_VERBOSE
-  cout << "exit readRuntimeInfo\n";
-#endif
-
-  Timers::stop_and_add(TimerRegion::READ_RUNTIME_INFO);
-}
-
-void initParallelization() {
-  Timers::start(TimerRegion::INIT_PARALLELIZATION);
-  
-#ifdef DP_RTLIB_VERBOSE
-  cout << "enter initParallelization\n";
-#endif
-  // initialize global variables
-  addrChunkPresentConds = new pthread_cond_t[NUM_WORKERS];
-  addrChunkMutexes = new pthread_mutex_t[NUM_WORKERS];
-
-  chunks = new queue<AccessInfo *>[NUM_WORKERS];
-  addrChunkPresent = new bool[NUM_WORKERS];
-  tempAddrChunks = new AccessInfo *[NUM_WORKERS];
-  tempAddrCount = new int32_t[NUM_WORKERS];
-  workers = new pthread_t[NUM_WORKERS];
-
-  // Initialize count of accesses
-  numAccesses = new uint64_t[NUM_WORKERS]();
-
-  // initialize and set thread detached attribute
-  pthread_attr_t attr;
-  pthread_attr_init(&attr);
-  pthread_attr_setdetachstate(&attr, PTHREAD_CREATE_JOINABLE);
-  pthread_mutex_init(&allDepsLock, NULL);
-
-  // create worker threads and set default value for temp variables
-  for (int64_t i = 0; i < NUM_WORKERS; ++i) {
-    addrChunkPresent[i] = false;
-    tempAddrCount[i] = 0;
-    tempAddrChunks[i] = new AccessInfo[CHUNK_SIZE];
-    pthread_mutex_init(&addrChunkMutexes[i], NULL);
-    pthread_cond_init(&addrChunkPresentConds[i], NULL);
-    pthread_create(&workers[i], &attr, analyzeDeps, (void *)i);
-  }
-
-  pthread_attr_destroy(&attr);
-#ifdef DP_RTLIB_VERBOSE
-  cout << "exit initParallelization\n";
-#endif
-
-  Timers::stop_and_add(TimerRegion::INIT_PARALLELIZATION);
-}
-
-string getMemoryRegionIdFromAddr(string fallback, ADDR addr) {
-  Timers::start(TimerRegion::GET_MEMORY_REGION_ID_FROM_ADDR);
-  
-  // use tree
-  const auto return_value = fallback + "-" +
-         allocatedMemRegTree->get_memory_region_id(fallback, addr);
-
-  Timers::stop_and_add(TimerRegion::GET_MEMORY_REGION_ID_FROM_ADDR);
-  return return_value;
-
-  /*// check if accessed addr in knwon range. If not, return fallback
-  immediately if(addr >= smallestAllocatedADDR && addr <= largestAllocatedADDR){
-      // FOR NOW, ONLY SEARCH BACKWARDS TO FIND THE LATEST ALLOCA ENTRY IN CASE
-  MEMORY ADDRESSES ARE REUSED if(allocatedMemoryRegions->size() != 0){
-          // search backwards in the list
-          auto bw_it = allocatedMemoryRegions->end();
-          bw_it--;
-          bool search_backwards = true;
-
-          while(true){
-              if(*bw_it == allocatedMemoryRegions->front()){
-                  search_backwards = false;
-              }
-              if(get<2>(*bw_it) <= addr && get<3>(*bw_it) >= addr){
-                  lastHitIterator = bw_it;
-                  return get<1>(*bw_it);
-              }
-
-              if(search_backwards){
-                  bw_it--;
-              }
-              else{
-                  break;
-              }
-          }
-      }
-
-  }
-
-  return fallback;
-  */
-}
-
-void addAccessInfo(bool isRead, LID lid, char *var, ADDR addr) {
-  Timers::start(TimerRegion::ADD_ACCESS_INFO);
-  
-#ifdef DP_RTLIB_VERBOSE
-  cout << "enter addAccessInfo\n";
-#endif
-  int64_t workerID =
-      ((addr - (addr % 4)) % (NUM_WORKERS * 4)) / 4; // implicit "floor"
-  numAccesses[workerID]++;
-  AccessInfo &current = tempAddrChunks[workerID][tempAddrCount[workerID]++];
-  current.isRead = isRead;
-  current.lid = lid;
-  current.var = var;
-  current.AAvar = getMemoryRegionIdFromAddr(var, addr);
-  current.addr = addr;
-  // store loop iteration metadata (last 8 bits for loop id, 1 bit to mark loop
-  // iteration count as valid, last 7 bits for loop iteration) last 8 bits are
-  // sufficient, since metadata is only used to check for different iterations,
-  // not exact values. first 32 bits of current.lid are reserved for metadata
-  // and thus empty
-  if (loopStack->size() > 0) {
-    if (loopStack->size() == 1) {
-      current.lid = current.lid | (((LID)(loopStack->first().loopID & 0xFF))
-                                   << 56); // add masked loop id
-
-      current.lid = current.lid | (((LID)(loopStack->top().count & 0x7F))
-                                   << 48); // add masked loop count
-      current.lid =
-          current.lid | (LID)0x0080000000000000; // mark loop count valid
-    } else if (loopStack->size() == 2) {
-      current.lid = current.lid | (((LID)(loopStack->first().loopID & 0xFF))
-                                   << 56); // add masked loop id
-      current.lid = current.lid | (((LID)(loopStack->top().count & 0x7F))
-                                   << 48); // add masked loop count
-      current.lid =
-          current.lid | (LID)0x0080000000000000; // mark loop count valid
-      current.lid = current.lid | (((LID)(loopStack->topMinusN(1).count & 0x7F))
-                                   << 40); // add masked loop count
-      current.lid =
-          current.lid | (LID)0x0000800000000000; // mark loop count valid
-    } else {                                     // (loopStack->size() >= 3)
-      current.lid = current.lid | (((LID)(loopStack->first().loopID & 0xFF))
-                                   << 56); // add masked loop id
-      current.lid = current.lid | (((LID)(loopStack->top().count & 0x7F))
-                                   << 48); // add masked loop count
-      current.lid =
-          current.lid | (LID)0x0080000000000000; // mark loop count valid
-      current.lid = current.lid | (((LID)(loopStack->topMinusN(1).count & 0x7F))
-                                   << 40); // add masked loop count
-      current.lid =
-          current.lid | (LID)0x0000800000000000; // mark loop count valid
-      current.lid = current.lid | (((LID)(loopStack->topMinusN(2).count & 0x7F))
-                                   << 32); // add masked loop count
-      current.lid =
-          current.lid | (LID)0x0000008000000000; // mark loop count valid
-    }
-  } else {
-    // mark loopID as invalid (0xFF to allow 0 as valid loop id)
-    current.lid = current.lid | (((LID)0xFF) << 56);
-  }
-
-  if (tempAddrCount[workerID] == CHUNK_SIZE) {
-    pthread_mutex_lock(&addrChunkMutexes[workerID]);
-    addrChunkPresent[workerID] = true;
-    chunks[workerID].push(tempAddrChunks[workerID]);
-    pthread_cond_signal(&addrChunkPresentConds[workerID]);
-    pthread_mutex_unlock(&addrChunkMutexes[workerID]);
-    tempAddrChunks[workerID] = new AccessInfo[CHUNK_SIZE];
-    tempAddrCount[workerID] = 0;
-  }
-#ifdef DP_RTLIB_VERBOSE
-  cout << "exit addAccessInfo\n";
-#endif
-
-  Timers::stop_and_add(TimerRegion::ADD_ACCESS_INFO);
-}
-
-void mergeDeps() {  
-  depSet *tmp_depSet = nullptr; // pointer to the current processing set of dps
-  depMap::iterator globalPos; // position of the current processing lid in allDeps
-
-  pthread_mutex_lock(&allDepsLock);
-  Timers::start(TimerRegion::MERGE_DEPS);
-
-  for (auto &dep : *myMap) {
-    // if a lid occurs the first time, then add it in to the global hash table.
-    // Otherwise just take the associated set of dps.
-    globalPos = allDeps->find(dep.first);
-    if (globalPos == allDeps->end()) {
-      tmp_depSet = new depSet();
-      (*allDeps)[dep.first] = tmp_depSet;
-    } else {
-      tmp_depSet = globalPos->second;
-    }
-
-    // merge the associated set with current lid into the global hash table
-    for (auto &d : *(dep.second)) {
-      tmp_depSet->insert(d);
-    }
-  }
-  
-  Timers::stop_and_add(TimerRegion::MERGE_DEPS);
-  pthread_mutex_unlock(&allDepsLock);
-}
-
-void *analyzeDeps(void *arg) {
-  Timers::start(TimerRegion::ANALYZE_DEPS);
-  
-  int64_t id = (int64_t)arg;
-  Shadow *SMem;
-  if (USE_PERFECT) {
-    SMem = new PerfectShadow(SIG_ELEM_BIT, SIG_NUM_ELEM, SIG_NUM_HASH);
-  } else {
-    SMem = new ShadowMemory(SIG_ELEM_BIT, SIG_NUM_ELEM, SIG_NUM_HASH);
-  }
-  myMap = new depMap();
-  bool isLocked = false;
-  while (true) {
-    if (!isLocked)
-      pthread_mutex_lock(&addrChunkMutexes[id]);
-
-    while (!addrChunkPresent[id]) {
-      pthread_cond_wait(&addrChunkPresentConds[id], &addrChunkMutexes[id]);
-    }
-    isLocked = true;
-
-    if (chunks[id].size()) {
-      // take a chunk of memory accesses from the queue
-      AccessInfo *accesses = chunks[id].front();
-      chunks[id].pop();
-
-      // unlock the mutex so that the master thread can add more chunks
-      pthread_mutex_unlock(&addrChunkMutexes[id]);
-      isLocked = false;
-      AccessInfo access;
-
-      // analyze data dependences
-
-      for (unsigned short i = 0; i < CHUNK_SIZE; ++i) {
-        access = accesses[i];
-
-        if (access.isRead) {
-          // hybrid analysis
-          if (access.skip) {
-            SMem->insertToRead(access.addr, access.lid);
-            continue;
-          }
-          // End HA
-          sigElement lastWrite = SMem->testInWrite(access.addr);
-          if (lastWrite != 0) {
-            // RAW
-            SMem->insertToRead(access.addr, access.lid);
-            addDep(RAW, access.lid, lastWrite, access.var, access.AAvar,
-                   access.isStackAccess, access.addr,
-                   access.addrIsFirstWrittenInScope,
-                   access.positiveScopeChangeOccuredSinceLastAccess);
-          }
-        } else {
-          sigElement lastWrite = SMem->insertToWrite(access.addr, access.lid);
-          if (lastWrite == 0) {
-            // INIT
-            addDep(INIT, access.lid, 0, access.var, access.AAvar,
-                   access.isStackAccess, access.addr,
-                   access.addrIsFirstWrittenInScope,
-                   access.positiveScopeChangeOccuredSinceLastAccess);
-          } else {
-            sigElement lastRead = SMem->testInRead(access.addr);
-            if (lastRead != 0) {
-              // WAR
-              addDep(WAR, access.lid, lastRead, access.var, access.AAvar,
-                     access.isStackAccess, access.addr,
-                     access.addrIsFirstWrittenInScope,
-                     access.positiveScopeChangeOccuredSinceLastAccess);
-              // Clear intermediate read ops
-              SMem->insertToRead(access.addr, 0);
-            } else {
-              // WAW
-              addDep(WAW, access.lid, lastWrite, access.var, access.AAvar,
-                     access.isStackAccess, access.addr,
-                     access.addrIsFirstWrittenInScope,
-                     access.positiveScopeChangeOccuredSinceLastAccess);
-            }
-          }
-        }
-      }
-
-      // delete the current chunk at the end
-      if (accesses) {
-        delete[] accesses;
-      }
-    }
-
-    if (!isLocked) {
-      pthread_mutex_lock(&addrChunkMutexes[id]);
-      isLocked = true;
-    }
-
-    // if current chunk is empty and no more addresses will be collected (stop =
-    // true) then exits . Otherwise continues to wait for new chunks
-    if (chunks[id].size() == 0) {
-      if (stop) {
-        break;
-      } else {
-        addrChunkPresent[id] = false;
-      }
-    }
-  }
-
-  delete SMem;
-  pthread_mutex_unlock(&addrChunkMutexes[id]);
-  mergeDeps();
-
-  if (DP_DEBUG) {
-    cout << "thread " << id << " exits... \n";
-  }
-
-  Timers::stop_and_add(TimerRegion::ANALYZE_DEPS);
-  pthread_exit(NULL);
-}
-
-void finalizeParallelization() {
-  Timers::start(TimerRegion::FINALIZE_PARALLELIZATION);
-
-#ifdef DP_RTLIB_VERBOSE
-  cout << "enter finalizeParallelization\n";
-#endif
-  if (DP_DEBUG) {
-    cout << "BEGIN: finalize parallelization... \n";
-  }
-
-  // fake signaling: just notify the workers that no more addresses will be
-  // collected
-  for (int i = 0; i < NUM_WORKERS; ++i) {
-    pthread_mutex_lock(&addrChunkMutexes[i]);
-    stop = true;
-    addrChunkPresent[i] = true;
-    if (0 < tempAddrCount[i]) {
-      chunks[i].push(tempAddrChunks[i]);
-    }
-    pthread_cond_signal(&addrChunkPresentConds[i]);
-    pthread_mutex_unlock(&addrChunkMutexes[i]);
-  }
-
-  if (DP_DEBUG) {
-    for (int i = 0; i < NUM_WORKERS; ++i) {
-      cout << chunks[i].size() << "\n";
-    }
-  }
-
-  // wait for worker threads
-  for (int i = 0; i < NUM_WORKERS; ++i)
-    pthread_join(workers[i], NULL);
-
-  // destroy mutexes and condition variables
-  for (int i = 0; i < NUM_WORKERS; ++i) {
-    pthread_mutex_destroy(&addrChunkMutexes[i]);
-    pthread_cond_destroy(&addrChunkPresentConds[i]);
-  }
-
-  // delete allocated memory
-  delete[] chunks;
-  delete[] tempAddrCount;
-  delete[] tempAddrChunks;
-  delete[] workers;
-
-  if (DP_DEBUG) {
-    cout << "END: finalize parallelization... \n";
-  }
-#ifdef DP_RTLIB_VERBOSE
-  cout << "exit finalizeParallelization\n";
-#endif
-<<<<<<< HEAD
-}
-
-/******* Instrumentation functions *******/
-
-// The wrapper is to avoid mangling
-extern "C" {
-
-#ifdef SKIP_DUP_INSTR
-void __dp_read(LID lid, ADDR addr, char *var, ADDR lastaddr, int64_t count) {
-#else
-void __dp_read(LID lid, ADDR addr, char *var) {
-#endif
-if(!dpInited){
-    return;
-}
-
-#ifdef DP_PTHREAD_COMPATIBILITY_MODE
-  std::lock_guard<std::mutex> guard(pthread_compatibility_mutex);
-#endif
-#ifdef DP_RTLIB_VERBOSE
-  cout << "enter __dp_read\n";
-#endif
-
-  if (targetTerminated) {
-    if (DP_DEBUG) {
-      cout << "__dp_read() is not executed since target program has returned "
-              "from main()."
-           << endl;
-    }
-    return;
-  }
-  // For tracking function call or invoke
-#ifdef SKIP_DUP_INSTR
-  if (lastaddr == addr && count >= 2) {
-    return;
-  }
-#endif
-  lastCallOrInvoke = 0;
-  lastProcessedLine = lid;
-
-  if (DP_DEBUG) {
-    cout << "instLoad at encoded LID " << std::dec << decodeLID(lid)
-         << " and addr " << std::hex << addr << endl;
-  }
-
-  // TEST
-  // check for stack access
-  bool is_stack_access = false;
-  if (stackAddrs->top().first && stackAddrs->top().second) {
-    if ((addr <= stackAddrs->top().first) &&
-        (addr >= stackAddrs->top().second)) {
-      is_stack_access = true;
-    }
-  }
-  // !TEST
-
-  // addAccessInfo(true, lid, var, addr);
-  int64_t workerID =
-      ((addr - (addr % 4)) % (NUM_WORKERS * 4)) / 4; // implicit "floor"
-  AccessInfo &current = tempAddrChunks[workerID][tempAddrCount[workerID]++];
-  current.isRead = true;
-  current.lid = lid;
-  current.var = var;
-  current.AAvar = getMemoryRegionIdFromAddr(var, addr);
-  current.addr = addr;
-  current.isStackAccess = is_stack_access;
-  current.addrIsFirstWrittenInScope =
-      scopeManager->isFirstWrittenInScope(addr, false);
-  current.positiveScopeChangeOccuredSinceLastAccess =
-      scopeManager->positiveScopeChangeOccuredSinceLastAccess(addr);
-
-  if (is_stack_access) {
-    // register stack read after check for
-    // positiveScopeChangeOccuredSinceLastAccess
-    scopeManager->registerStackRead(addr, lid, var);
-  }
-
-  // store loop iteration metadata (last 8 bits for loop id, 1 bit to mark loop
-  // iteration count as valid, last 7 bits for loop iteration) last 8 bits are
-  // sufficient, since metadata is only used to check for different iterations,
-  // not exact values. first 32 bits of current.lid are reserved for metadata
-  // and thus empty
-  if (loopStack->size() > 0) {
-    if (loopStack->size() == 1) {
-      current.lid = current.lid | (((LID)(loopStack->first().loopID & 0xFF))
-                                   << 56); // add masked loop id
-      current.lid = current.lid | (((LID)(loopStack->top().count & 0x7F))
-                                   << 48); // add masked loop count
-      current.lid =
-          current.lid | (LID)0x0080000000000000; // mark loop count valid
-    } else if (loopStack->size() == 2) {
-      current.lid = current.lid | (((LID)(loopStack->first().loopID & 0xFF))
-                                   << 56); // add masked loop id
-      current.lid = current.lid | (((LID)(loopStack->top().count & 0x7F))
-                                   << 48); // add masked loop count
-      current.lid =
-          current.lid | (LID)0x0080000000000000; // mark loop count valid
-      current.lid = current.lid | (((LID)(loopStack->topMinusN(1).count & 0x7F))
-                                   << 40); // add masked loop count
-      current.lid =
-          current.lid | (LID)0x0000800000000000; // mark loop count valid
-    } else {                                     // (loopStack->size() >= 3)
-      current.lid = current.lid | (((LID)(loopStack->first().loopID & 0xFF))
-                                   << 56); // add masked loop id
-      current.lid = current.lid | (((LID)(loopStack->top().count & 0x7F))
-                                   << 48); // add masked loop count
-      current.lid =
-          current.lid | (LID)0x0080000000000000; // mark loop count valid
-      current.lid = current.lid | (((LID)(loopStack->topMinusN(1).count & 0x7F))
-                                   << 40); // add masked loop count
-      current.lid =
-          current.lid | (LID)0x0000800000000000; // mark loop count valid
-      current.lid = current.lid | (((LID)(loopStack->topMinusN(2).count & 0x7F))
-                                   << 32); // add masked loop count
-      current.lid =
-          current.lid | (LID)0x0000008000000000; // mark loop count valid
-    }
-  } else {
-    // mark loopID as invalid (0xFF to allow 0 as valid loop id)
-    current.lid = current.lid | (((LID)0xFF) << 56);
-  }
-
-  if (tempAddrCount[workerID] == CHUNK_SIZE) {
-    pthread_mutex_lock(&addrChunkMutexes[workerID]);
-    addrChunkPresent[workerID] = true;
-    chunks[workerID].push(tempAddrChunks[workerID]);
-    pthread_cond_signal(&addrChunkPresentConds[workerID]);
-    pthread_mutex_unlock(&addrChunkMutexes[workerID]);
-    tempAddrChunks[workerID] = new AccessInfo[CHUNK_SIZE];
-    tempAddrCount[workerID] = 0;
-  }
-#ifdef DP_RTLIB_VERBOSE
-  cout << "exit __dp_read\n";
-#endif
-}
-
-#ifdef SKIP_DUP_INSTR
-void __dp_write(LID lid, ADDR addr, char *var, ADDR lastaddr, int64_t count) {
-#else
-void __dp_write(LID lid, ADDR addr, char *var) {
-#endif
-if(!dpInited){
-    return;
-}
-
-#ifdef DP_PTHREAD_COMPATIBILITY_MODE
-  std::lock_guard<std::mutex> guard(pthread_compatibility_mutex);
-#endif
-#ifdef DP_RTLIB_VERBOSE
-  cout << "enter __dp_write\n";
-#endif
-  if (targetTerminated) {
-    if (DP_DEBUG) {
-      cout << "__dp_write() is not executed since target program has returned "
-              "from main()."
-           << endl;
-    }
-    return;
-  }
-  // For tracking function call or invoke
-#ifdef SKIP_DUP_INSTR
-  if (lastaddr == addr && count >= 2) {
-    return;
-  }
-#endif
-  // For tracking function call or invoke
-  lastCallOrInvoke = 0;
-  lastProcessedLine = lid;
-
-  if (DP_DEBUG) {
-    cout << "instStore at encoded LID " << std::dec << decodeLID(lid)
-         << " and addr " << std::hex << addr << endl;
-  }
-
-  // TEST
-  // check for stack access
-  bool is_stack_access = false;
-  if (stackAddrs->top().first && stackAddrs->top().second) {
-    if ((addr <= stackAddrs->top().first) &&
-        (addr >= stackAddrs->top().second)) {
-      //                cout << "WRITE STACK ACCESS DETECTED! " <<
-      //                decodeLID(lid) << "  " << var << "\n";
-      is_stack_access = true;
-    }
-  }
-  // !TEST
-
-  int64_t workerID =
-      ((addr - (addr % 4)) % (NUM_WORKERS * 4)) / 4; // implicit "floor"
-  AccessInfo &current = tempAddrChunks[workerID][tempAddrCount[workerID]++];
-  current.isRead = false;
-  current.lid = lid;
-  current.var = var;
-  current.AAvar = getMemoryRegionIdFromAddr(var, addr);
-  current.addr = addr;
-  current.isStackAccess = is_stack_access;
-  current.addrIsFirstWrittenInScope =
-      scopeManager->isFirstWrittenInScope(addr, true);
-  current.positiveScopeChangeOccuredSinceLastAccess =
-      scopeManager->positiveScopeChangeOccuredSinceLastAccess(addr);
-
-  if (is_stack_access) {
-    // register stack write after check for
-    // positiveScopeChangeOccuredSinceLastAccess
-    scopeManager->registerStackWrite(addr, lid, var);
-  }
-
-  // store loop iteration metadata (last 8 bits for loop id, 1 bit to mark loop
-  // iteration count as valid, last 7 bits for loop iteration) last 8 bits are
-  // sufficient, since metadata is only used to check for different iterations,
-  // not exact values. first 32 bits of current.lid are reserved for metadata
-  // and thus empty
-  if (loopStack->size() > 0) {
-    if (loopStack->size() == 1) {
-      current.lid = current.lid | (((LID)(loopStack->first().loopID & 0xFF))
-                                   << 56); // add masked loop id
-      current.lid = current.lid | (((LID)(loopStack->top().count & 0x7F))
-                                   << 48); // add masked loop count
-      current.lid =
-          current.lid | (LID)0x0080000000000000; // mark loop count valid
-    } else if (loopStack->size() == 2) {
-      current.lid = current.lid | (((LID)(loopStack->first().loopID & 0xFF))
-                                   << 56); // add masked loop id
-      current.lid = current.lid | (((LID)(loopStack->top().count & 0x7F))
-                                   << 48); // add masked loop count
-      current.lid =
-          current.lid | (LID)0x0080000000000000; // mark loop count valid
-      current.lid = current.lid | (((LID)(loopStack->topMinusN(1).count & 0x7F))
-                                   << 40); // add masked loop count
-      current.lid =
-          current.lid | (LID)0x0000800000000000; // mark loop count valid
-    } else {                                     // (loopStack->size() >= 3)
-      current.lid = current.lid | (((LID)(loopStack->first().loopID & 0xFF))
-                                   << 56); // add masked loop id
-      current.lid = current.lid | (((LID)(loopStack->top().count & 0x7F))
-                                   << 48); // add masked loop count
-      current.lid =
-          current.lid | (LID)0x0080000000000000; // mark loop count valid
-      current.lid = current.lid | (((LID)(loopStack->topMinusN(1).count & 0x7F))
-                                   << 40); // add masked loop count
-      current.lid =
-          current.lid | (LID)0x0000800000000000; // mark loop count valid
-      current.lid = current.lid | (((LID)(loopStack->topMinusN(2).count & 0x7F))
-                                   << 32); // add masked loop count
-      current.lid =
-          current.lid | (LID)0x0000008000000000; // mark loop count valid
-    }
-  } else {
-    // mark loopID as invalid (0xFF to allow 0 as valid loop id)
-    current.lid = current.lid | (((LID)0xFF) << 56);
-  }
-
-  if (tempAddrCount[workerID] == CHUNK_SIZE) {
-    pthread_mutex_lock(&addrChunkMutexes[workerID]);
-    addrChunkPresent[workerID] = true;
-    chunks[workerID].push(tempAddrChunks[workerID]);
-    pthread_cond_signal(&addrChunkPresentConds[workerID]);
-    pthread_mutex_unlock(&addrChunkMutexes[workerID]);
-    tempAddrChunks[workerID] = new AccessInfo[CHUNK_SIZE];
-    tempAddrCount[workerID] = 0;
-  }
-#ifdef DP_RTLIB_VERBOSE
-  cout << "exit __dp_write\n";
-#endif
-}
-
-#ifdef SKIP_DUP_INSTR
-void __dp_decl(LID lid, ADDR addr, char *var, ADDR lastaddr, int64_t count) {
-#else
-void __dp_decl(LID lid, ADDR addr, char *var) {
-#endif
-if(!dpInited){
-    return;
-}
-
-#ifdef DP_PTHREAD_COMPATIBILITY_MODE
-  std::lock_guard<std::mutex> guard(pthread_compatibility_mutex);
-#endif
-#ifdef DP_RTLIB_VERBOSE
-  cout << "enter __dp_decl\n";
-#endif
-  if (targetTerminated) {
-    if (DP_DEBUG) {
-      cout << "__dp_write() is not executed since target program has returned "
-              "from main()."
-           << endl;
-    }
-    return;
-  }
-  // For tracking function call or invoke
-#ifdef SKIP_DUP_INSTR
-  if (lastaddr == addr && count >= 2) {
-    return;
-  }
-#endif
-  // For tracking function call or invoke
-  lastCallOrInvoke = 0;
-  lastProcessedLine = lid;
-
-  if (DP_DEBUG) {
-    cout << "instStore at encoded LID " << std::dec << decodeLID(lid)
-         << " and addr " << std::hex << addr << endl;
-  }
-
-  int64_t workerID =
-      ((addr - (addr % 4)) % (NUM_WORKERS * 4)) / 4; // implicit "floor"
-  AccessInfo &current = tempAddrChunks[workerID][tempAddrCount[workerID]++];
-  current.isRead = false;
-  current.lid = 0;
-  current.var = var;
-  current.AAvar = getMemoryRegionIdFromAddr(var, addr);
-  current.addr = addr;
-  current.skip = true;
-  // store loop iteration metadata (last 8 bits for loop id, 1 bit to mark loop
-  // iteration count as valid, last 7 bits for loop iteration) last 8 bits are
-  // sufficient, since metadata is only used to check for different iterations,
-  // not exact values. first 32 bits of current.lid are reserved for metadata
-  // and thus empty
-  if (loopStack->size() > 0) {
-    if (loopStack->size() == 1) {
-      current.lid = current.lid | (((LID)(loopStack->first().loopID & 0xFF))
-                                   << 56); // add masked loop id
-      current.lid = current.lid | (((LID)(loopStack->top().count & 0x7F))
-                                   << 48); // add masked loop count
-      current.lid =
-          current.lid | (LID)0x0080000000000000; // mark loop count valid
-    } else if (loopStack->size() == 2) {
-      current.lid = current.lid | (((LID)(loopStack->first().loopID & 0xFF))
-                                   << 56); // add masked loop id
-      current.lid = current.lid | (((LID)(loopStack->top().count & 0x7F))
-                                   << 48); // add masked loop count
-      current.lid =
-          current.lid | (LID)0x0080000000000000; // mark loop count valid
-      current.lid = current.lid | (((LID)(loopStack->topMinusN(1).count & 0x7F))
-                                   << 40); // add masked loop count
-      current.lid =
-          current.lid | (LID)0x0000800000000000; // mark loop count valid
-    } else {                                     // (loopStack->size() >= 3)
-      current.lid = current.lid | (((LID)(loopStack->first().loopID & 0xFF))
-                                   << 56); // add masked loop id
-      current.lid = current.lid | (((LID)(loopStack->top().count & 0x7F))
-                                   << 48); // add masked loop count
-      current.lid =
-          current.lid | (LID)0x0080000000000000; // mark loop count valid
-      current.lid = current.lid | (((LID)(loopStack->topMinusN(1).count & 0x7F))
-                                   << 40); // add masked loop count
-      current.lid =
-          current.lid | (LID)0x0000800000000000; // mark loop count valid
-      current.lid = current.lid | (((LID)(loopStack->topMinusN(2).count & 0x7F))
-                                   << 32); // add masked loop count
-      current.lid =
-          current.lid | (LID)0x0000008000000000; // mark loop count valid
-    }
-  } else {
-    // mark loopID as invalid (0xFF to allow 0 as valid loop id)
-    current.lid = current.lid | (((LID)0xFF) << 56);
-  }
-
-  if (tempAddrCount[workerID] == CHUNK_SIZE) {
-    pthread_mutex_lock(&addrChunkMutexes[workerID]);
-    addrChunkPresent[workerID] = true;
-    chunks[workerID].push(tempAddrChunks[workerID]);
-    pthread_cond_signal(&addrChunkPresentConds[workerID]);
-    pthread_mutex_unlock(&addrChunkMutexes[workerID]);
-    tempAddrChunks[workerID] = new AccessInfo[CHUNK_SIZE];
-    tempAddrCount[workerID] = 0;
-  }
-}
-
-void __dp_alloca(LID lid, char *var, ADDR startAddr, ADDR endAddr,
-                 int64_t numBytes, int64_t numElements) {
-  if(!dpInited){
-    return;
-  }
-#ifdef DP_PTHREAD_COMPATIBILITY_MODE
-  std::lock_guard<std::mutex> guard(pthread_compatibility_mutex);
-#endif
-#ifdef DP_RTLIB_VERBOSE
-  cout << "enter __dp_alloca\n";
-#endif
-  int64_t buffer = nextFreeMemoryRegionId;
-  string allocId = to_string(buffer);
-  nextFreeMemoryRegionId++;
-  // create entry to list of allocatedMemoryRegions
-  string var_name = allocId;
-  if (DP_DEBUG) {
-    cout << "alloca: " << var << " (" << var_name << ") @ " << decodeLID(lid)
-         << " : " << std::hex << startAddr << " - " << std::hex << endAddr
-         << " -> #allocations: " << to_string(allocatedMemoryRegions->size())
-         << "\n";
-  }
-  allocatedMemoryRegions->push_back(
-      tuple<LID, string, int64_t, int64_t, int64_t, int64_t>{
-          lid, var_name, startAddr, endAddr, numBytes, numElements});
-  allocatedMemRegTree->allocate_region(startAddr, endAddr, buffer,
-                                       tempAddrCount, NUM_WORKERS);
-
-  // update known min and max ADDR
-  if (startAddr < smallestAllocatedADDR) {
-    smallestAllocatedADDR = startAddr;
-  }
-  if (endAddr > largestAllocatedADDR) {
-    largestAllocatedADDR = endAddr;
-  }
-
-  // TEST
-  // update stack base address, if not already set
-  if (stackAddrs->top().first == 0) {
-    //            cout << "SET STACK BASE!\n";
-    stackAddrs->top().first = startAddr;
-  }
-  //        else{
-  //            cout << "NOT NECESSARY: SET STACK BASE\n";
-  //        }
-
-  // update stack top address (note: stack grows top down!)
-  if (stackAddrs->top().second == 0) {
-    // initialize stack top address
-    stackAddrs->top().second = endAddr;
-  } else if (stackAddrs->top().second > endAddr) {
-    // update stack top
-    //            cout << "UPDATE STACK TOP: " << stackAddrs->top().second << "
-    //            -->  " << endAddr << "\n";
-    stackAddrs->top().second = endAddr;
-  }
-=======
->>>>>>> b531a466
-
-  Timers::stop_and_add(TimerRegion::FINALIZE_PARALLELIZATION);
-}
-
-<<<<<<< HEAD
-void __dp_new(LID lid, ADDR startAddr, ADDR endAddr, int64_t numBytes) {
-  if(!dpInited){
-    return;
-  }
-#ifdef DP_PTHREAD_COMPATIBILITY_MODE
-  std::lock_guard<std::mutex> guard(pthread_compatibility_mutex);
-#endif
-#ifdef DP_RTLIB_VERBOSE
-  cout << "enter __dp_new\n";
-#endif
-  // instrumentation function for new and malloc
-  int64_t buffer = nextFreeMemoryRegionId;
-  string allocId = to_string(buffer);
-  nextFreeMemoryRegionId++;
-
-  // calculate endAddr of memory region
-  endAddr = startAddr + numBytes;
-
-  allocatedMemRegTree->allocate_region(startAddr, endAddr, buffer,
-                                       tempAddrCount, NUM_WORKERS);
-
-  if (DP_DEBUG) {
-    cout << "new/malloc: " << decodeLID(lid) << ", " << allocId << ", "
-         << std::hex << startAddr << " - " << std::hex << endAddr;
-    printf(" NumBytes: %lld\n", numBytes);
-  }
-
-  allocatedMemoryRegions->push_back(
-      tuple<LID, string, int64_t, int64_t, int64_t, int64_t>{
-          lid, allocId, startAddr, endAddr, numBytes, -1});
-  lastHitIterator = allocatedMemoryRegions->end();
-  lastHitIterator--;
-
-  // update known min and max ADDR
-  if (startAddr < smallestAllocatedADDR) {
-    smallestAllocatedADDR = startAddr;
-  }
-  if (endAddr > largestAllocatedADDR) {
-    largestAllocatedADDR = endAddr;
-  }
-#ifdef DP_RTLIB_VERBOSE
-  cout << "exit __dp_new\n";
-#endif
-}
-
-void __dp_delete(LID lid, ADDR startAddr) {
-  if(!dpInited){
-    return;
-  }
-#ifdef DP_PTHREAD_COMPATIBILITY_MODE
-  std::lock_guard<std::mutex> guard(pthread_compatibility_mutex);
-#endif
-#ifdef DP_RTLIB_VERBOSE
-  cout << "enter __dp_delete\n";
-#endif
-  // DO NOT DELETE MEMORY REGIONS AS THEY ARE STILL REQUIRED FOR LOGGING
-
-  // TODO more efficient implementation
-
-  // find memory region to be deleted
-/*        for(tuple<LID, string, int64_t, int64_t, int64_t, int64_t> entry :
-   allocatedMemoryRegions){ if(get<2>(entry) == startAddr){
-                // delete memory region
-                cout << "delete/free: " << decodeLID(lid) << ", " <<
-   get<1>(entry) << ", " << std::hex << startAddr << "\n";
-                allocatedMemoryRegions.remove(entry);
-                return;
-            }
-        }
-        cout << "__dp_delete: Could not find base addr: " << std::hex <<
-   startAddr << "\n";
-*/
-#ifdef DP_RTLIB_VERBOSE
-  cout << "exit __dp_delete\n";
-#endif
-  return;
-}
-
-void __dp_report_bb(uint32_t bbIndex) {
-  if(!dpInited){
-    return;
-  }
-#ifdef DP_PTHREAD_COMPATIBILITY_MODE
-  std::lock_guard<std::mutex> guard(pthread_compatibility_mutex);
-#endif
-#ifdef DP_RTLIB_VERBOSE
-  cout << "enter __dp_report_bb\n";
-  cout << "bbIndex: " << std::to_string(bbIndex) << "\n";
-#endif
-  bbList->insert(bbIndex);
-#ifdef DP_RTLIB_VERBOSE
-  cout << "exit __dp_report_bb\n";
-#endif
-}
-
-void __dp_report_bb_pair(int32_t semaphore, uint32_t bbIndex) {
-  if(!dpInited){
-    return;
-  }
-#ifdef DP_PTHREAD_COMPATIBILITY_MODE
-  std::lock_guard<std::mutex> guard(pthread_compatibility_mutex);
-#endif
-#ifdef DP_RTLIB_VERBOSE
-  cout << "enter __dp_report_bb_pair\n";
-#endif
-  if (semaphore)
-    bbList->insert(bbIndex);
-}
-
-void __dp_finalize(LID lid) {
-#ifdef DP_PTHREAD_COMPATIBILITY_MODE
-  pthread_compatibility_mutex.lock();
-#endif
-#ifdef DP_RTLIB_VERBOSE
-  cout << "enter __dp_finalize\n";
-#endif
-  if (targetTerminated) {
-    if (DP_DEBUG) {
-      cout << "__dp_finalize() has been called before. Doing nothing this time "
-              "to avoid double free."
-           << endl;
-    }
-#ifdef DP_PTHREAD_COMPATIBILITY_MODE
-    pthread_compatibility_mutex.unlock();
-#endif
-    return;
-  }
-
-  // release mutex so it can be re-aquired in the called __dp_func_exit
-#ifdef DP_PTHREAD_COMPATIBILITY_MODE
-  pthread_compatibility_mutex.unlock();
-#endif
-
-  while (FuncStackLevel >= 0) {
-    __dp_func_exit(lid, 1);
-  }
-
-  // use lock_guard here, since no other mutex-aquiring function is called
-#ifdef DP_PTHREAD_COMPATIBILITY_MODE
-  std::lock_guard<std::mutex> guard(pthread_compatibility_mutex);
-#endif
-
-  // Returning from main or exit from somewhere, clear up everything.
-  assert(FuncStackLevel == -1 &&
-         "Program terminates without clearing function stack!");
-  assert(loopStack->empty() &&
-         "Program terminates but loop stack is not empty!");
-
-  if (DP_DEBUG) {
-    cout << "Program terminates at LID " << std::dec << decodeLID(lid)
-         << ", clearing up" << endl;
-  }
-
-  finalizeParallelization();
-  outputLoops();
-  outputFuncs();
-  outputAllocations();
-  // hybrid analysis
-  generateStringDepMap();
-  // End HA
-  outputDeps();
-
-  delete loopStack;
-  delete endFuncs;
-  // hybrid analysis
-  delete allDeps;
-  delete outPutDeps;
-  delete bbList;
-  // End HA
-
-  for (auto loop : *loops) {
-    delete loop.second;
-  }
-  delete loops;
-
-  for (auto fb : *beginFuncs) {
-    delete fb.second;
-  }
-  delete beginFuncs;
-
-  // TEST
-  delete scopeManager;
-  // !TEST
-
-  *out << decodeLID(lid) << " END program" << endl;
-  out->flush();
-  out->close();
-
-  delete out;
-  dpInited = false;
-  targetTerminated = true; // mark the target program has returned from main()
-
-  if (DP_DEBUG) {
-    cout << "Program terminated." << endl;
-  }
-#ifdef DP_RTLIB_VERBOSE
-  cout << "exit __dp_finalize\n";
-#endif
-}
-
-// hybrid analysis
-void __dp_add_bb_deps(char *depStringPtr) {
-  if(!dpInited){
-    return;
-  }
-#ifdef DP_PTHREAD_COMPATIBILITY_MODE
-  std::lock_guard<std::mutex> guard(pthread_compatibility_mutex);
-#endif
-#ifdef DP_RTLIB_VERBOSE
-  cout << "enter __dp_add_bb_deps\n";
-#endif
-  string depString(depStringPtr);
-  regex r0("[^\\/]+"), r1("[^=]+"), r2("[^,]+"), r3("[0-9]+:[0-9]+"),
-      r4("(INIT|(R|W)A(R|W)).*");
-  smatch res0, res1, res2, res3;
-
-  while (regex_search(depString, res0, r0)) {
-    string s(res0[0]);
-
-    regex_search(s, res1, r1);
-    string cond(res1[0]);
-
-    if (bbList->find(stoi(cond)) == bbList->end()) {
-      depString = res0.suffix();
-      continue;
-    }
-
-    string line(res1.suffix());
-    line.erase(0, 1);
-    while (regex_search(line, res2, r2)) {
-      string s(res2[0]);
-      regex_search(s, res3, r3);
-      string k(res3[0]);
-      regex_search(s, res3, r4);
-      string v(res3[0]);
-      if (outPutDeps->count(k) == 0) {
-        set<string> depSet;
-        (*outPutDeps)[k] = depSet;
-      }
-      (*outPutDeps)[k].insert(v);
-      line = res2.suffix();
-    }
-    depString = res0.suffix();
-  }
-}
-// End HA
-
-void __dp_call(LID lid) {
-  if(!dpInited){
-    return;
-  }
-#ifdef DP_PTHREAD_COMPATIBILITY_MODE
-  std::lock_guard<std::mutex> guard(pthread_compatibility_mutex);
-#endif
-#ifdef DP_RTLIB_VERBOSE
-  cout << "__dp_call\n";
-#endif
-  lastCallOrInvoke = lid;
-}
-
-void __dp_func_entry(LID lid, int32_t isStart) {
-  if(targetTerminated){
-    // prevent deleting generated results after the main function has been exited.
-    // This might happen, e.g., if a destructor of a global struct is called after exiting the main function.
-    return;
-  }
-#ifdef DP_PTHREAD_COMPATIBILITY_MODE
-  std::lock_guard<std::mutex> guard(pthread_compatibility_mutex);
-#endif
-#ifdef DP_RTLIB_VERBOSE
-  cout << "enter __dp_func_entry\n";
-#endif
-  if (!dpInited) {
-    // This part should be executed only once.
-    readRuntimeInfo();
-    loopStack = new LoopTable();
-    loops = new LoopRecords();
-    beginFuncs = new BGNFuncList();
-    endFuncs = new ENDFuncList();
-    out = new ofstream();
-
-    // TEST
-    stackAddrs = new std::stack<std::pair<ADDR, ADDR>>();
-    scopeManager = new ScopeManager();
-    // !TEST
-
-    // hybrid analysis
-    allDeps = new depMap();
-    outPutDeps = new stringDepMap();
-    bbList = new ReportedBBSet();
-    // End HA
-    // initialize AllocatedMemoryRegions:
-
-    allocatedMemRegTree = new MemoryRegionTree();
-    allocatedMemoryRegions =
-        new list<tuple<LID, string, int64_t, int64_t, int64_t, int64_t>>;
-
-    if (allocatedMemoryRegions->size() == 0 &&
-        allocatedMemoryRegions->empty() == 0) {
-      // re-initialize the list, as something went wrong
-      allocatedMemoryRegions =
-          new list<tuple<LID, string, int64_t, int64_t, int64_t, int64_t>>();
-    }
-    tuple<LID, string, int64_t, int64_t, int64_t, int64_t>{0, "%%dummy%%", 0,
-                                                           0, 0,           0};
-    // initialize lastHitIterator to dummy element
-    allocatedMemoryRegions->push_back(
-        tuple<LID, string, int64_t, int64_t, int64_t, int64_t>{0, "%%dummy%%",
-                                                               0, 0, 0, 0});
-    lastHitIterator = allocatedMemoryRegions->end();
-    lastHitIterator--;
-
-#ifdef __linux__
-    // try to get an output file name w.r.t. the target application
-    // if it is not available, fall back to "Output.txt"
-    char *selfPath = new char[PATH_MAX];
-    if (selfPath != nullptr) {
-      if (readlink("/proc/self/exe", selfPath, PATH_MAX - 1) == -1) {
-        delete[] selfPath;
-        selfPath = nullptr;
-        out->open("Output.txt", ios::out);
-      }
-      // out->open(string(selfPath) + "_dep.txt", ios::out);  # results in the
-      // old <prog>_dep.txt
-      //  prepare environment variables
-      char const *tmp = getenv("DOT_DISCOPOP");
-      if (tmp == NULL) {
-        // DOT_DISCOPOP needs to be initialized
-        setenv("DOT_DISCOPOP", ".discopop", 1);
-      }
-      std::string tmp_str(getenv("DOT_DISCOPOP"));
-      setenv("DOT_DISCOPOP_PROFILER", (tmp_str + "/profiler").data(), 1);
-      std::string tmp2(getenv("DOT_DISCOPOP_PROFILER"));
-      tmp2 += "/dynamic_dependencies.txt";
-
-      out->open(tmp2.data(), ios::out);
-    }
-#else
-    out->open("Output.txt", ios::out);
-#endif
-    assert(out->is_open() && "Cannot open a file to output dependences.\n");
-
-    if (DP_DEBUG) {
-      cout << "DP initialized at LID " << std::dec << decodeLID(lid) << endl;
-    }
-    dpInited = true;
-    initParallelization();
-  } else if (targetTerminated) {
-    if (DP_DEBUG) {
-      cout << "Entering function LID " << std::dec << decodeLID(lid);
-      cout << " but target program has returned from main(). Destructors?"
-           << endl;
-    }
-  } else {
-    // Process ordinary function call/invoke.
-    assert((lastCallOrInvoke != 0 || lastProcessedLine != 0) &&
-           "Error: lastCalledFunc == lastProcessedLine == 0");
-    if (lastCallOrInvoke == 0)
-      lastCallOrInvoke = lastProcessedLine;
-    ++FuncStackLevel;
-
-    if (DP_DEBUG) {
-      cout << "Entering function LID " << std::dec << decodeLID(lid) << endl;
-      cout << "Function stack level = " << std::dec << FuncStackLevel << endl;
-    }
-    BGNFuncList::iterator func = beginFuncs->find(lastCallOrInvoke);
-    if (func == beginFuncs->end()) {
-      set<LID> *tmp = new set<LID>();
-      tmp->insert(lid);
-      beginFuncs->insert(pair<LID, set<LID> *>(lastCallOrInvoke, tmp));
-    } else {
-      func->second->insert(lid);
-    }
-  }
-
-  // TEST
-  // initialize stack addresses for function
-  //        if(stackAddrs->size() > 0){
-  //            cout << "PUSH STACK ENTRY, PREV: " << hex <<
-  //            stackAddrs->top().first << " -> " << hex <<
-  //            stackAddrs->top().second << " \n";
-  //        }
-  stackAddrs->push(std::pair<ADDR, ADDR>(0, 0));
-  scopeManager->enterScope("function", lid);
-  // !TEST
-
-  if (isStart)
-    *out << "START " << decodeLID(lid) << endl;
-
-  // Reset last call tracker
-  lastCallOrInvoke = 0;
-#ifdef DP_RTLIB_VERBOSE
-  cout << "exit __dp_func_entry\n";
-#endif
-}
-
-void __dp_func_exit(LID lid, int32_t isExit) {
-  if(!dpInited){
-    return;
-  }
-#ifdef DP_PTHREAD_COMPATIBILITY_MODE
-  std::lock_guard<std::mutex> guard(pthread_compatibility_mutex);
-#endif
-#ifdef DP_RTLIB_VERBOSE
-  cout << "__dp_func_exit\n";
-#endif
-  if (targetTerminated) {
-    if (DP_DEBUG) {
-      cout << "Exiting function LID " << std::dec << decodeLID(lid);
-      cout << " but target program has returned from main(). Destructors?"
-           << endl;
-    }
-    return;
-  }
-
-  lastCallOrInvoke = 0;
-  lastProcessedLine = lid;
-
-  // Clear up all unfinished loops in the function.
-  // This usually happens when using return inside loop.
-  while (!loopStack->empty() &&
-         (loopStack->top().funcLevel == FuncStackLevel)) {
-
-    // No way to get the real end line of loop. Use the line where
-    // function returns instead.
-    LoopRecords::iterator loop = loops->find(loopStack->top().begin);
-    assert(loop != loops->end() &&
-           "A loop ends without its entry being recorded.");
-    if (loop->second->end == 0) {
-      loop->second->end = lid;
-    } else {
-      // TODO: FIXME: loop end line > return line
-    }
-    loop->second->total += loopStack->top().count;
-    ++loop->second->nEntered;
-
-    if (DP_DEBUG) {
-      cout << "(" << std::dec << loopStack->top().funcLevel << ")";
-      cout << "Loop " << loopStack->top().loopID
-           << " exits since function returns." << endl;
-    }
-
-    loopStack->pop();
-
-    if (DP_DEBUG) {
-      if (loopStack->empty())
-        cout << "Loop Stack is empty." << endl;
-      else {
-        cout << "TOP: (" << std::dec << loopStack->top().funcLevel << ")";
-        cout << "Loop " << loopStack->top().loopID << "." << endl;
-      }
-    }
-  }
-  --FuncStackLevel;
-
-  // TEST
-  // clear information on allocated stack addresses
-  //        if(stackAddrs->size() > 0){
-  //            cout << "POP STACK ENTRY: " << hex << stackAddrs->top().first <<
-  //            " -> " << hex << stackAddrs->top().second << " \n";
-  //        }
-  clearStackAccesses(
-      stackAddrs->top().first,
-      stackAddrs->top().second); // insert accesses with LID 0 to the queues
-  stackAddrs->pop();
-  //        if(stackAddrs->size() > 0){
-  //            cout << "\tNEW TOP STACK ENTRY: " <<  hex <<
-  //            stackAddrs->top().first << " -> " << hex <<
-  //            stackAddrs->top().second << " \n";
-  //        }
-  scopeManager->leaveScope("function", lid);
-  // !TEST
-
-  if (isExit == 0)
-    endFuncs->insert(lid);
-
-  if (DP_DEBUG) {
-    cout << "Exiting fucntion LID " << std::dec << decodeLID(lid) << endl;
-    cout << "Function stack level = " << std::dec << FuncStackLevel << endl;
-  }
-}
-
-void __dp_loop_entry(LID lid, int32_t loopID) {
-  if(!dpInited){
-    return;
-  }
-#ifdef DP_PTHREAD_COMPATIBILITY_MODE
-  std::lock_guard<std::mutex> guard(pthread_compatibility_mutex);
-#endif
-#ifdef DP_RTLIB_VERBOSE
-  cout << "__dp_loop_entry\n";
-#endif
-  if (targetTerminated) {
-    if (DP_DEBUG) {
-      cout << "__dp_loop_entry() is not executed since target program has "
-              "returned from main()."
-           << endl;
-    }
-    return;
-  }
-  assert((loopStack != nullptr) && "Loop stack is not available!");
-
-  if (loopStack->empty() || (loopStack->top().loopID != loopID)) {
-    // A new loop
-    loopStack->push(LoopTableEntry(FuncStackLevel, loopID, 0, lid));
-    if (loops->find(lid) == loops->end()) {
-      loops->insert(pair<LID, LoopRecord *>(lid, new LoopRecord(0, 0, 0)));
-    }
-    if (DP_DEBUG) {
-      cout << "(" << std::dec << FuncStackLevel << ")Loop " << loopID
-           << " enters." << endl;
-    }
-    scopeManager->enterScope("loop", lid);
-  } else {
-    // The same loop iterates again
-    loopStack->top().count++;
-    if (DP_DEBUG) {
-      cout << "(" << std::dec << loopStack->top().funcLevel << ")";
-      cout << "Loop " << loopStack->top().loopID << " iterates "
-           << loopStack->top().count << " times." << endl;
-    }
-
-    // Handle error made in instrumentation.
-    // When recorded loopStack->top().funcLevel is different
-    // with the current FuncStackLevel, two possible errors
-    // happen during instrumentation:
-    // 1) the loop entry is wrong, earlier than the real place;
-    // 2) return of at least one function call inside the loop
-    //    is missing.
-    // So far it seems the first case happens sometimes but
-    // the second case has never been seen. Thus whenever we
-    // encounter such problem, we trust the current FuncStackLevel
-    // and update top().funcLevel.
-    if (loopStack->top().funcLevel != FuncStackLevel) {
-      if (DP_DEBUG) {
-        cout << "WARNING: changing funcLevel of Loop "
-             << loopStack->top().loopID << " from "
-             << loopStack->top().funcLevel << " to " << FuncStackLevel << endl;
-      }
-      loopStack->top().funcLevel = FuncStackLevel;
-    }
-
-    scopeManager->leaveScope("loop_iteration", lid);
-    scopeManager->enterScope("loop_iteration", lid);
-  }
-}
-
-void __dp_loop_exit(LID lid, int32_t loopID) {
-  if(!dpInited){
-    return;
-  }
-#ifdef DP_PTHREAD_COMPATIBILITY_MODE
-  std::lock_guard<std::mutex> guard(pthread_compatibility_mutex);
-#endif
-#ifdef DP_RTLIB_VERBOSE
-  cout << "__dp_loop_exit\n";
-#endif
-  if (targetTerminated) {
-    if (DP_DEBUG) {
-      cout << "__dp_loop_exit() is not executed since target program has "
-              "returned from main()."
-           << endl;
-    }
-    return;
-  }
-  assert((loopStack != nullptr) && "Loop stack is not available!");
-
-  // __dp_loop_exit() can be called without __dp_loop_entry()
-  // being called. This can happen when a loop is encapsulated
-  // by an "if" strucutre, and the condition of "if" fails
-  bool singleExit = false;
-  if (loopStack->empty())
-    singleExit = true;
-  else if (loopStack->top().loopID != loopID)
-    singleExit = true;
-
-  if (singleExit) {
-    if (DP_DEBUG) {
-      cout << "Ignored signle exit of loop " << loopStack->top().loopID << endl;
-    }
-    return;
-  }
-
-  // See comments in __dp_loop_entry() for explanation.
-  if (loopStack->top().funcLevel != FuncStackLevel) {
-    if (DP_DEBUG) {
-      cout << "WARNING: changing funcLevel of Loop " << loopStack->top().loopID
-           << " from " << loopStack->top().funcLevel << " to " << FuncStackLevel
-           << endl;
-    }
-    loopStack->top().funcLevel = FuncStackLevel;
-  }
-
-  LoopRecords::iterator loop = loops->find(loopStack->top().begin);
-  assert(loop != loops->end() &&
-         "A loop ends without its entry being recorded.");
-  if (loop->second->end == 0) {
-    loop->second->end = lid;
-  } else {
-    // New loop exit found and it's smaller than before. That means
-    // the current exit point can be the break inside the loop.
-    // In this case we ignore the current exit point and keep the
-    // regular one.
-
-    // Note: keep, as i may be necessary in the future?
-    if (lid < loop->second->end) {
-      //    loop->second->end = lid;
-    }
-    // New loop exit found and it's bigger than before. This can
-    // happen when the previous exit is a break inside the loop.
-    // In this case we update the loop exit to the bigger one.
-    else if (lid > loop->second->end) {
-      loop->second->end = lid;
-    }
-    // New loop exit found and it's the same as before. Good.
-  }
-  if (loop->second->maxIterationCount < loopStack->top().count) {
-    loop->second->maxIterationCount = loopStack->top().count;
-  }
-  loop->second->total += loopStack->top().count;
-  ++loop->second->nEntered;
-
-  if (DP_DEBUG) {
-    cout << "(" << std::dec << loopStack->top().funcLevel << ")";
-    cout << "Loop " << loopStack->top().loopID << " exits." << endl;
-  }
-
-  loopStack->pop();
-
-  if (DP_DEBUG) {
-    if (loopStack->empty())
-      cout << "Loop Stack is empty." << endl;
-    else {
-      cout << "TOP: (" << std::dec << loopStack->top().funcLevel << ")";
-      cout << "Loop " << loopStack->top().loopID << "." << endl;
-    }
-  }
-
-  scopeManager->leaveScope("loop", lid);
-}
-
-inline void clearStackAccesses(ADDR stack_lower_bound, ADDR stack_upper_bound) {
-  for (ADDR addr : scopeManager->getCurrentScope().first_written) {
-=======
-void clearStackAccesses(ADDR stack_lower_bound, ADDR stack_upper_bound) {
-  Timers::start(TimerRegion::CLEAR_STACK_ACCESSES);
-
-  for (ADDR addr : scopeManager->getCurrentScope().get_first_write()) {
->>>>>>> b531a466
-    int64_t workerID =
-        ((addr - (addr % 4)) % (NUM_WORKERS * 4)) / 4; // implicit "floor"
-    // cleanup reads
-    AccessInfo &cleanupReadCurrent =
-        tempAddrChunks[workerID][tempAddrCount[workerID]++];
-    cleanupReadCurrent.addr = addr;
-    cleanupReadCurrent.lid = 0;
-    cleanupReadCurrent.isRead = true;
-
-    if (tempAddrCount[workerID] == CHUNK_SIZE) {
-      pthread_mutex_lock(&addrChunkMutexes[workerID]);
-      addrChunkPresent[workerID] = true;
-      chunks[workerID].push(tempAddrChunks[workerID]);
-      pthread_cond_signal(&addrChunkPresentConds[workerID]);
-      pthread_mutex_unlock(&addrChunkMutexes[workerID]);
-      tempAddrChunks[workerID] = new AccessInfo[CHUNK_SIZE];
-      tempAddrCount[workerID] = 0;
-    }
-    // cleanup writes
-    AccessInfo &cleanupWriteCurrent =
-        tempAddrChunks[workerID][tempAddrCount[workerID]++];
-    cleanupWriteCurrent.addr = addr;
-    cleanupWriteCurrent.lid = 0;
-    cleanupWriteCurrent.isRead = false;
-
-    if (tempAddrCount[workerID] == CHUNK_SIZE) {
-      pthread_mutex_lock(&addrChunkMutexes[workerID]);
-      addrChunkPresent[workerID] = true;
-      chunks[workerID].push(tempAddrChunks[workerID]);
-      pthread_cond_signal(&addrChunkPresentConds[workerID]);
-      pthread_mutex_unlock(&addrChunkMutexes[workerID]);
-      tempAddrChunks[workerID] = new AccessInfo[CHUNK_SIZE];
-      tempAddrCount[workerID] = 0;
-    }
-  }
-
-  Timers::stop_and_add(TimerRegion::CLEAR_STACK_ACCESSES);
-}
-
-} // namespace __dp
+/*
+ * This file is part of the DiscoPoP software
+ * (http://www.discopop.tu-darmstadt.de)
+ *
+ * Copyright (c) 2020, Technische Universitaet Darmstadt, Germany
+ *
+ * This software may be modified and distributed under the terms of
+ * the 3-Clause BSD License. See the LICENSE file in the package base
+ * directory for details.
+ *
+ */
+
+#include "iFunctions.hpp"
+#include "perfect_shadow.hpp"
+#include "shadow.hpp"
+#include "signature.hpp"
+#include "functions/all.hpp"
+#include "DPUtils.hpp"
+#include "MemoryRegionTree.hpp"
+#include "scope.hpp"
+#include "../share/include/timer.hpp"
+
+#include "iFunctionsGlobals.hpp"
+
+#include <cstdio>
+#include <limits>
+#include <list>
+#include <mutex>
+#include <string>
+#include <algorithm>
+#include <cstdlib>
+#include <queue>
+#include <set>
+#include <sys/syscall.h>
+#include <sys/types.h>
+#include <unistd.h>
+#include <unordered_map>
+#include <unordered_set>
+#include <utility>
+// hybrid analysis
+#include <regex>
+// End HA
+
+#ifdef __linux__ // headers only available on Linux
+#include <linux/limits.h>
+#include <unistd.h>
+#endif
+
+using namespace std;
+using namespace dputil;
+
+namespace __dp {
+
+
+
+/******* Helper functions *******/
+
+void addDep(depType type, LID curr, LID depOn, char *var, string AAvar,
+            bool isStackAccess, ADDR addr, bool addrIsFirstWrittenInScope,
+            bool positiveScopeChangeOccuredSinceLastAccess) {
+  Timers::start(TimerRegion::ADD_DEP);
+  
+  // hybrid analysis
+  if (depOn == 0 && type == WAW)
+    type = INIT;
+  // End HA
+
+  depType originalType = type;
+  int loopIterationOffset = 0;
+
+  std::vector<depTypeModifier> identifiedDepTypes;
+  bool dependencyRegistered = false;
+  // Compare metadata (Loop ID's and Loop Iterations) from LID's if loop id's
+  // are overwritten (not 0xFF anymore) and check for intra-iteration
+  // dependencies Intra-Iteration dependency exists, if LoopId's and Iteration
+  // Id's are equal
+  if (unpackLIDMetadata_getLoopID(curr) != (LID)0xFF &&
+      unpackLIDMetadata_getLoopID(depOn) != (LID)0xFF) {
+    if (unpackLIDMetadata_getLoopID(curr) ==
+        unpackLIDMetadata_getLoopID(depOn)) {
+
+      // determine iteration count offset in case a new loop has been entered
+      // between curr and depOn
+      loopIterationOffset = checkLIDMetadata_getLoopIterationValidity_0(curr) +
+                            checkLIDMetadata_getLoopIterationValidity_1(curr) +
+                            checkLIDMetadata_getLoopIterationValidity_2(curr) -
+                            checkLIDMetadata_getLoopIterationValidity_0(depOn) -
+                            checkLIDMetadata_getLoopIterationValidity_1(depOn) -
+                            checkLIDMetadata_getLoopIterationValidity_2(depOn);
+
+      if (loopIterationOffset == 0) {
+
+        if (checkLIDMetadata_getLoopIterationValidity_0(curr) &&
+            checkLIDMetadata_getLoopIterationValidity_0(depOn)) {
+          if (checkLIDMetadata_getLoopIterationValidity_1(curr) &&
+              checkLIDMetadata_getLoopIterationValidity_1(depOn)) {
+            if (checkLIDMetadata_getLoopIterationValidity_2(curr) &&
+                checkLIDMetadata_getLoopIterationValidity_2(depOn)) {
+              // loop 0+1+2 valid
+              if (unpackLIDMetadata_getLoopIteration_2(curr) ==
+                  unpackLIDMetadata_getLoopIteration_2(depOn)) {
+                identifiedDepTypes.push_back(II_2);
+                dependencyRegistered = true;
+
+                if (unpackLIDMetadata_getLoopIteration_1(curr) ==
+                    unpackLIDMetadata_getLoopIteration_1(depOn)) {
+                  identifiedDepTypes.push_back(II_1);
+                  if (unpackLIDMetadata_getLoopIteration_0(curr) ==
+                      unpackLIDMetadata_getLoopIteration_0(depOn)) {
+                    identifiedDepTypes.push_back(II_0);
+                  }
+                }
+              }
+            } else {
+              // loop 0+1 valid
+              if (unpackLIDMetadata_getLoopIteration_1(curr) ==
+                  unpackLIDMetadata_getLoopIteration_1(depOn)) {
+                identifiedDepTypes.push_back(II_1);
+                dependencyRegistered = true;
+                if (unpackLIDMetadata_getLoopIteration_0(curr) ==
+                    unpackLIDMetadata_getLoopIteration_0(depOn)) {
+                  identifiedDepTypes.push_back(II_0);
+                }
+              }
+            }
+          } else {
+            // loop 0 valid
+            if (unpackLIDMetadata_getLoopIteration_0(curr) ==
+                unpackLIDMetadata_getLoopIteration_0(depOn)) {
+              identifiedDepTypes.push_back(II_0);
+              dependencyRegistered = true;
+            }
+          }
+        } else {
+          // no loop valid
+        }
+
+      } else if (loopIterationOffset == 1) {
+        // check outer loop
+        if ((unpackLIDMetadata_getLoopIteration_2(curr) ==
+             unpackLIDMetadata_getLoopIteration_1(depOn)) &&
+            checkLIDMetadata_getLoopIterationValidity_2(curr) &&
+            checkLIDMetadata_getLoopIterationValidity_1(depOn)) {
+          // II 2
+          identifiedDepTypes.push_back(II_2);
+          dependencyRegistered = true;
+        }
+        // check second loop
+        else if ((unpackLIDMetadata_getLoopIteration_1(curr) ==
+                  unpackLIDMetadata_getLoopIteration_0(depOn)) &&
+                 checkLIDMetadata_getLoopIterationValidity_1(curr) &&
+                 checkLIDMetadata_getLoopIterationValidity_0(depOn)) {
+          // II 1
+          identifiedDepTypes.push_back(II_1);
+          dependencyRegistered = true;
+        }
+      } else if (loopIterationOffset == 2) {
+        // check outer loop
+        if ((unpackLIDMetadata_getLoopIteration_2(curr) ==
+             unpackLIDMetadata_getLoopIteration_0(depOn)) &&
+            checkLIDMetadata_getLoopIterationValidity_2(curr) &&
+            checkLIDMetadata_getLoopIterationValidity_0(depOn)) {
+          // II 2
+          identifiedDepTypes.push_back(II_2);
+          dependencyRegistered = true;
+        }
+      } else if (loopIterationOffset == -2) {
+        // example: depOn inside an inner loop, curr happens after this inner
+        // loop
+        if ((unpackLIDMetadata_getLoopIteration_0(curr) ==
+             unpackLIDMetadata_getLoopIteration_2(depOn)) &&
+            checkLIDMetadata_getLoopIterationValidity_0(curr) &&
+            checkLIDMetadata_getLoopIterationValidity_2(depOn)) {
+          // II 0
+          identifiedDepTypes.push_back(II_0);
+          dependencyRegistered = true;
+        }
+      } else if (loopIterationOffset == -1) {
+        // check second loop
+        if ((unpackLIDMetadata_getLoopIteration_1(curr) ==
+             unpackLIDMetadata_getLoopIteration_2(depOn)) &&
+            checkLIDMetadata_getLoopIterationValidity_1(curr) &&
+            checkLIDMetadata_getLoopIterationValidity_2(depOn)) {
+          // II 1
+          identifiedDepTypes.push_back(II_1);
+          dependencyRegistered = true;
+          // check first loop
+          if ((unpackLIDMetadata_getLoopIteration_0(curr) ==
+               unpackLIDMetadata_getLoopIteration_1(depOn)) &&
+              checkLIDMetadata_getLoopIterationValidity_0(curr) &&
+              checkLIDMetadata_getLoopIterationValidity_1(depOn)) {
+            // II 0
+            identifiedDepTypes.push_back(II_0);
+            dependencyRegistered = true;
+          }
+        }
+        // check first loop
+        else {
+          if ((unpackLIDMetadata_getLoopIteration_0(curr) ==
+               unpackLIDMetadata_getLoopIteration_1(depOn)) &&
+              checkLIDMetadata_getLoopIterationValidity_0(curr) &&
+              checkLIDMetadata_getLoopIterationValidity_1(depOn)) {
+            // II 0
+            identifiedDepTypes.push_back(II_0);
+            dependencyRegistered = true;
+          }
+        }
+      }
+    }
+  }
+
+  if (!dependencyRegistered) {
+    // register dependency with original type
+    identifiedDepTypes.push_back(NOM);
+  }
+
+  // Remove metadata to preserve result correctness and add metadata to `Dep`
+  // object
+  LID dbg_curr = curr;   // for printing only
+  LID dbg_depOn = depOn; // for printing only
+
+  curr &= 0x00000000FFFFFFFF;
+  depOn &= 0x00000000FFFFFFFF;
+
+  std::vector<std::pair<Dep, LID>> dependenciesToBeRegistered;
+  dependenciesToBeRegistered.reserve(identifiedDepTypes.size());
+
+  for (depTypeModifier dtm : identifiedDepTypes) {
+    depType modified_type = type;
+    bool print_debug_info = false;
+    switch (dtm) {
+    case NOM:
+      // keep modified_type = type
+      // print_debug_info = true;
+      break;
+    case II_0: {
+      switch (type) {
+      case RAW:
+        modified_type = RAW_II_0;
+        break;
+      case WAR:
+        modified_type = WAR_II_0;
+        break;
+      case WAW:
+        modified_type = WAW_II_0;
+        break;
+      case INIT:
+        break;
+      default:
+        break;
+      }
+    } break;
+    case II_1: {
+      switch (type) {
+      case RAW:
+        modified_type = RAW_II_1;
+        break;
+      case WAR:
+        modified_type = WAR_II_1;
+        break;
+      case WAW:
+        modified_type = WAW_II_1;
+        break;
+      case INIT:
+        break;
+      default:
+        break;
+      }
+    } break;
+    case II_2: {
+      switch (type) {
+      case RAW:
+        modified_type = RAW_II_2;
+        break;
+      case WAR:
+        modified_type = WAR_II_2;
+        break;
+      case WAW:
+        modified_type = WAW_II_2;
+        break;
+      case INIT:
+        break;
+      default:
+        break;
+      }
+    } break;
+    default:
+      break;
+    }
+
+    if (isStackAccess &&
+        (modified_type == WAR || modified_type == RAW ||
+         modified_type == WAW) &&
+        addrIsFirstWrittenInScope &&
+        positiveScopeChangeOccuredSinceLastAccess) {
+      // IGNORE ACCESS
+    } else {
+      // register dependency
+      dependenciesToBeRegistered.emplace_back(Dep(modified_type, depOn, var, AAvar), curr);
+    }
+
+    if (print_debug_info) {
+      cout << "AddDep: CURR: " << decodeLID(curr)
+           << "  DepOn: " << decodeLID(dbg_depOn) << "  LoopIDS: " << hex
+           << unpackLIDMetadata_getLoopID(dbg_curr) << ";" << hex
+           << unpackLIDMetadata_getLoopID(dbg_depOn) << "\n";
+      cout << "  Var: " << var << "\n";
+      cout << "  Loop Iterations(curr): " << hex
+           << unpackLIDMetadata_getLoopIteration_0(dbg_curr) << ";" << hex
+           << unpackLIDMetadata_getLoopIteration_1(dbg_curr) << ";" << hex
+           << unpackLIDMetadata_getLoopIteration_2(dbg_curr) << "\n";
+      cout << "  Loop Iterations(depOn): " << hex
+           << unpackLIDMetadata_getLoopIteration_0(dbg_depOn) << ";" << hex
+           << unpackLIDMetadata_getLoopIteration_1(dbg_depOn) << ";" << hex
+           << unpackLIDMetadata_getLoopIteration_2(dbg_depOn) << "\n";
+      cout << "  Valid(cur): "
+           << checkLIDMetadata_getLoopIterationValidity_0(dbg_curr) << ";"
+           << checkLIDMetadata_getLoopIterationValidity_1(dbg_curr) << ";"
+           << checkLIDMetadata_getLoopIterationValidity_2(dbg_curr) << ";\n";
+      cout << "  Valid(dep): "
+           << checkLIDMetadata_getLoopIterationValidity_0(dbg_depOn) << ";"
+           << checkLIDMetadata_getLoopIterationValidity_1(dbg_depOn) << ";"
+           << checkLIDMetadata_getLoopIterationValidity_2(dbg_depOn) << ";\n";
+      cout << "  LoopIterationOffset: " << to_string(loopIterationOffset)
+           << "\n";
+      cout << "  orig.type: " << originalType << "\n";
+      cout << "  final.type: " << modified_type << "\n\n";
+    }
+  }
+
+  // register dependencies
+  for (std::pair<Dep, LID> pair : dependenciesToBeRegistered) {
+    depMap::iterator posInDeps = myMap->find(pair.second);
+    if (posInDeps == myMap->end()) {
+      depSet *tmp_depSet = new depSet();
+      tmp_depSet->insert(Dep(pair.first.type, pair.first.depOn, pair.first.var,
+                             pair.first.AAvar));
+      myMap->insert(std::pair<int32_t, depSet *>(pair.second, tmp_depSet));
+    } else {
+      posInDeps->second->insert(Dep(pair.first.type, pair.first.depOn,
+                                    pair.first.var, pair.first.AAvar));
+    }
+
+    if (DP_DEBUG) {
+      cout << "inserted dep [" << decodeLID(pair.second) << ", ";
+      switch (type) {
+      case RAW:
+        cout << "RAW";
+        break;
+      case WAR:
+        cout << "WAR";
+        break;
+      case WAW:
+        cout << "WAW";
+        break;
+      case INIT:
+        cout << "INIT";
+        break;
+      default:
+        break;
+      }
+      cout << ", " << decodeLID(pair.first.depOn) << "] into deps ("
+           << myMap->size() << ")" << endl;
+    }
+  }
+
+  Timers::stop_and_add(TimerRegion::ADD_DEP);
+}
+
+// hybrid analysis
+void generateStringDepMap() {
+  Timers::start(TimerRegion::GENERATE_STRING_DEP_MAP);
+  
+#ifdef DP_RTLIB_VERBOSE
+  cout << "enter generateStringDepMap\n";
+#endif
+  for (auto &dline : *allDeps) {
+    if (dline.first) {
+      string lid = decodeLID(dline.first);
+      set<string> lineDeps;
+      for (auto &d : *(dline.second)) {
+        string dep = "";
+        switch (d.type) {
+        case RAW:
+          dep += "RAW";
+          break;
+        case WAR:
+          dep += "WAR";
+          break;
+        case WAW:
+          dep += "WAW";
+          break;
+        case RAW_II_0:
+          dep += "RAW_II_0";
+          break;
+        case WAR_II_0:
+          dep += "WAR_II_0";
+          break;
+        case WAW_II_0:
+          dep += "WAW_II_0";
+          break;
+        case RAW_II_1:
+          dep += "RAW_II_1";
+          break;
+        case WAR_II_1:
+          dep += "WAR_II_1";
+          break;
+        case WAW_II_1:
+          dep += "WAW_II_1";
+          break;
+        case RAW_II_2:
+          dep += "RAW_II_2";
+          break;
+        case WAR_II_2:
+          dep += "WAR_II_2";
+          break;
+        case WAW_II_2:
+          dep += "WAW_II_2";
+          break;
+        case INIT:
+          dep += "INIT";
+          break;
+        default:
+          break;
+        }
+
+        dep += ' ' + decodeLID(d.depOn);
+        dep += "|" + string(d.var);
+        dep += "(" + string(d.AAvar) + ")";
+        lineDeps.insert(dep);
+      }
+
+      if (outPutDeps->count(lid) == 0) {
+        (*outPutDeps)[lid] = lineDeps;
+      } else {
+        (*outPutDeps)[lid].insert(lineDeps.begin(), lineDeps.end());
+      }
+      delete dline.second;
+    }
+  }
+#ifdef DP_RTLIB_VERBOSE
+  cout << "enter generateStringDepMap\n";
+#endif
+
+  Timers::stop_and_add(TimerRegion::GENERATE_STRING_DEP_MAP);
+}
+
+void outputDeps() {
+  Timers::start(TimerRegion::OUTPUT_DEPS);
+  
+#ifdef DP_RTLIB_VERBOSE
+  cout << "enter outputDeps\n";
+#endif
+  for (auto pair : *outPutDeps) {
+    *out << pair.first << " NOM ";
+    for (auto dep : pair.second) {
+      *out << ' ' << dep;
+    }
+    *out << endl;
+  }
+#ifdef DP_RTLIB_VERBOSE
+  cout << "exit outputDeps\n";
+#endif
+
+  Timers::stop_and_add(TimerRegion::OUTPUT_DEPS);
+}
+// End HA
+
+void outputLoops() {
+  Timers::start(TimerRegion::OUTPUT_LOOPS);
+  
+#ifdef DP_RTLIB_VERBOSE
+  cout << "enter outputLoops\n";
+#endif
+  assert((loops != nullptr) && "Loop map is not available!");
+  for (auto &loop : *loops) {
+    *out << decodeLID(loop.first) << " BGN loop ";
+    *out << loop.second->total << ' ';
+    *out << loop.second->nEntered << ' ';
+    *out << static_cast<int32_t>(loop.second->total / loop.second->nEntered)
+         << ' ';
+    *out << loop.second->maxIterationCount << endl;
+    *out << decodeLID(loop.second->end) << " END loop" << endl;
+  }
+#ifdef DP_RTLIB_VERBOSE
+  cout << "exit outputLoops\n";
+#endif
+
+  Timers::stop_and_add(TimerRegion::OUTPUT_LOOPS);
+}
+
+void outputFuncs() {
+  Timers::start(TimerRegion::OUTPUT_FUNCS);
+  
+#ifdef DP_RTLIB_VERBOSE
+  cout << "enter outputFunc\n";
+#endif
+  assert(beginFuncs != nullptr && endFuncs != nullptr &&
+         "Function maps are not available!");
+  for (auto &func_begin : *beginFuncs) {
+    for (auto fb : *(func_begin.second)) {
+      *out << decodeLID(func_begin.first) << " BGN func ";
+      *out << decodeLID(fb) << endl;
+    }
+  }
+
+  for (auto fe : *endFuncs) {
+    *out << decodeLID(fe) << " END func" << endl;
+  }
+#ifdef DP_RTLIB_VERBOSE
+  cout << "exit outputFunc\n";
+#endif
+
+  Timers::stop_and_add(TimerRegion::OUTPUT_FUNCS);
+}
+
+void outputAllocations() {
+  Timers::start(TimerRegion::OUTPUT_ALLOCATIONS);
+  
+#ifdef DP_RTLIB_VERBOSE
+  cout << "enter outputAllocations\n";
+#endif
+  const auto prepare_environment = [](){
+      // prepare environment variables
+    const char *discopop_env = getenv("DOT_DISCOPOP");
+    if (discopop_env == NULL) {
+
+      // DOT_DISCOPOP needs to be initialized
+      setenv("DOT_DISCOPOP", ".discopop", 1);
+      discopop_env = ".discopop";
+    }
+
+    auto discopop_profiler_str = std::string(discopop_env) + "/profiler";
+    setenv("DOT_DISCOPOP_PROFILER", discopop_profiler_str.data(), 1);
+
+    return discopop_profiler_str + "/memory_regions.txt";
+  };
+  const auto path = prepare_environment();
+
+  auto allocationsFileStream = ofstream(path, ios::out);
+  for (const auto& memoryRegion : *allocatedMemoryRegions) {
+    const auto lid = get<0>(memoryRegion);
+    const auto& id = get<1>(memoryRegion);
+    const auto num_bytes = get<4>(memoryRegion);
+
+    decodeLID(lid, allocationsFileStream);
+    allocationsFileStream << ' ' << id << ' ' << num_bytes << endl;
+  }
+  
+#ifdef DP_RTLIB_VERBOSE
+  cout << "exit outputAllocations\n";
+#endif
+  Timers::stop_and_add(TimerRegion::OUTPUT_ALLOCATIONS);
+}
+
+void readRuntimeInfo() {
+  Timers::start(TimerRegion::READ_RUNTIME_INFO);
+  
+#ifdef DP_RTLIB_VERBOSE
+  cout << "enter readRuntimeInfo\n";
+#endif
+  ifstream conf(get_exe_dir() + "/dp.conf");
+  string line;
+  if (conf.is_open()) {
+    auto func = [](char c) { return (c == ' '); };
+    vector<string> *substrings = nullptr;
+    while (getline(conf, line)) {
+      substrings = split(line, '=');
+      if (substrings->size() == 2) {
+        string variable = (*substrings)[0];
+        string value = (*substrings)[1];
+        variable.erase(std::remove_if(variable.begin(), variable.end(), func),
+                       variable.end());
+        value.erase(std::remove_if(value.begin(), value.end(), func),
+                    value.end());
+
+        int32_t intValue = (int32_t)atoi(value.c_str());
+        if (intValue > 0) {
+          if (variable.compare("DP_DEBUG") == 0) {
+            DP_DEBUG = true;
+          } else if (variable.compare("SIG_ELEM_BIT") == 0) {
+            SIG_ELEM_BIT = intValue;
+          } else if (variable.compare("SIG_NUM_ELEM") == 0) {
+            SIG_NUM_ELEM = intValue;
+          } else if (variable.compare("SIG_NUM_HASH") == 0) {
+            SIG_NUM_HASH = intValue;
+          } else if (variable.compare("NUM_WORKERS") == 0) {
+            NUM_WORKERS = intValue;
+          } else if (variable.compare("CHUNK_SIZE") == 0) {
+            CHUNK_SIZE = intValue;
+          } else if (variable.compare("USE_PERFECT") == 0) {
+            USE_PERFECT = intValue != 0;
+          }
+        }
+      }
+      substrings->clear();
+      delete substrings;
+    }
+  }
+  if (DP_DEBUG) {
+    cout << "sig_elem_bit = " << SIG_ELEM_BIT << "\n";
+    cout << "sig_num_elem = " << SIG_NUM_ELEM << "\n";
+    cout << "sig_num_hash = " << SIG_NUM_HASH << "\n";
+    cout << "num_workers  = " << NUM_WORKERS << "\n";
+    cout << "chunk_size   = " << CHUNK_SIZE << "\n";
+    sleep(2);
+  }
+#ifdef DP_RTLIB_VERBOSE
+  cout << "exit readRuntimeInfo\n";
+#endif
+
+  Timers::stop_and_add(TimerRegion::READ_RUNTIME_INFO);
+}
+
+void initParallelization() {
+  Timers::start(TimerRegion::INIT_PARALLELIZATION);
+  
+#ifdef DP_RTLIB_VERBOSE
+  cout << "enter initParallelization\n";
+#endif
+  // initialize global variables
+  addrChunkPresentConds = new pthread_cond_t[NUM_WORKERS];
+  addrChunkMutexes = new pthread_mutex_t[NUM_WORKERS];
+
+  chunks = new queue<AccessInfo *>[NUM_WORKERS];
+  addrChunkPresent = new bool[NUM_WORKERS];
+  tempAddrChunks = new AccessInfo *[NUM_WORKERS];
+  tempAddrCount = new int32_t[NUM_WORKERS];
+  workers = new pthread_t[NUM_WORKERS];
+
+  // Initialize count of accesses
+  numAccesses = new uint64_t[NUM_WORKERS]();
+
+  // initialize and set thread detached attribute
+  pthread_attr_t attr;
+  pthread_attr_init(&attr);
+  pthread_attr_setdetachstate(&attr, PTHREAD_CREATE_JOINABLE);
+  pthread_mutex_init(&allDepsLock, NULL);
+
+  // create worker threads and set default value for temp variables
+  for (int64_t i = 0; i < NUM_WORKERS; ++i) {
+    addrChunkPresent[i] = false;
+    tempAddrCount[i] = 0;
+    tempAddrChunks[i] = new AccessInfo[CHUNK_SIZE];
+    pthread_mutex_init(&addrChunkMutexes[i], NULL);
+    pthread_cond_init(&addrChunkPresentConds[i], NULL);
+    pthread_create(&workers[i], &attr, analyzeDeps, (void *)i);
+  }
+
+  pthread_attr_destroy(&attr);
+#ifdef DP_RTLIB_VERBOSE
+  cout << "exit initParallelization\n";
+#endif
+
+  Timers::stop_and_add(TimerRegion::INIT_PARALLELIZATION);
+}
+
+string getMemoryRegionIdFromAddr(string fallback, ADDR addr) {
+  Timers::start(TimerRegion::GET_MEMORY_REGION_ID_FROM_ADDR);
+  
+  // use tree
+  const auto return_value = fallback + "-" +
+         allocatedMemRegTree->get_memory_region_id(fallback, addr);
+
+  Timers::stop_and_add(TimerRegion::GET_MEMORY_REGION_ID_FROM_ADDR);
+  return return_value;
+
+  /*// check if accessed addr in knwon range. If not, return fallback
+  immediately if(addr >= smallestAllocatedADDR && addr <= largestAllocatedADDR){
+      // FOR NOW, ONLY SEARCH BACKWARDS TO FIND THE LATEST ALLOCA ENTRY IN CASE
+  MEMORY ADDRESSES ARE REUSED if(allocatedMemoryRegions->size() != 0){
+          // search backwards in the list
+          auto bw_it = allocatedMemoryRegions->end();
+          bw_it--;
+          bool search_backwards = true;
+
+          while(true){
+              if(*bw_it == allocatedMemoryRegions->front()){
+                  search_backwards = false;
+              }
+              if(get<2>(*bw_it) <= addr && get<3>(*bw_it) >= addr){
+                  lastHitIterator = bw_it;
+                  return get<1>(*bw_it);
+              }
+
+              if(search_backwards){
+                  bw_it--;
+              }
+              else{
+                  break;
+              }
+          }
+      }
+
+  }
+
+  return fallback;
+  */
+}
+
+void addAccessInfo(bool isRead, LID lid, char *var, ADDR addr) {
+  Timers::start(TimerRegion::ADD_ACCESS_INFO);
+  
+#ifdef DP_RTLIB_VERBOSE
+  cout << "enter addAccessInfo\n";
+#endif
+  int64_t workerID =
+      ((addr - (addr % 4)) % (NUM_WORKERS * 4)) / 4; // implicit "floor"
+  numAccesses[workerID]++;
+  AccessInfo &current = tempAddrChunks[workerID][tempAddrCount[workerID]++];
+  current.isRead = isRead;
+  current.lid = lid;
+  current.var = var;
+  current.AAvar = getMemoryRegionIdFromAddr(var, addr);
+  current.addr = addr;
+  // store loop iteration metadata (last 8 bits for loop id, 1 bit to mark loop
+  // iteration count as valid, last 7 bits for loop iteration) last 8 bits are
+  // sufficient, since metadata is only used to check for different iterations,
+  // not exact values. first 32 bits of current.lid are reserved for metadata
+  // and thus empty
+  if (loopStack->size() > 0) {
+    if (loopStack->size() == 1) {
+      current.lid = current.lid | (((LID)(loopStack->first().loopID & 0xFF))
+                                   << 56); // add masked loop id
+
+      current.lid = current.lid | (((LID)(loopStack->top().count & 0x7F))
+                                   << 48); // add masked loop count
+      current.lid =
+          current.lid | (LID)0x0080000000000000; // mark loop count valid
+    } else if (loopStack->size() == 2) {
+      current.lid = current.lid | (((LID)(loopStack->first().loopID & 0xFF))
+                                   << 56); // add masked loop id
+      current.lid = current.lid | (((LID)(loopStack->top().count & 0x7F))
+                                   << 48); // add masked loop count
+      current.lid =
+          current.lid | (LID)0x0080000000000000; // mark loop count valid
+      current.lid = current.lid | (((LID)(loopStack->topMinusN(1).count & 0x7F))
+                                   << 40); // add masked loop count
+      current.lid =
+          current.lid | (LID)0x0000800000000000; // mark loop count valid
+    } else {                                     // (loopStack->size() >= 3)
+      current.lid = current.lid | (((LID)(loopStack->first().loopID & 0xFF))
+                                   << 56); // add masked loop id
+      current.lid = current.lid | (((LID)(loopStack->top().count & 0x7F))
+                                   << 48); // add masked loop count
+      current.lid =
+          current.lid | (LID)0x0080000000000000; // mark loop count valid
+      current.lid = current.lid | (((LID)(loopStack->topMinusN(1).count & 0x7F))
+                                   << 40); // add masked loop count
+      current.lid =
+          current.lid | (LID)0x0000800000000000; // mark loop count valid
+      current.lid = current.lid | (((LID)(loopStack->topMinusN(2).count & 0x7F))
+                                   << 32); // add masked loop count
+      current.lid =
+          current.lid | (LID)0x0000008000000000; // mark loop count valid
+    }
+  } else {
+    // mark loopID as invalid (0xFF to allow 0 as valid loop id)
+    current.lid = current.lid | (((LID)0xFF) << 56);
+  }
+
+  if (tempAddrCount[workerID] == CHUNK_SIZE) {
+    pthread_mutex_lock(&addrChunkMutexes[workerID]);
+    addrChunkPresent[workerID] = true;
+    chunks[workerID].push(tempAddrChunks[workerID]);
+    pthread_cond_signal(&addrChunkPresentConds[workerID]);
+    pthread_mutex_unlock(&addrChunkMutexes[workerID]);
+    tempAddrChunks[workerID] = new AccessInfo[CHUNK_SIZE];
+    tempAddrCount[workerID] = 0;
+  }
+#ifdef DP_RTLIB_VERBOSE
+  cout << "exit addAccessInfo\n";
+#endif
+
+  Timers::stop_and_add(TimerRegion::ADD_ACCESS_INFO);
+}
+
+void mergeDeps() {  
+  depSet *tmp_depSet = nullptr; // pointer to the current processing set of dps
+  depMap::iterator globalPos; // position of the current processing lid in allDeps
+
+  pthread_mutex_lock(&allDepsLock);
+  Timers::start(TimerRegion::MERGE_DEPS);
+
+  for (auto &dep : *myMap) {
+    // if a lid occurs the first time, then add it in to the global hash table.
+    // Otherwise just take the associated set of dps.
+    globalPos = allDeps->find(dep.first);
+    if (globalPos == allDeps->end()) {
+      tmp_depSet = new depSet();
+      (*allDeps)[dep.first] = tmp_depSet;
+    } else {
+      tmp_depSet = globalPos->second;
+    }
+
+    // merge the associated set with current lid into the global hash table
+    for (auto &d : *(dep.second)) {
+      tmp_depSet->insert(d);
+    }
+  }
+  
+  Timers::stop_and_add(TimerRegion::MERGE_DEPS);
+  pthread_mutex_unlock(&allDepsLock);
+}
+
+void *analyzeDeps(void *arg) {
+  Timers::start(TimerRegion::ANALYZE_DEPS);
+  
+  int64_t id = (int64_t)arg;
+  Shadow *SMem;
+  if (USE_PERFECT) {
+    SMem = new PerfectShadow(SIG_ELEM_BIT, SIG_NUM_ELEM, SIG_NUM_HASH);
+  } else {
+    SMem = new ShadowMemory(SIG_ELEM_BIT, SIG_NUM_ELEM, SIG_NUM_HASH);
+  }
+  myMap = new depMap();
+  bool isLocked = false;
+  while (true) {
+    if (!isLocked)
+      pthread_mutex_lock(&addrChunkMutexes[id]);
+
+    while (!addrChunkPresent[id]) {
+      pthread_cond_wait(&addrChunkPresentConds[id], &addrChunkMutexes[id]);
+    }
+    isLocked = true;
+
+    if (chunks[id].size()) {
+      // take a chunk of memory accesses from the queue
+      AccessInfo *accesses = chunks[id].front();
+      chunks[id].pop();
+
+      // unlock the mutex so that the master thread can add more chunks
+      pthread_mutex_unlock(&addrChunkMutexes[id]);
+      isLocked = false;
+      AccessInfo access;
+
+      // analyze data dependences
+
+      for (unsigned short i = 0; i < CHUNK_SIZE; ++i) {
+        access = accesses[i];
+
+        if (access.isRead) {
+          // hybrid analysis
+          if (access.skip) {
+            SMem->insertToRead(access.addr, access.lid);
+            continue;
+          }
+          // End HA
+          sigElement lastWrite = SMem->testInWrite(access.addr);
+          if (lastWrite != 0) {
+            // RAW
+            SMem->insertToRead(access.addr, access.lid);
+            addDep(RAW, access.lid, lastWrite, access.var, access.AAvar,
+                   access.isStackAccess, access.addr,
+                   access.addrIsFirstWrittenInScope,
+                   access.positiveScopeChangeOccuredSinceLastAccess);
+          }
+        } else {
+          sigElement lastWrite = SMem->insertToWrite(access.addr, access.lid);
+          if (lastWrite == 0) {
+            // INIT
+            addDep(INIT, access.lid, 0, access.var, access.AAvar,
+                   access.isStackAccess, access.addr,
+                   access.addrIsFirstWrittenInScope,
+                   access.positiveScopeChangeOccuredSinceLastAccess);
+          } else {
+            sigElement lastRead = SMem->testInRead(access.addr);
+            if (lastRead != 0) {
+              // WAR
+              addDep(WAR, access.lid, lastRead, access.var, access.AAvar,
+                     access.isStackAccess, access.addr,
+                     access.addrIsFirstWrittenInScope,
+                     access.positiveScopeChangeOccuredSinceLastAccess);
+              // Clear intermediate read ops
+              SMem->insertToRead(access.addr, 0);
+            } else {
+              // WAW
+              addDep(WAW, access.lid, lastWrite, access.var, access.AAvar,
+                     access.isStackAccess, access.addr,
+                     access.addrIsFirstWrittenInScope,
+                     access.positiveScopeChangeOccuredSinceLastAccess);
+            }
+          }
+        }
+      }
+
+      // delete the current chunk at the end
+      if (accesses) {
+        delete[] accesses;
+      }
+    }
+
+    if (!isLocked) {
+      pthread_mutex_lock(&addrChunkMutexes[id]);
+      isLocked = true;
+    }
+
+    // if current chunk is empty and no more addresses will be collected (stop =
+    // true) then exits . Otherwise continues to wait for new chunks
+    if (chunks[id].size() == 0) {
+      if (stop) {
+        break;
+      } else {
+        addrChunkPresent[id] = false;
+      }
+    }
+  }
+
+  delete SMem;
+  pthread_mutex_unlock(&addrChunkMutexes[id]);
+  mergeDeps();
+
+  if (DP_DEBUG) {
+    cout << "thread " << id << " exits... \n";
+  }
+
+  Timers::stop_and_add(TimerRegion::ANALYZE_DEPS);
+  pthread_exit(NULL);
+}
+
+void finalizeParallelization() {
+  Timers::start(TimerRegion::FINALIZE_PARALLELIZATION);
+
+#ifdef DP_RTLIB_VERBOSE
+  cout << "enter finalizeParallelization\n";
+#endif
+  if (DP_DEBUG) {
+    cout << "BEGIN: finalize parallelization... \n";
+  }
+
+  // fake signaling: just notify the workers that no more addresses will be
+  // collected
+  for (int i = 0; i < NUM_WORKERS; ++i) {
+    pthread_mutex_lock(&addrChunkMutexes[i]);
+    stop = true;
+    addrChunkPresent[i] = true;
+    if (0 < tempAddrCount[i]) {
+      chunks[i].push(tempAddrChunks[i]);
+    }
+    pthread_cond_signal(&addrChunkPresentConds[i]);
+    pthread_mutex_unlock(&addrChunkMutexes[i]);
+  }
+
+  if (DP_DEBUG) {
+    for (int i = 0; i < NUM_WORKERS; ++i) {
+      cout << chunks[i].size() << "\n";
+    }
+  }
+
+  // wait for worker threads
+  for (int i = 0; i < NUM_WORKERS; ++i)
+    pthread_join(workers[i], NULL);
+
+  // destroy mutexes and condition variables
+  for (int i = 0; i < NUM_WORKERS; ++i) {
+    pthread_mutex_destroy(&addrChunkMutexes[i]);
+    pthread_cond_destroy(&addrChunkPresentConds[i]);
+  }
+
+  // delete allocated memory
+  delete[] chunks;
+  delete[] tempAddrCount;
+  delete[] tempAddrChunks;
+  delete[] workers;
+
+  if (DP_DEBUG) {
+    cout << "END: finalize parallelization... \n";
+  }
+#ifdef DP_RTLIB_VERBOSE
+  cout << "exit finalizeParallelization\n";
+#endif
+
+  Timers::stop_and_add(TimerRegion::FINALIZE_PARALLELIZATION);
+}
+
+void clearStackAccesses(ADDR stack_lower_bound, ADDR stack_upper_bound) {
+  Timers::start(TimerRegion::CLEAR_STACK_ACCESSES);
+
+  for (ADDR addr : scopeManager->getCurrentScope().get_first_write()) {
+    int64_t workerID =
+        ((addr - (addr % 4)) % (NUM_WORKERS * 4)) / 4; // implicit "floor"
+    // cleanup reads
+    AccessInfo &cleanupReadCurrent =
+        tempAddrChunks[workerID][tempAddrCount[workerID]++];
+    cleanupReadCurrent.addr = addr;
+    cleanupReadCurrent.lid = 0;
+    cleanupReadCurrent.isRead = true;
+
+    if (tempAddrCount[workerID] == CHUNK_SIZE) {
+      pthread_mutex_lock(&addrChunkMutexes[workerID]);
+      addrChunkPresent[workerID] = true;
+      chunks[workerID].push(tempAddrChunks[workerID]);
+      pthread_cond_signal(&addrChunkPresentConds[workerID]);
+      pthread_mutex_unlock(&addrChunkMutexes[workerID]);
+      tempAddrChunks[workerID] = new AccessInfo[CHUNK_SIZE];
+      tempAddrCount[workerID] = 0;
+    }
+    // cleanup writes
+    AccessInfo &cleanupWriteCurrent =
+        tempAddrChunks[workerID][tempAddrCount[workerID]++];
+    cleanupWriteCurrent.addr = addr;
+    cleanupWriteCurrent.lid = 0;
+    cleanupWriteCurrent.isRead = false;
+
+    if (tempAddrCount[workerID] == CHUNK_SIZE) {
+      pthread_mutex_lock(&addrChunkMutexes[workerID]);
+      addrChunkPresent[workerID] = true;
+      chunks[workerID].push(tempAddrChunks[workerID]);
+      pthread_cond_signal(&addrChunkPresentConds[workerID]);
+      pthread_mutex_unlock(&addrChunkMutexes[workerID]);
+      tempAddrChunks[workerID] = new AccessInfo[CHUNK_SIZE];
+      tempAddrCount[workerID] = 0;
+    }
+  }
+
+  Timers::stop_and_add(TimerRegion::CLEAR_STACK_ACCESSES);
+}
+
+} // namespace __dp