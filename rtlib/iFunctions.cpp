/*
 * This file is part of the DiscoPoP software
 * (http://www.discopop.tu-darmstadt.de)
 *
 * Copyright (c) 2020, Technische Universitaet Darmstadt, Germany
 *
 * This software may be modified and distributed under the terms of
 * the 3-Clause BSD License. See the LICENSE file in the package base
 * directory for details.
 *
 */

#include "iFunctions.hpp"
#include "iFunctionsGlobals.hpp"

#include "DPUtils.hpp"

#include "loop/Makros.hpp"
#include "memory/PerfectShadow.hpp"
#include "memory/ShadowMemory.hpp"
#include "memory/Signature.hpp"
#include "injected_functions/all.hpp"
#include "../share/include/debug_print.hpp"
#include "../share/include/timer.hpp"

#include <cstdio>
#include <limits>
#include <list>
#include <mutex>
#include <string>
#include <algorithm>
#include <cstdlib>
#include <queue>
#include <set>
#include <sstream>
#include <sys/syscall.h>
#include <sys/types.h>
#include <unistd.h>
#include <unordered_map>
#include <unordered_set>
#include <utility>
// hybrid analysis
#include <regex>
// End HA

#ifdef __linux__ // headers only available on Linux
#include <linux/limits.h>
#include <unistd.h>
#endif

using namespace std;
using namespace dputil;

namespace __dp {

/******* Helper functions *******/

void addDep(depType type, LID curr, LID depOn, char *var, string AAvar,
            bool isStackAccess, ADDR addr, bool addrIsFirstWrittenInScope,
            bool positiveScopeChangeOccuredSinceLastAccess) {
#ifdef DP_INTERNAL_TIMER
  const auto timer = Timer(timers, TimerRegion::ADD_DEP);
#endif
  
  // hybrid analysis
  if (depOn == 0 && type == WAW)
    type = INIT;
  // End HA

  depType originalType = type;
  int loopIterationOffset = 0;

  std::vector<depTypeModifier> identifiedDepTypes;
  bool dependencyRegistered = false;
  // Compare metadata (Loop ID's and Loop Iterations) from LID's if loop id's
  // are overwritten (not 0xFF anymore) and check for intra-iteration
  // dependencies Intra-Iteration dependency exists, if LoopId's and Iteration
  // Id's are equal
  if (unpackLIDMetadata_getLoopID(curr) != (LID)0xFF &&
      unpackLIDMetadata_getLoopID(depOn) != (LID)0xFF) {
    if (unpackLIDMetadata_getLoopID(curr) ==
        unpackLIDMetadata_getLoopID(depOn)) {

      // determine iteration count offset in case a new loop has been entered
      // between curr and depOn
      loopIterationOffset = checkLIDMetadata_getLoopIterationValidity_0(curr) +
                            checkLIDMetadata_getLoopIterationValidity_1(curr) +
                            checkLIDMetadata_getLoopIterationValidity_2(curr) -
                            checkLIDMetadata_getLoopIterationValidity_0(depOn) -
                            checkLIDMetadata_getLoopIterationValidity_1(depOn) -
                            checkLIDMetadata_getLoopIterationValidity_2(depOn);

      if (loopIterationOffset == 0) {

        if (checkLIDMetadata_getLoopIterationValidity_0(curr) &&
            checkLIDMetadata_getLoopIterationValidity_0(depOn)) {
          if (checkLIDMetadata_getLoopIterationValidity_1(curr) &&
              checkLIDMetadata_getLoopIterationValidity_1(depOn)) {
            if (checkLIDMetadata_getLoopIterationValidity_2(curr) &&
                checkLIDMetadata_getLoopIterationValidity_2(depOn)) {
              // loop 0+1+2 valid
              if (unpackLIDMetadata_getLoopIteration_2(curr) ==
                  unpackLIDMetadata_getLoopIteration_2(depOn)) {
                identifiedDepTypes.push_back(II_2);
                dependencyRegistered = true;

                if (unpackLIDMetadata_getLoopIteration_1(curr) ==
                    unpackLIDMetadata_getLoopIteration_1(depOn)) {
                  identifiedDepTypes.push_back(II_1);
                  if (unpackLIDMetadata_getLoopIteration_0(curr) ==
                      unpackLIDMetadata_getLoopIteration_0(depOn)) {
                    identifiedDepTypes.push_back(II_0);
                  }
                }
              }
            } else {
              // loop 0+1 valid
              if (unpackLIDMetadata_getLoopIteration_1(curr) ==
                  unpackLIDMetadata_getLoopIteration_1(depOn)) {
                identifiedDepTypes.push_back(II_1);
                dependencyRegistered = true;
                if (unpackLIDMetadata_getLoopIteration_0(curr) ==
                    unpackLIDMetadata_getLoopIteration_0(depOn)) {
                  identifiedDepTypes.push_back(II_0);
                }
              }
            }
          } else {
            // loop 0 valid
            if (unpackLIDMetadata_getLoopIteration_0(curr) ==
                unpackLIDMetadata_getLoopIteration_0(depOn)) {
              identifiedDepTypes.push_back(II_0);
              dependencyRegistered = true;
            }
          }
        } else {
          // no loop valid
        }

      } else if (loopIterationOffset == 1) {
        // check outer loop
        if ((unpackLIDMetadata_getLoopIteration_2(curr) ==
             unpackLIDMetadata_getLoopIteration_1(depOn)) &&
            checkLIDMetadata_getLoopIterationValidity_2(curr) &&
            checkLIDMetadata_getLoopIterationValidity_1(depOn)) {
          // II 2
          identifiedDepTypes.push_back(II_2);
          dependencyRegistered = true;
        }
        // check second loop
        else if ((unpackLIDMetadata_getLoopIteration_1(curr) ==
                  unpackLIDMetadata_getLoopIteration_0(depOn)) &&
                 checkLIDMetadata_getLoopIterationValidity_1(curr) &&
                 checkLIDMetadata_getLoopIterationValidity_0(depOn)) {
          // II 1
          identifiedDepTypes.push_back(II_1);
          dependencyRegistered = true;
        }
      } else if (loopIterationOffset == 2) {
        // check outer loop
        if ((unpackLIDMetadata_getLoopIteration_2(curr) ==
             unpackLIDMetadata_getLoopIteration_0(depOn)) &&
            checkLIDMetadata_getLoopIterationValidity_2(curr) &&
            checkLIDMetadata_getLoopIterationValidity_0(depOn)) {
          // II 2
          identifiedDepTypes.push_back(II_2);
          dependencyRegistered = true;
        }
      } else if (loopIterationOffset == -2) {
        // example: depOn inside an inner loop, curr happens after this inner
        // loop
        if ((unpackLIDMetadata_getLoopIteration_0(curr) ==
             unpackLIDMetadata_getLoopIteration_2(depOn)) &&
            checkLIDMetadata_getLoopIterationValidity_0(curr) &&
            checkLIDMetadata_getLoopIterationValidity_2(depOn)) {
          // II 0
          identifiedDepTypes.push_back(II_0);
          dependencyRegistered = true;
        }
      } else if (loopIterationOffset == -1) {
        // check second loop
        if ((unpackLIDMetadata_getLoopIteration_1(curr) ==
             unpackLIDMetadata_getLoopIteration_2(depOn)) &&
            checkLIDMetadata_getLoopIterationValidity_1(curr) &&
            checkLIDMetadata_getLoopIterationValidity_2(depOn)) {
          // II 1
          identifiedDepTypes.push_back(II_1);
          dependencyRegistered = true;
          // check first loop
          if ((unpackLIDMetadata_getLoopIteration_0(curr) ==
               unpackLIDMetadata_getLoopIteration_1(depOn)) &&
              checkLIDMetadata_getLoopIterationValidity_0(curr) &&
              checkLIDMetadata_getLoopIterationValidity_1(depOn)) {
            // II 0
            identifiedDepTypes.push_back(II_0);
            dependencyRegistered = true;
          }
        }
        // check first loop
        else {
          if ((unpackLIDMetadata_getLoopIteration_0(curr) ==
               unpackLIDMetadata_getLoopIteration_1(depOn)) &&
              checkLIDMetadata_getLoopIterationValidity_0(curr) &&
              checkLIDMetadata_getLoopIterationValidity_1(depOn)) {
            // II 0
            identifiedDepTypes.push_back(II_0);
            dependencyRegistered = true;
          }
        }
      }
    }
  }

  if (!dependencyRegistered) {
    // register dependency with original type
    identifiedDepTypes.push_back(NOM);
  }

  // Remove metadata to preserve result correctness and add metadata to `Dep`
  // object
  LID dbg_curr = curr;   // for printing only
  LID dbg_depOn = depOn; // for printing only

  curr &= 0x00000000FFFFFFFF;
  depOn &= 0x00000000FFFFFFFF;

  std::vector<std::pair<Dep, LID>> dependenciesToBeRegistered;
  dependenciesToBeRegistered.reserve(identifiedDepTypes.size());

  for (depTypeModifier dtm : identifiedDepTypes) {
    depType modified_type = type;
    bool print_debug_info = false;
    switch (dtm) {
    case NOM:
      // keep modified_type = type
      // print_debug_info = true;
      break;
    case II_0: {
      switch (type) {
      case RAW:
        modified_type = RAW_II_0;
        break;
      case WAR:
        modified_type = WAR_II_0;
        break;
      case WAW:
        modified_type = WAW_II_0;
        break;
      case INIT:
        break;
      default:
        break;
      }
    } break;
    case II_1: {
      switch (type) {
      case RAW:
        modified_type = RAW_II_1;
        break;
      case WAR:
        modified_type = WAR_II_1;
        break;
      case WAW:
        modified_type = WAW_II_1;
        break;
      case INIT:
        break;
      default:
        break;
      }
    } break;
    case II_2: {
      switch (type) {
      case RAW:
        modified_type = RAW_II_2;
        break;
      case WAR:
        modified_type = WAR_II_2;
        break;
      case WAW:
        modified_type = WAW_II_2;
        break;
      case INIT:
        break;
      default:
        break;
      }
    } break;
    default:
      break;
    }

    if (isStackAccess &&
        (modified_type == WAR || modified_type == RAW ||
         modified_type == WAW) &&
        addrIsFirstWrittenInScope &&
        positiveScopeChangeOccuredSinceLastAccess) {
      // IGNORE ACCESS
    } else {
      // register dependency
      dependenciesToBeRegistered.emplace_back(Dep(modified_type, depOn, var, AAvar), curr);
    }

    if (print_debug_info) {
      cout << "AddDep: CURR: " << decodeLID(curr)
           << "  DepOn: " << decodeLID(dbg_depOn) << "  LoopIDS: " << hex
           << unpackLIDMetadata_getLoopID(dbg_curr) << ";" << hex
           << unpackLIDMetadata_getLoopID(dbg_depOn) << "\n";
      cout << "  Var: " << var << "\n";
      cout << "  Loop Iterations(curr): " << hex
           << unpackLIDMetadata_getLoopIteration_0(dbg_curr) << ";" << hex
           << unpackLIDMetadata_getLoopIteration_1(dbg_curr) << ";" << hex
           << unpackLIDMetadata_getLoopIteration_2(dbg_curr) << "\n";
      cout << "  Loop Iterations(depOn): " << hex
           << unpackLIDMetadata_getLoopIteration_0(dbg_depOn) << ";" << hex
           << unpackLIDMetadata_getLoopIteration_1(dbg_depOn) << ";" << hex
           << unpackLIDMetadata_getLoopIteration_2(dbg_depOn) << "\n";
      cout << "  Valid(cur): "
           << checkLIDMetadata_getLoopIterationValidity_0(dbg_curr) << ";"
           << checkLIDMetadata_getLoopIterationValidity_1(dbg_curr) << ";"
           << checkLIDMetadata_getLoopIterationValidity_2(dbg_curr) << ";\n";
      cout << "  Valid(dep): "
           << checkLIDMetadata_getLoopIterationValidity_0(dbg_depOn) << ";"
           << checkLIDMetadata_getLoopIterationValidity_1(dbg_depOn) << ";"
           << checkLIDMetadata_getLoopIterationValidity_2(dbg_depOn) << ";\n";
      cout << "  LoopIterationOffset: " << to_string(loopIterationOffset)
           << "\n";
      cout << "  orig.type: " << originalType << "\n";
      cout << "  final.type: " << modified_type << "\n\n";
    }
  }

  // register dependencies
  for (std::pair<Dep, LID> pair : dependenciesToBeRegistered) {
    depMap::iterator posInDeps = myMap->find(pair.second);
    if (posInDeps == myMap->end()) {
      depSet *tmp_depSet = new depSet();
      tmp_depSet->insert(Dep(pair.first.type, pair.first.depOn, pair.first.var,
                             pair.first.AAvar));
      myMap->insert(std::pair<int32_t, depSet *>(pair.second, tmp_depSet));
    } else {
      posInDeps->second->insert(Dep(pair.first.type, pair.first.depOn,
                                    pair.first.var, pair.first.AAvar));
    }

    if (DP_DEBUG) {
      cout << "inserted dep [" << decodeLID(pair.second) << ", ";
      switch (type) {
      case RAW:
        cout << "RAW";
        break;
      case WAR:
        cout << "WAR";
        break;
      case WAW:
        cout << "WAW";
        break;
      case INIT:
        cout << "INIT";
        break;
      default:
        break;
      }
      cout << ", " << decodeLID(pair.first.depOn) << "] into deps ("
           << myMap->size() << ")" << endl;
    }
  }
}

// hybrid analysis
void generateStringDepMap() {
#ifdef DP_RTLIB_VERBOSE
  const auto debug_print = make_debug_print("generateStringDepMap");
#endif
#ifdef DP_INTERNAL_TIMER
  const auto timer = Timer(timers, TimerRegion::GENERATE_STRING_DEP_MAP);
#endif

  for (auto &dline : *allDeps) {
    if (dline.first) {
      string lid = decodeLID(dline.first);
      set<string> lineDeps;
      for (auto &d : *(dline.second)) {
        string dep = "";
        switch (d.type) {
        case RAW:
          dep += "RAW";
          break;
        case WAR:
          dep += "WAR";
          break;
        case WAW:
          dep += "WAW";
          break;
        case RAW_II_0:
          dep += "RAW_II_0";
          break;
        case WAR_II_0:
          dep += "WAR_II_0";
          break;
        case WAW_II_0:
          dep += "WAW_II_0";
          break;
        case RAW_II_1:
          dep += "RAW_II_1";
          break;
        case WAR_II_1:
          dep += "WAR_II_1";
          break;
        case WAW_II_1:
          dep += "WAW_II_1";
          break;
        case RAW_II_2:
          dep += "RAW_II_2";
          break;
        case WAR_II_2:
          dep += "WAR_II_2";
          break;
        case WAW_II_2:
          dep += "WAW_II_2";
          break;
        case INIT:
          dep += "INIT";
          break;
        default:
          break;
        }

        dep += ' ' + decodeLID(d.depOn);
        dep += "|" + string(d.var);
        dep += "(" + string(d.AAvar) + ")";
        lineDeps.insert(dep);
      }

      if (outPutDeps->count(lid) == 0) {
        (*outPutDeps)[lid] = lineDeps;
      } else {
        (*outPutDeps)[lid].insert(lineDeps.begin(), lineDeps.end());
      }
      delete dline.second;
    }
  }
}

void outputDeps() {  
#ifdef DP_RTLIB_VERBOSE
  const auto debug_print = make_debug_print("outputDeps");
#endif
#ifdef DP_INTERNAL_TIMER
  const auto timer = Timer(timers, TimerRegion::OUTPUT_DEPS);
#endif

  for (auto pair : *outPutDeps) {
    *out << pair.first << " NOM ";
    for (auto dep : pair.second) {
      *out << ' ' << dep;
    }
    *out << endl;
  }
}
// End HA

void readRuntimeInfo() {  
#ifdef DP_RTLIB_VERBOSE
  cout << "enter readRuntimeInfo\n";
#endif

  ifstream conf(get_exe_dir() + "/dp.conf");
  string line;
  if (conf.is_open()) {
    auto func = [](char c) { return (c == ' '); };
    vector<string> *substrings = nullptr;
    while (getline(conf, line)) {
      substrings = split(line, '=');
      if (substrings->size() == 2) {
        string variable = (*substrings)[0];
        string value = (*substrings)[1];
        variable.erase(std::remove_if(variable.begin(), variable.end(), func),
                       variable.end());
        value.erase(std::remove_if(value.begin(), value.end(), func),
                    value.end());

        int32_t intValue = (int32_t)atoi(value.c_str());
        if (intValue > 0) {
          if (variable.compare("DP_DEBUG") == 0) {
            DP_DEBUG = true;
          } else if (variable.compare("SIG_ELEM_BIT") == 0) {
            SIG_ELEM_BIT = intValue;
          } else if (variable.compare("SIG_NUM_ELEM") == 0) {
            SIG_NUM_ELEM = intValue;
          } else if (variable.compare("SIG_NUM_HASH") == 0) {
            SIG_NUM_HASH = intValue;
          } else if (variable.compare("NUM_WORKERS") == 0) {
            NUM_WORKERS = intValue;
          } else if (variable.compare("CHUNK_SIZE") == 0) {
            CHUNK_SIZE = intValue;
          } else if (variable.compare("USE_PERFECT") == 0) {
            USE_PERFECT = intValue != 0;
          }
        }
      }
      substrings->clear();
      delete substrings;
    }
  }
  if (DP_DEBUG) {
    cout << "sig_elem_bit = " << SIG_ELEM_BIT << "\n";
    cout << "sig_num_elem = " << SIG_NUM_ELEM << "\n";
    cout << "sig_num_hash = " << SIG_NUM_HASH << "\n";
    cout << "num_workers  = " << NUM_WORKERS << "\n";
    cout << "chunk_size   = " << CHUNK_SIZE << "\n";
    sleep(2);
  }

#ifdef DP_RTLIB_VERBOSE
  cout << "exit readRuntimeInfo\n";
#endif
}

void initParallelization() {  
#ifdef DP_RTLIB_VERBOSE
  const auto debug_print = make_debug_print("initParallelization");
#endif
#ifdef DP_INTERNAL_TIMER
  const auto timer = Timer(timers, TimerRegion::INIT_PARALLELIZATION);
#endif

  // initialize global variables
  addrChunkPresentConds = new pthread_cond_t[NUM_WORKERS];
  addrChunkMutexes = new pthread_mutex_t[NUM_WORKERS];

  chunks = new queue<AccessInfo *>[NUM_WORKERS];
  addrChunkPresent = new bool[NUM_WORKERS];
  tempAddrChunks = new AccessInfo *[NUM_WORKERS];
  tempAddrCount = new int32_t[NUM_WORKERS];
  workers = new pthread_t[NUM_WORKERS];

  // Initialize count of accesses
  numAccesses = new uint64_t[NUM_WORKERS]();

  // initialize and set thread detached attribute
  pthread_attr_t attr;
  pthread_attr_init(&attr);
  pthread_attr_setdetachstate(&attr, PTHREAD_CREATE_JOINABLE);
  pthread_mutex_init(&allDepsLock, NULL);

  // create worker threads and set default value for temp variables
  for (int64_t i = 0; i < NUM_WORKERS; ++i) {
    addrChunkPresent[i] = false;
    tempAddrCount[i] = 0;
    tempAddrChunks[i] = new AccessInfo[CHUNK_SIZE];
    pthread_mutex_init(&addrChunkMutexes[i], NULL);
    pthread_cond_init(&addrChunkPresentConds[i], NULL);
    pthread_create(&workers[i], &attr, analyzeDeps, (void *)i);
  }

  pthread_attr_destroy(&attr);
}

void initSingleThreadedExecution() {
#ifdef DP_RTLIB_VERBOSE
<<<<<<< HEAD
  const auto debug_print = make_debug_print("initSingleThreadedExecution");
#endif
#ifdef DP_INTERNAL_TIMER
  const auto timer = Timer(timers, TimerRegion::ANALYZE_DEPS);
#endif

=======
  cout << "enter initSingleThreadedExecution\n";
#endif
timers->start(TimerRegion::ANALYZE_DEPS);
  
>>>>>>> 252062fb
  if (USE_PERFECT) {
    singleThreadedExecutionSMem = new PerfectShadow(SIG_ELEM_BIT, SIG_NUM_ELEM, SIG_NUM_HASH);
  } else {
    singleThreadedExecutionSMem = new ShadowMemory(SIG_ELEM_BIT, SIG_NUM_ELEM, SIG_NUM_HASH);
  }
<<<<<<< HEAD

  myMap = new depMap();
}

string getMemoryRegionIdFromAddr(string fallback, ADDR addr) {
#ifdef DP_INTERNAL_TIMER
  const auto timer = Timer(timers, TimerRegion::GET_MEMORY_REGION_ID_FROM_ADDR);
#endif

  return fallback + '-' + memory_manager->get_memory_region_id(addr, fallback);
=======
  myMap = new depMap();

#ifdef DP_RTLIB_VERBOSE
  cout << "exit initSingleThreadedExecution\n";
#endif
}

void finalizeSingleThreadedExecution() {

#ifdef DP_RTLIB_VERBOSE
  cout << "enter finalizeSingleThreadedExecution\n";
#endif
  if (DP_DEBUG) {
    cout << "BEGIN: finalize Single Threaded Execution... \n";
  }

  delete singleThreadedExecutionSMem;
  mergeDeps();

  if (DP_DEBUG) {
    cout << "END: finalize Single Threaded Execution... \n";
  }
#ifdef DP_RTLIB_VERBOSE
  cout << "exit finalizeSingleThreadedExecution\n";
#endif
}

string getMemoryRegionIdFromAddr(string fallback, ADDR addr) {
  timers->start(TimerRegion::GET_MEMORY_REGION_ID_FROM_ADDR);
  
  // use tree
  const auto return_value = fallback + "-" +
         allocatedMemRegTree->get_memory_region_id(fallback, addr);

  timers->stop_and_add(TimerRegion::GET_MEMORY_REGION_ID_FROM_ADDR);
  return return_value;

  /*// check if accessed addr in knwon range. If not, return fallback
  immediately if(addr >= smallestAllocatedADDR && addr <= largestAllocatedADDR){
      // FOR NOW, ONLY SEARCH BACKWARDS TO FIND THE LATEST ALLOCA ENTRY IN CASE
  MEMORY ADDRESSES ARE REUSED if(allocatedMemoryRegions->size() != 0){
          // search backwards in the list
          auto bw_it = allocatedMemoryRegions->end();
          bw_it--;
          bool search_backwards = true;

          while(true){
              if(*bw_it == allocatedMemoryRegions->front()){
                  search_backwards = false;
              }
              if(get<2>(*bw_it) <= addr && get<3>(*bw_it) >= addr){
                  lastHitIterator = bw_it;
                  return get<1>(*bw_it);
              }

              if(search_backwards){
                  bw_it--;
              }
              else{
                  break;
              }
          }
      }

  }

  return fallback;
  */
>>>>>>> 252062fb
}

void mergeDeps() {  
  depSet *tmp_depSet = nullptr; // pointer to the current processing set of dps
  depMap::iterator globalPos; // position of the current processing lid in allDeps

  pthread_mutex_lock(&allDepsLock);
#ifdef DP_INTERNAL_TIMER
  const auto timer = Timer(timers, TimerRegion::MERGE_DEPS);
#endif

  for (auto &dep : *myMap) {
    // if a lid occurs the first time, then add it in to the global hash table.
    // Otherwise just take the associated set of dps.
    globalPos = allDeps->find(dep.first);
    if (globalPos == allDeps->end()) {
      tmp_depSet = new depSet();
      (*allDeps)[dep.first] = tmp_depSet;
    } else {
      tmp_depSet = globalPos->second;
    }

    // merge the associated set with current lid into the global hash table
    for (auto &d : *(dep.second)) {
      tmp_depSet->insert(d);
    }
  }
  
  pthread_mutex_unlock(&allDepsLock);
}

<<<<<<< HEAD
void analyzeSingleAccess(__dp::AbstractShadow* SMem, __dp::AccessInfo& access){
  // analyze data dependences
#ifdef DP_INTERNAL_TIMER
  const auto timer = Timer(timers, TimerRegion::ANALYZE_SINGLE_ACCESS);
#endif
=======
void analyzeSingleAccess(__dp::Shadow* SMem, __dp::AccessInfo& access){
  // analyze data dependences
  timers->start(TimerRegion::ANALYZE_SINGLE_ACCESS);
>>>>>>> 252062fb

  if (access.isRead) {
    // hybrid analysis
    if (access.skip) {
      SMem->insertToRead(access.addr, access.lid);
<<<<<<< HEAD
=======
      timers->stop_and_add(TimerRegion::ANALYZE_SINGLE_ACCESS);
>>>>>>> 252062fb
      return;
    }
    // End HA
    sigElement lastWrite = SMem->testInWrite(access.addr);
    if (lastWrite != 0) {
      // RAW
      SMem->insertToRead(access.addr, access.lid);
      addDep(RAW, access.lid, lastWrite, access.var, access.AAvar,
              access.isStackAccess, access.addr,
              access.addrIsOwnedByScope,
              access.positiveScopeChangeOccuredSinceLastAccess);
    }
  } else {
    sigElement lastWrite = SMem->insertToWrite(access.addr, access.lid);
    if (lastWrite == 0) {
      // INIT
      addDep(INIT, access.lid, 0, access.var, access.AAvar,
              access.isStackAccess, access.addr,
              access.addrIsOwnedByScope,
              access.positiveScopeChangeOccuredSinceLastAccess);
    } else {
      sigElement lastRead = SMem->testInRead(access.addr);
      if (lastRead != 0) {
        // WAR
        addDep(WAR, access.lid, lastRead, access.var, access.AAvar,
                access.isStackAccess, access.addr,
                access.addrIsOwnedByScope,
                access.positiveScopeChangeOccuredSinceLastAccess);
        // Clear intermediate read ops
        SMem->insertToRead(access.addr, 0);
      } else {
        // WAW
        addDep(WAW, access.lid, lastWrite, access.var, access.AAvar,
                access.isStackAccess, access.addr,
                access.addrIsOwnedByScope,
                access.positiveScopeChangeOccuredSinceLastAccess);
      }
    }
  }
<<<<<<< HEAD
}

void* analyzeDeps(void *arg) {
#ifdef DP_INTERNAL_TIMER
  const auto timer = Timer(timers, TimerRegion::ANALYZE_DEPS);
#endif
=======
  timers->stop_and_add(TimerRegion::ANALYZE_SINGLE_ACCESS);
}

void *analyzeDeps(void *arg) {
  timers->start(TimerRegion::ANALYZE_DEPS);
>>>>>>> 252062fb
  
  int64_t id = (int64_t)arg;
  AbstractShadow *SMem;
  if (USE_PERFECT) {
    SMem = new PerfectShadow(SIG_ELEM_BIT, SIG_NUM_ELEM, SIG_NUM_HASH);
  } else {
    SMem = new ShadowMemory(SIG_ELEM_BIT, SIG_NUM_ELEM, SIG_NUM_HASH);
  }
  myMap = new depMap();
  bool isLocked = false;
  while (true) {
    if (!isLocked)
      pthread_mutex_lock(&addrChunkMutexes[id]);

    while (!addrChunkPresent[id]) {
      pthread_cond_wait(&addrChunkPresentConds[id], &addrChunkMutexes[id]);
    }
    isLocked = true;

    if (chunks[id].size()) {
      // take a chunk of memory accesses from the queue
      AccessInfo *accesses = chunks[id].front();
      chunks[id].pop();

      // unlock the mutex so that the master thread can add more chunks
      pthread_mutex_unlock(&addrChunkMutexes[id]);
      isLocked = false;
      AccessInfo access;

      // analyze data dependences
      for (unsigned short i = 0; i < CHUNK_SIZE; ++i) {
        
        access = accesses[i];
        analyzeSingleAccess(SMem, access);
      }

      // delete the current chunk at the end
      if (accesses) {
        delete[] accesses;
      }
    }

    if (!isLocked) {
      pthread_mutex_lock(&addrChunkMutexes[id]);
      isLocked = true;
    }

    // if current chunk is empty and no more addresses will be collected (stop =
    // true) then exits . Otherwise continues to wait for new chunks
    if (chunks[id].size() == 0) {
      if (stop) {
        break;
      } else {
        addrChunkPresent[id] = false;
      }
    }
  }

  delete SMem;
  pthread_mutex_unlock(&addrChunkMutexes[id]);
  mergeDeps();

  if (DP_DEBUG) {
    cout << "thread " << id << " exits... \n";
  }

  pthread_exit(NULL);
  return nullptr;
}

void finalizeParallelization() {
#ifdef DP_RTLIB_VERBOSE
  const auto debug_print = make_debug_print("finalizeParallelization");
#endif
#ifdef DP_INTERNAL_TIMER
  const auto timer = Timer(timers, TimerRegion::FINALIZE_PARALLELIZATION);
#endif

  if (DP_DEBUG) {
    cout << "BEGIN: finalize parallelization... \n";
  }

  // fake signaling: just notify the workers that no more addresses will be
  // collected
  for (int i = 0; i < NUM_WORKERS; ++i) {
    pthread_mutex_lock(&addrChunkMutexes[i]);
    stop = true;
    addrChunkPresent[i] = true;
    if (0 < tempAddrCount[i]) {
      chunks[i].push(tempAddrChunks[i]);
    }
    pthread_cond_signal(&addrChunkPresentConds[i]);
    pthread_mutex_unlock(&addrChunkMutexes[i]);
  }

  if (DP_DEBUG) {
    for (int i = 0; i < NUM_WORKERS; ++i) {
      cout << chunks[i].size() << "\n";
    }
  }

  // wait for worker threads
  for (int i = 0; i < NUM_WORKERS; ++i)
    pthread_join(workers[i], NULL);

  // destroy mutexes and condition variables
  for (int i = 0; i < NUM_WORKERS; ++i) {
    pthread_mutex_destroy(&addrChunkMutexes[i]);
    pthread_cond_destroy(&addrChunkPresentConds[i]);
  }

  // delete allocated memory
  delete[] chunks;
  delete[] tempAddrCount;
  delete[] tempAddrChunks;
  delete[] workers;

  if (DP_DEBUG) {
    cout << "END: finalize parallelization... \n";
  }
}

void finalizeSingleThreadedExecution() {
#ifdef DP_RTLIB_VERBOSE
  const auto debug_print = make_debug_print("finalizeSingleThreadedExecution");
#endif

  if (DP_DEBUG) {
    std::cout << "BEGIN: finalize Single Threaded Execution... \n";
  }

  delete singleThreadedExecutionSMem;
  mergeDeps();

  if (DP_DEBUG) {
    std::cout << "END: finalize Single Threaded Execution... \n";
  }
}

void clearStackAccesses(ADDR stack_lower_bound, ADDR stack_upper_bound) {
<<<<<<< HEAD
#ifdef DP_INTERNAL_TIMER
  const auto timer = Timer(timers, TimerRegion::CLEAR_STACK_ACCESSES);
#endif
=======
  timers->start(TimerRegion::CLEAR_STACK_ACCESSES);

  for (ADDR addr : scopeManager->getCurrentScope().get_first_write()) {
    //cleanup reads
    __dp_read(0, addr, "");
    //cleanup writes
    __dp_write(0, addr, "");
  }
>>>>>>> 252062fb

  const auto& current_scope = memory_manager->getCurrentScope();
  const auto& writes = current_scope.get_first_write();
  for (ADDR addr : writes) {
    //cleanup reads
    __dp_read(0, addr, "");
    //cleanup writes
    __dp_write(0, addr, "");
  }
}

} // namespace __dp
<|MERGE_RESOLUTION|>--- conflicted
+++ resolved
@@ -1,930 +1,861 @@
-/*
- * This file is part of the DiscoPoP software
- * (http://www.discopop.tu-darmstadt.de)
- *
- * Copyright (c) 2020, Technische Universitaet Darmstadt, Germany
- *
- * This software may be modified and distributed under the terms of
- * the 3-Clause BSD License. See the LICENSE file in the package base
- * directory for details.
- *
- */
-
-#include "iFunctions.hpp"
-#include "iFunctionsGlobals.hpp"
-
-#include "DPUtils.hpp"
-
-#include "loop/Makros.hpp"
-#include "memory/PerfectShadow.hpp"
-#include "memory/ShadowMemory.hpp"
-#include "memory/Signature.hpp"
-#include "injected_functions/all.hpp"
-#include "../share/include/debug_print.hpp"
-#include "../share/include/timer.hpp"
-
-#include <cstdio>
-#include <limits>
-#include <list>
-#include <mutex>
-#include <string>
-#include <algorithm>
-#include <cstdlib>
-#include <queue>
-#include <set>
-#include <sstream>
-#include <sys/syscall.h>
-#include <sys/types.h>
-#include <unistd.h>
-#include <unordered_map>
-#include <unordered_set>
-#include <utility>
-// hybrid analysis
-#include <regex>
-// End HA
-
-#ifdef __linux__ // headers only available on Linux
-#include <linux/limits.h>
-#include <unistd.h>
-#endif
-
-using namespace std;
-using namespace dputil;
-
-namespace __dp {
-
-/******* Helper functions *******/
-
-void addDep(depType type, LID curr, LID depOn, char *var, string AAvar,
-            bool isStackAccess, ADDR addr, bool addrIsFirstWrittenInScope,
-            bool positiveScopeChangeOccuredSinceLastAccess) {
-#ifdef DP_INTERNAL_TIMER
-  const auto timer = Timer(timers, TimerRegion::ADD_DEP);
-#endif
-  
-  // hybrid analysis
-  if (depOn == 0 && type == WAW)
-    type = INIT;
-  // End HA
-
-  depType originalType = type;
-  int loopIterationOffset = 0;
-
-  std::vector<depTypeModifier> identifiedDepTypes;
-  bool dependencyRegistered = false;
-  // Compare metadata (Loop ID's and Loop Iterations) from LID's if loop id's
-  // are overwritten (not 0xFF anymore) and check for intra-iteration
-  // dependencies Intra-Iteration dependency exists, if LoopId's and Iteration
-  // Id's are equal
-  if (unpackLIDMetadata_getLoopID(curr) != (LID)0xFF &&
-      unpackLIDMetadata_getLoopID(depOn) != (LID)0xFF) {
-    if (unpackLIDMetadata_getLoopID(curr) ==
-        unpackLIDMetadata_getLoopID(depOn)) {
-
-      // determine iteration count offset in case a new loop has been entered
-      // between curr and depOn
-      loopIterationOffset = checkLIDMetadata_getLoopIterationValidity_0(curr) +
-                            checkLIDMetadata_getLoopIterationValidity_1(curr) +
-                            checkLIDMetadata_getLoopIterationValidity_2(curr) -
-                            checkLIDMetadata_getLoopIterationValidity_0(depOn) -
-                            checkLIDMetadata_getLoopIterationValidity_1(depOn) -
-                            checkLIDMetadata_getLoopIterationValidity_2(depOn);
-
-      if (loopIterationOffset == 0) {
-
-        if (checkLIDMetadata_getLoopIterationValidity_0(curr) &&
-            checkLIDMetadata_getLoopIterationValidity_0(depOn)) {
-          if (checkLIDMetadata_getLoopIterationValidity_1(curr) &&
-              checkLIDMetadata_getLoopIterationValidity_1(depOn)) {
-            if (checkLIDMetadata_getLoopIterationValidity_2(curr) &&
-                checkLIDMetadata_getLoopIterationValidity_2(depOn)) {
-              // loop 0+1+2 valid
-              if (unpackLIDMetadata_getLoopIteration_2(curr) ==
-                  unpackLIDMetadata_getLoopIteration_2(depOn)) {
-                identifiedDepTypes.push_back(II_2);
-                dependencyRegistered = true;
-
-                if (unpackLIDMetadata_getLoopIteration_1(curr) ==
-                    unpackLIDMetadata_getLoopIteration_1(depOn)) {
-                  identifiedDepTypes.push_back(II_1);
-                  if (unpackLIDMetadata_getLoopIteration_0(curr) ==
-                      unpackLIDMetadata_getLoopIteration_0(depOn)) {
-                    identifiedDepTypes.push_back(II_0);
-                  }
-                }
-              }
-            } else {
-              // loop 0+1 valid
-              if (unpackLIDMetadata_getLoopIteration_1(curr) ==
-                  unpackLIDMetadata_getLoopIteration_1(depOn)) {
-                identifiedDepTypes.push_back(II_1);
-                dependencyRegistered = true;
-                if (unpackLIDMetadata_getLoopIteration_0(curr) ==
-                    unpackLIDMetadata_getLoopIteration_0(depOn)) {
-                  identifiedDepTypes.push_back(II_0);
-                }
-              }
-            }
-          } else {
-            // loop 0 valid
-            if (unpackLIDMetadata_getLoopIteration_0(curr) ==
-                unpackLIDMetadata_getLoopIteration_0(depOn)) {
-              identifiedDepTypes.push_back(II_0);
-              dependencyRegistered = true;
-            }
-          }
-        } else {
-          // no loop valid
-        }
-
-      } else if (loopIterationOffset == 1) {
-        // check outer loop
-        if ((unpackLIDMetadata_getLoopIteration_2(curr) ==
-             unpackLIDMetadata_getLoopIteration_1(depOn)) &&
-            checkLIDMetadata_getLoopIterationValidity_2(curr) &&
-            checkLIDMetadata_getLoopIterationValidity_1(depOn)) {
-          // II 2
-          identifiedDepTypes.push_back(II_2);
-          dependencyRegistered = true;
-        }
-        // check second loop
-        else if ((unpackLIDMetadata_getLoopIteration_1(curr) ==
-                  unpackLIDMetadata_getLoopIteration_0(depOn)) &&
-                 checkLIDMetadata_getLoopIterationValidity_1(curr) &&
-                 checkLIDMetadata_getLoopIterationValidity_0(depOn)) {
-          // II 1
-          identifiedDepTypes.push_back(II_1);
-          dependencyRegistered = true;
-        }
-      } else if (loopIterationOffset == 2) {
-        // check outer loop
-        if ((unpackLIDMetadata_getLoopIteration_2(curr) ==
-             unpackLIDMetadata_getLoopIteration_0(depOn)) &&
-            checkLIDMetadata_getLoopIterationValidity_2(curr) &&
-            checkLIDMetadata_getLoopIterationValidity_0(depOn)) {
-          // II 2
-          identifiedDepTypes.push_back(II_2);
-          dependencyRegistered = true;
-        }
-      } else if (loopIterationOffset == -2) {
-        // example: depOn inside an inner loop, curr happens after this inner
-        // loop
-        if ((unpackLIDMetadata_getLoopIteration_0(curr) ==
-             unpackLIDMetadata_getLoopIteration_2(depOn)) &&
-            checkLIDMetadata_getLoopIterationValidity_0(curr) &&
-            checkLIDMetadata_getLoopIterationValidity_2(depOn)) {
-          // II 0
-          identifiedDepTypes.push_back(II_0);
-          dependencyRegistered = true;
-        }
-      } else if (loopIterationOffset == -1) {
-        // check second loop
-        if ((unpackLIDMetadata_getLoopIteration_1(curr) ==
-             unpackLIDMetadata_getLoopIteration_2(depOn)) &&
-            checkLIDMetadata_getLoopIterationValidity_1(curr) &&
-            checkLIDMetadata_getLoopIterationValidity_2(depOn)) {
-          // II 1
-          identifiedDepTypes.push_back(II_1);
-          dependencyRegistered = true;
-          // check first loop
-          if ((unpackLIDMetadata_getLoopIteration_0(curr) ==
-               unpackLIDMetadata_getLoopIteration_1(depOn)) &&
-              checkLIDMetadata_getLoopIterationValidity_0(curr) &&
-              checkLIDMetadata_getLoopIterationValidity_1(depOn)) {
-            // II 0
-            identifiedDepTypes.push_back(II_0);
-            dependencyRegistered = true;
-          }
-        }
-        // check first loop
-        else {
-          if ((unpackLIDMetadata_getLoopIteration_0(curr) ==
-               unpackLIDMetadata_getLoopIteration_1(depOn)) &&
-              checkLIDMetadata_getLoopIterationValidity_0(curr) &&
-              checkLIDMetadata_getLoopIterationValidity_1(depOn)) {
-            // II 0
-            identifiedDepTypes.push_back(II_0);
-            dependencyRegistered = true;
-          }
-        }
-      }
-    }
-  }
-
-  if (!dependencyRegistered) {
-    // register dependency with original type
-    identifiedDepTypes.push_back(NOM);
-  }
-
-  // Remove metadata to preserve result correctness and add metadata to `Dep`
-  // object
-  LID dbg_curr = curr;   // for printing only
-  LID dbg_depOn = depOn; // for printing only
-
-  curr &= 0x00000000FFFFFFFF;
-  depOn &= 0x00000000FFFFFFFF;
-
-  std::vector<std::pair<Dep, LID>> dependenciesToBeRegistered;
-  dependenciesToBeRegistered.reserve(identifiedDepTypes.size());
-
-  for (depTypeModifier dtm : identifiedDepTypes) {
-    depType modified_type = type;
-    bool print_debug_info = false;
-    switch (dtm) {
-    case NOM:
-      // keep modified_type = type
-      // print_debug_info = true;
-      break;
-    case II_0: {
-      switch (type) {
-      case RAW:
-        modified_type = RAW_II_0;
-        break;
-      case WAR:
-        modified_type = WAR_II_0;
-        break;
-      case WAW:
-        modified_type = WAW_II_0;
-        break;
-      case INIT:
-        break;
-      default:
-        break;
-      }
-    } break;
-    case II_1: {
-      switch (type) {
-      case RAW:
-        modified_type = RAW_II_1;
-        break;
-      case WAR:
-        modified_type = WAR_II_1;
-        break;
-      case WAW:
-        modified_type = WAW_II_1;
-        break;
-      case INIT:
-        break;
-      default:
-        break;
-      }
-    } break;
-    case II_2: {
-      switch (type) {
-      case RAW:
-        modified_type = RAW_II_2;
-        break;
-      case WAR:
-        modified_type = WAR_II_2;
-        break;
-      case WAW:
-        modified_type = WAW_II_2;
-        break;
-      case INIT:
-        break;
-      default:
-        break;
-      }
-    } break;
-    default:
-      break;
-    }
-
-    if (isStackAccess &&
-        (modified_type == WAR || modified_type == RAW ||
-         modified_type == WAW) &&
-        addrIsFirstWrittenInScope &&
-        positiveScopeChangeOccuredSinceLastAccess) {
-      // IGNORE ACCESS
-    } else {
-      // register dependency
-      dependenciesToBeRegistered.emplace_back(Dep(modified_type, depOn, var, AAvar), curr);
-    }
-
-    if (print_debug_info) {
-      cout << "AddDep: CURR: " << decodeLID(curr)
-           << "  DepOn: " << decodeLID(dbg_depOn) << "  LoopIDS: " << hex
-           << unpackLIDMetadata_getLoopID(dbg_curr) << ";" << hex
-           << unpackLIDMetadata_getLoopID(dbg_depOn) << "\n";
-      cout << "  Var: " << var << "\n";
-      cout << "  Loop Iterations(curr): " << hex
-           << unpackLIDMetadata_getLoopIteration_0(dbg_curr) << ";" << hex
-           << unpackLIDMetadata_getLoopIteration_1(dbg_curr) << ";" << hex
-           << unpackLIDMetadata_getLoopIteration_2(dbg_curr) << "\n";
-      cout << "  Loop Iterations(depOn): " << hex
-           << unpackLIDMetadata_getLoopIteration_0(dbg_depOn) << ";" << hex
-           << unpackLIDMetadata_getLoopIteration_1(dbg_depOn) << ";" << hex
-           << unpackLIDMetadata_getLoopIteration_2(dbg_depOn) << "\n";
-      cout << "  Valid(cur): "
-           << checkLIDMetadata_getLoopIterationValidity_0(dbg_curr) << ";"
-           << checkLIDMetadata_getLoopIterationValidity_1(dbg_curr) << ";"
-           << checkLIDMetadata_getLoopIterationValidity_2(dbg_curr) << ";\n";
-      cout << "  Valid(dep): "
-           << checkLIDMetadata_getLoopIterationValidity_0(dbg_depOn) << ";"
-           << checkLIDMetadata_getLoopIterationValidity_1(dbg_depOn) << ";"
-           << checkLIDMetadata_getLoopIterationValidity_2(dbg_depOn) << ";\n";
-      cout << "  LoopIterationOffset: " << to_string(loopIterationOffset)
-           << "\n";
-      cout << "  orig.type: " << originalType << "\n";
-      cout << "  final.type: " << modified_type << "\n\n";
-    }
-  }
-
-  // register dependencies
-  for (std::pair<Dep, LID> pair : dependenciesToBeRegistered) {
-    depMap::iterator posInDeps = myMap->find(pair.second);
-    if (posInDeps == myMap->end()) {
-      depSet *tmp_depSet = new depSet();
-      tmp_depSet->insert(Dep(pair.first.type, pair.first.depOn, pair.first.var,
-                             pair.first.AAvar));
-      myMap->insert(std::pair<int32_t, depSet *>(pair.second, tmp_depSet));
-    } else {
-      posInDeps->second->insert(Dep(pair.first.type, pair.first.depOn,
-                                    pair.first.var, pair.first.AAvar));
-    }
-
-    if (DP_DEBUG) {
-      cout << "inserted dep [" << decodeLID(pair.second) << ", ";
-      switch (type) {
-      case RAW:
-        cout << "RAW";
-        break;
-      case WAR:
-        cout << "WAR";
-        break;
-      case WAW:
-        cout << "WAW";
-        break;
-      case INIT:
-        cout << "INIT";
-        break;
-      default:
-        break;
-      }
-      cout << ", " << decodeLID(pair.first.depOn) << "] into deps ("
-           << myMap->size() << ")" << endl;
-    }
-  }
-}
-
-// hybrid analysis
-void generateStringDepMap() {
-#ifdef DP_RTLIB_VERBOSE
-  const auto debug_print = make_debug_print("generateStringDepMap");
-#endif
-#ifdef DP_INTERNAL_TIMER
-  const auto timer = Timer(timers, TimerRegion::GENERATE_STRING_DEP_MAP);
-#endif
-
-  for (auto &dline : *allDeps) {
-    if (dline.first) {
-      string lid = decodeLID(dline.first);
-      set<string> lineDeps;
-      for (auto &d : *(dline.second)) {
-        string dep = "";
-        switch (d.type) {
-        case RAW:
-          dep += "RAW";
-          break;
-        case WAR:
-          dep += "WAR";
-          break;
-        case WAW:
-          dep += "WAW";
-          break;
-        case RAW_II_0:
-          dep += "RAW_II_0";
-          break;
-        case WAR_II_0:
-          dep += "WAR_II_0";
-          break;
-        case WAW_II_0:
-          dep += "WAW_II_0";
-          break;
-        case RAW_II_1:
-          dep += "RAW_II_1";
-          break;
-        case WAR_II_1:
-          dep += "WAR_II_1";
-          break;
-        case WAW_II_1:
-          dep += "WAW_II_1";
-          break;
-        case RAW_II_2:
-          dep += "RAW_II_2";
-          break;
-        case WAR_II_2:
-          dep += "WAR_II_2";
-          break;
-        case WAW_II_2:
-          dep += "WAW_II_2";
-          break;
-        case INIT:
-          dep += "INIT";
-          break;
-        default:
-          break;
-        }
-
-        dep += ' ' + decodeLID(d.depOn);
-        dep += "|" + string(d.var);
-        dep += "(" + string(d.AAvar) + ")";
-        lineDeps.insert(dep);
-      }
-
-      if (outPutDeps->count(lid) == 0) {
-        (*outPutDeps)[lid] = lineDeps;
-      } else {
-        (*outPutDeps)[lid].insert(lineDeps.begin(), lineDeps.end());
-      }
-      delete dline.second;
-    }
-  }
-}
-
-void outputDeps() {  
-#ifdef DP_RTLIB_VERBOSE
-  const auto debug_print = make_debug_print("outputDeps");
-#endif
-#ifdef DP_INTERNAL_TIMER
-  const auto timer = Timer(timers, TimerRegion::OUTPUT_DEPS);
-#endif
-
-  for (auto pair : *outPutDeps) {
-    *out << pair.first << " NOM ";
-    for (auto dep : pair.second) {
-      *out << ' ' << dep;
-    }
-    *out << endl;
-  }
-}
-// End HA
-
-void readRuntimeInfo() {  
-#ifdef DP_RTLIB_VERBOSE
-  cout << "enter readRuntimeInfo\n";
-#endif
-
-  ifstream conf(get_exe_dir() + "/dp.conf");
-  string line;
-  if (conf.is_open()) {
-    auto func = [](char c) { return (c == ' '); };
-    vector<string> *substrings = nullptr;
-    while (getline(conf, line)) {
-      substrings = split(line, '=');
-      if (substrings->size() == 2) {
-        string variable = (*substrings)[0];
-        string value = (*substrings)[1];
-        variable.erase(std::remove_if(variable.begin(), variable.end(), func),
-                       variable.end());
-        value.erase(std::remove_if(value.begin(), value.end(), func),
-                    value.end());
-
-        int32_t intValue = (int32_t)atoi(value.c_str());
-        if (intValue > 0) {
-          if (variable.compare("DP_DEBUG") == 0) {
-            DP_DEBUG = true;
-          } else if (variable.compare("SIG_ELEM_BIT") == 0) {
-            SIG_ELEM_BIT = intValue;
-          } else if (variable.compare("SIG_NUM_ELEM") == 0) {
-            SIG_NUM_ELEM = intValue;
-          } else if (variable.compare("SIG_NUM_HASH") == 0) {
-            SIG_NUM_HASH = intValue;
-          } else if (variable.compare("NUM_WORKERS") == 0) {
-            NUM_WORKERS = intValue;
-          } else if (variable.compare("CHUNK_SIZE") == 0) {
-            CHUNK_SIZE = intValue;
-          } else if (variable.compare("USE_PERFECT") == 0) {
-            USE_PERFECT = intValue != 0;
-          }
-        }
-      }
-      substrings->clear();
-      delete substrings;
-    }
-  }
-  if (DP_DEBUG) {
-    cout << "sig_elem_bit = " << SIG_ELEM_BIT << "\n";
-    cout << "sig_num_elem = " << SIG_NUM_ELEM << "\n";
-    cout << "sig_num_hash = " << SIG_NUM_HASH << "\n";
-    cout << "num_workers  = " << NUM_WORKERS << "\n";
-    cout << "chunk_size   = " << CHUNK_SIZE << "\n";
-    sleep(2);
-  }
-
-#ifdef DP_RTLIB_VERBOSE
-  cout << "exit readRuntimeInfo\n";
-#endif
-}
-
-void initParallelization() {  
-#ifdef DP_RTLIB_VERBOSE
-  const auto debug_print = make_debug_print("initParallelization");
-#endif
-#ifdef DP_INTERNAL_TIMER
-  const auto timer = Timer(timers, TimerRegion::INIT_PARALLELIZATION);
-#endif
-
-  // initialize global variables
-  addrChunkPresentConds = new pthread_cond_t[NUM_WORKERS];
-  addrChunkMutexes = new pthread_mutex_t[NUM_WORKERS];
-
-  chunks = new queue<AccessInfo *>[NUM_WORKERS];
-  addrChunkPresent = new bool[NUM_WORKERS];
-  tempAddrChunks = new AccessInfo *[NUM_WORKERS];
-  tempAddrCount = new int32_t[NUM_WORKERS];
-  workers = new pthread_t[NUM_WORKERS];
-
-  // Initialize count of accesses
-  numAccesses = new uint64_t[NUM_WORKERS]();
-
-  // initialize and set thread detached attribute
-  pthread_attr_t attr;
-  pthread_attr_init(&attr);
-  pthread_attr_setdetachstate(&attr, PTHREAD_CREATE_JOINABLE);
-  pthread_mutex_init(&allDepsLock, NULL);
-
-  // create worker threads and set default value for temp variables
-  for (int64_t i = 0; i < NUM_WORKERS; ++i) {
-    addrChunkPresent[i] = false;
-    tempAddrCount[i] = 0;
-    tempAddrChunks[i] = new AccessInfo[CHUNK_SIZE];
-    pthread_mutex_init(&addrChunkMutexes[i], NULL);
-    pthread_cond_init(&addrChunkPresentConds[i], NULL);
-    pthread_create(&workers[i], &attr, analyzeDeps, (void *)i);
-  }
-
-  pthread_attr_destroy(&attr);
-}
-
-void initSingleThreadedExecution() {
-#ifdef DP_RTLIB_VERBOSE
-<<<<<<< HEAD
-  const auto debug_print = make_debug_print("initSingleThreadedExecution");
-#endif
-#ifdef DP_INTERNAL_TIMER
-  const auto timer = Timer(timers, TimerRegion::ANALYZE_DEPS);
-#endif
-
-=======
-  cout << "enter initSingleThreadedExecution\n";
-#endif
-timers->start(TimerRegion::ANALYZE_DEPS);
-  
->>>>>>> 252062fb
-  if (USE_PERFECT) {
-    singleThreadedExecutionSMem = new PerfectShadow(SIG_ELEM_BIT, SIG_NUM_ELEM, SIG_NUM_HASH);
-  } else {
-    singleThreadedExecutionSMem = new ShadowMemory(SIG_ELEM_BIT, SIG_NUM_ELEM, SIG_NUM_HASH);
-  }
-<<<<<<< HEAD
-
-  myMap = new depMap();
-}
-
-string getMemoryRegionIdFromAddr(string fallback, ADDR addr) {
-#ifdef DP_INTERNAL_TIMER
-  const auto timer = Timer(timers, TimerRegion::GET_MEMORY_REGION_ID_FROM_ADDR);
-#endif
-
-  return fallback + '-' + memory_manager->get_memory_region_id(addr, fallback);
-=======
-  myMap = new depMap();
-
-#ifdef DP_RTLIB_VERBOSE
-  cout << "exit initSingleThreadedExecution\n";
-#endif
-}
-
-void finalizeSingleThreadedExecution() {
-
-#ifdef DP_RTLIB_VERBOSE
-  cout << "enter finalizeSingleThreadedExecution\n";
-#endif
-  if (DP_DEBUG) {
-    cout << "BEGIN: finalize Single Threaded Execution... \n";
-  }
-
-  delete singleThreadedExecutionSMem;
-  mergeDeps();
-
-  if (DP_DEBUG) {
-    cout << "END: finalize Single Threaded Execution... \n";
-  }
-#ifdef DP_RTLIB_VERBOSE
-  cout << "exit finalizeSingleThreadedExecution\n";
-#endif
-}
-
-string getMemoryRegionIdFromAddr(string fallback, ADDR addr) {
-  timers->start(TimerRegion::GET_MEMORY_REGION_ID_FROM_ADDR);
-  
-  // use tree
-  const auto return_value = fallback + "-" +
-         allocatedMemRegTree->get_memory_region_id(fallback, addr);
-
-  timers->stop_and_add(TimerRegion::GET_MEMORY_REGION_ID_FROM_ADDR);
-  return return_value;
-
-  /*// check if accessed addr in knwon range. If not, return fallback
-  immediately if(addr >= smallestAllocatedADDR && addr <= largestAllocatedADDR){
-      // FOR NOW, ONLY SEARCH BACKWARDS TO FIND THE LATEST ALLOCA ENTRY IN CASE
-  MEMORY ADDRESSES ARE REUSED if(allocatedMemoryRegions->size() != 0){
-          // search backwards in the list
-          auto bw_it = allocatedMemoryRegions->end();
-          bw_it--;
-          bool search_backwards = true;
-
-          while(true){
-              if(*bw_it == allocatedMemoryRegions->front()){
-                  search_backwards = false;
-              }
-              if(get<2>(*bw_it) <= addr && get<3>(*bw_it) >= addr){
-                  lastHitIterator = bw_it;
-                  return get<1>(*bw_it);
-              }
-
-              if(search_backwards){
-                  bw_it--;
-              }
-              else{
-                  break;
-              }
-          }
-      }
-
-  }
-
-  return fallback;
-  */
->>>>>>> 252062fb
-}
-
-void mergeDeps() {  
-  depSet *tmp_depSet = nullptr; // pointer to the current processing set of dps
-  depMap::iterator globalPos; // position of the current processing lid in allDeps
-
-  pthread_mutex_lock(&allDepsLock);
-#ifdef DP_INTERNAL_TIMER
-  const auto timer = Timer(timers, TimerRegion::MERGE_DEPS);
-#endif
-
-  for (auto &dep : *myMap) {
-    // if a lid occurs the first time, then add it in to the global hash table.
-    // Otherwise just take the associated set of dps.
-    globalPos = allDeps->find(dep.first);
-    if (globalPos == allDeps->end()) {
-      tmp_depSet = new depSet();
-      (*allDeps)[dep.first] = tmp_depSet;
-    } else {
-      tmp_depSet = globalPos->second;
-    }
-
-    // merge the associated set with current lid into the global hash table
-    for (auto &d : *(dep.second)) {
-      tmp_depSet->insert(d);
-    }
-  }
-  
-  pthread_mutex_unlock(&allDepsLock);
-}
-
-<<<<<<< HEAD
-void analyzeSingleAccess(__dp::AbstractShadow* SMem, __dp::AccessInfo& access){
-  // analyze data dependences
-#ifdef DP_INTERNAL_TIMER
-  const auto timer = Timer(timers, TimerRegion::ANALYZE_SINGLE_ACCESS);
-#endif
-=======
-void analyzeSingleAccess(__dp::Shadow* SMem, __dp::AccessInfo& access){
-  // analyze data dependences
-  timers->start(TimerRegion::ANALYZE_SINGLE_ACCESS);
->>>>>>> 252062fb
-
-  if (access.isRead) {
-    // hybrid analysis
-    if (access.skip) {
-      SMem->insertToRead(access.addr, access.lid);
-<<<<<<< HEAD
-=======
-      timers->stop_and_add(TimerRegion::ANALYZE_SINGLE_ACCESS);
->>>>>>> 252062fb
-      return;
-    }
-    // End HA
-    sigElement lastWrite = SMem->testInWrite(access.addr);
-    if (lastWrite != 0) {
-      // RAW
-      SMem->insertToRead(access.addr, access.lid);
-      addDep(RAW, access.lid, lastWrite, access.var, access.AAvar,
-              access.isStackAccess, access.addr,
-              access.addrIsOwnedByScope,
-              access.positiveScopeChangeOccuredSinceLastAccess);
-    }
-  } else {
-    sigElement lastWrite = SMem->insertToWrite(access.addr, access.lid);
-    if (lastWrite == 0) {
-      // INIT
-      addDep(INIT, access.lid, 0, access.var, access.AAvar,
-              access.isStackAccess, access.addr,
-              access.addrIsOwnedByScope,
-              access.positiveScopeChangeOccuredSinceLastAccess);
-    } else {
-      sigElement lastRead = SMem->testInRead(access.addr);
-      if (lastRead != 0) {
-        // WAR
-        addDep(WAR, access.lid, lastRead, access.var, access.AAvar,
-                access.isStackAccess, access.addr,
-                access.addrIsOwnedByScope,
-                access.positiveScopeChangeOccuredSinceLastAccess);
-        // Clear intermediate read ops
-        SMem->insertToRead(access.addr, 0);
-      } else {
-        // WAW
-        addDep(WAW, access.lid, lastWrite, access.var, access.AAvar,
-                access.isStackAccess, access.addr,
-                access.addrIsOwnedByScope,
-                access.positiveScopeChangeOccuredSinceLastAccess);
-      }
-    }
-  }
-<<<<<<< HEAD
-}
-
-void* analyzeDeps(void *arg) {
-#ifdef DP_INTERNAL_TIMER
-  const auto timer = Timer(timers, TimerRegion::ANALYZE_DEPS);
-#endif
-=======
-  timers->stop_and_add(TimerRegion::ANALYZE_SINGLE_ACCESS);
-}
-
-void *analyzeDeps(void *arg) {
-  timers->start(TimerRegion::ANALYZE_DEPS);
->>>>>>> 252062fb
-  
-  int64_t id = (int64_t)arg;
-  AbstractShadow *SMem;
-  if (USE_PERFECT) {
-    SMem = new PerfectShadow(SIG_ELEM_BIT, SIG_NUM_ELEM, SIG_NUM_HASH);
-  } else {
-    SMem = new ShadowMemory(SIG_ELEM_BIT, SIG_NUM_ELEM, SIG_NUM_HASH);
-  }
-  myMap = new depMap();
-  bool isLocked = false;
-  while (true) {
-    if (!isLocked)
-      pthread_mutex_lock(&addrChunkMutexes[id]);
-
-    while (!addrChunkPresent[id]) {
-      pthread_cond_wait(&addrChunkPresentConds[id], &addrChunkMutexes[id]);
-    }
-    isLocked = true;
-
-    if (chunks[id].size()) {
-      // take a chunk of memory accesses from the queue
-      AccessInfo *accesses = chunks[id].front();
-      chunks[id].pop();
-
-      // unlock the mutex so that the master thread can add more chunks
-      pthread_mutex_unlock(&addrChunkMutexes[id]);
-      isLocked = false;
-      AccessInfo access;
-
-      // analyze data dependences
-      for (unsigned short i = 0; i < CHUNK_SIZE; ++i) {
-        
-        access = accesses[i];
-        analyzeSingleAccess(SMem, access);
-      }
-
-      // delete the current chunk at the end
-      if (accesses) {
-        delete[] accesses;
-      }
-    }
-
-    if (!isLocked) {
-      pthread_mutex_lock(&addrChunkMutexes[id]);
-      isLocked = true;
-    }
-
-    // if current chunk is empty and no more addresses will be collected (stop =
-    // true) then exits . Otherwise continues to wait for new chunks
-    if (chunks[id].size() == 0) {
-      if (stop) {
-        break;
-      } else {
-        addrChunkPresent[id] = false;
-      }
-    }
-  }
-
-  delete SMem;
-  pthread_mutex_unlock(&addrChunkMutexes[id]);
-  mergeDeps();
-
-  if (DP_DEBUG) {
-    cout << "thread " << id << " exits... \n";
-  }
-
-  pthread_exit(NULL);
-  return nullptr;
-}
-
-void finalizeParallelization() {
-#ifdef DP_RTLIB_VERBOSE
-  const auto debug_print = make_debug_print("finalizeParallelization");
-#endif
-#ifdef DP_INTERNAL_TIMER
-  const auto timer = Timer(timers, TimerRegion::FINALIZE_PARALLELIZATION);
-#endif
-
-  if (DP_DEBUG) {
-    cout << "BEGIN: finalize parallelization... \n";
-  }
-
-  // fake signaling: just notify the workers that no more addresses will be
-  // collected
-  for (int i = 0; i < NUM_WORKERS; ++i) {
-    pthread_mutex_lock(&addrChunkMutexes[i]);
-    stop = true;
-    addrChunkPresent[i] = true;
-    if (0 < tempAddrCount[i]) {
-      chunks[i].push(tempAddrChunks[i]);
-    }
-    pthread_cond_signal(&addrChunkPresentConds[i]);
-    pthread_mutex_unlock(&addrChunkMutexes[i]);
-  }
-
-  if (DP_DEBUG) {
-    for (int i = 0; i < NUM_WORKERS; ++i) {
-      cout << chunks[i].size() << "\n";
-    }
-  }
-
-  // wait for worker threads
-  for (int i = 0; i < NUM_WORKERS; ++i)
-    pthread_join(workers[i], NULL);
-
-  // destroy mutexes and condition variables
-  for (int i = 0; i < NUM_WORKERS; ++i) {
-    pthread_mutex_destroy(&addrChunkMutexes[i]);
-    pthread_cond_destroy(&addrChunkPresentConds[i]);
-  }
-
-  // delete allocated memory
-  delete[] chunks;
-  delete[] tempAddrCount;
-  delete[] tempAddrChunks;
-  delete[] workers;
-
-  if (DP_DEBUG) {
-    cout << "END: finalize parallelization... \n";
-  }
-}
-
-void finalizeSingleThreadedExecution() {
-#ifdef DP_RTLIB_VERBOSE
-  const auto debug_print = make_debug_print("finalizeSingleThreadedExecution");
-#endif
-
-  if (DP_DEBUG) {
-    std::cout << "BEGIN: finalize Single Threaded Execution... \n";
-  }
-
-  delete singleThreadedExecutionSMem;
-  mergeDeps();
-
-  if (DP_DEBUG) {
-    std::cout << "END: finalize Single Threaded Execution... \n";
-  }
-}
-
-void clearStackAccesses(ADDR stack_lower_bound, ADDR stack_upper_bound) {
-<<<<<<< HEAD
-#ifdef DP_INTERNAL_TIMER
-  const auto timer = Timer(timers, TimerRegion::CLEAR_STACK_ACCESSES);
-#endif
-=======
-  timers->start(TimerRegion::CLEAR_STACK_ACCESSES);
-
-  for (ADDR addr : scopeManager->getCurrentScope().get_first_write()) {
-    //cleanup reads
-    __dp_read(0, addr, "");
-    //cleanup writes
-    __dp_write(0, addr, "");
-  }
->>>>>>> 252062fb
-
-  const auto& current_scope = memory_manager->getCurrentScope();
-  const auto& writes = current_scope.get_first_write();
-  for (ADDR addr : writes) {
-    //cleanup reads
-    __dp_read(0, addr, "");
-    //cleanup writes
-    __dp_write(0, addr, "");
-  }
-}
-
-} // namespace __dp
+/*
+ * This file is part of the DiscoPoP software
+ * (http://www.discopop.tu-darmstadt.de)
+ *
+ * Copyright (c) 2020, Technische Universitaet Darmstadt, Germany
+ *
+ * This software may be modified and distributed under the terms of
+ * the 3-Clause BSD License. See the LICENSE file in the package base
+ * directory for details.
+ *
+ */
+
+#include "iFunctions.hpp"
+#include "iFunctionsGlobals.hpp"
+
+#include "DPUtils.hpp"
+
+#include "loop/Makros.hpp"
+#include "memory/PerfectShadow.hpp"
+#include "memory/ShadowMemory.hpp"
+#include "memory/Signature.hpp"
+#include "injected_functions/all.hpp"
+#include "../share/include/debug_print.hpp"
+#include "../share/include/timer.hpp"
+
+#include <cstdio>
+#include <limits>
+#include <list>
+#include <mutex>
+#include <string>
+#include <algorithm>
+#include <cstdlib>
+#include <queue>
+#include <set>
+#include <sstream>
+#include <sys/syscall.h>
+#include <sys/types.h>
+#include <unistd.h>
+#include <unordered_map>
+#include <unordered_set>
+#include <utility>
+// hybrid analysis
+#include <regex>
+// End HA
+
+#ifdef __linux__ // headers only available on Linux
+#include <linux/limits.h>
+#include <unistd.h>
+#endif
+
+using namespace std;
+using namespace dputil;
+
+namespace __dp {
+
+/******* Helper functions *******/
+
+void addDep(depType type, LID curr, LID depOn, char *var, string AAvar,
+            bool isStackAccess, ADDR addr, bool addrIsFirstWrittenInScope,
+            bool positiveScopeChangeOccuredSinceLastAccess) {
+#ifdef DP_INTERNAL_TIMER
+  const auto timer = Timer(timers, TimerRegion::ADD_DEP);
+#endif
+  
+  // hybrid analysis
+  if (depOn == 0 && type == WAW)
+    type = INIT;
+  // End HA
+
+  depType originalType = type;
+  int loopIterationOffset = 0;
+
+  std::vector<depTypeModifier> identifiedDepTypes;
+  bool dependencyRegistered = false;
+  // Compare metadata (Loop ID's and Loop Iterations) from LID's if loop id's
+  // are overwritten (not 0xFF anymore) and check for intra-iteration
+  // dependencies Intra-Iteration dependency exists, if LoopId's and Iteration
+  // Id's are equal
+  if (unpackLIDMetadata_getLoopID(curr) != (LID)0xFF &&
+      unpackLIDMetadata_getLoopID(depOn) != (LID)0xFF) {
+    if (unpackLIDMetadata_getLoopID(curr) ==
+        unpackLIDMetadata_getLoopID(depOn)) {
+
+      // determine iteration count offset in case a new loop has been entered
+      // between curr and depOn
+      loopIterationOffset = checkLIDMetadata_getLoopIterationValidity_0(curr) +
+                            checkLIDMetadata_getLoopIterationValidity_1(curr) +
+                            checkLIDMetadata_getLoopIterationValidity_2(curr) -
+                            checkLIDMetadata_getLoopIterationValidity_0(depOn) -
+                            checkLIDMetadata_getLoopIterationValidity_1(depOn) -
+                            checkLIDMetadata_getLoopIterationValidity_2(depOn);
+
+      if (loopIterationOffset == 0) {
+
+        if (checkLIDMetadata_getLoopIterationValidity_0(curr) &&
+            checkLIDMetadata_getLoopIterationValidity_0(depOn)) {
+          if (checkLIDMetadata_getLoopIterationValidity_1(curr) &&
+              checkLIDMetadata_getLoopIterationValidity_1(depOn)) {
+            if (checkLIDMetadata_getLoopIterationValidity_2(curr) &&
+                checkLIDMetadata_getLoopIterationValidity_2(depOn)) {
+              // loop 0+1+2 valid
+              if (unpackLIDMetadata_getLoopIteration_2(curr) ==
+                  unpackLIDMetadata_getLoopIteration_2(depOn)) {
+                identifiedDepTypes.push_back(II_2);
+                dependencyRegistered = true;
+
+                if (unpackLIDMetadata_getLoopIteration_1(curr) ==
+                    unpackLIDMetadata_getLoopIteration_1(depOn)) {
+                  identifiedDepTypes.push_back(II_1);
+                  if (unpackLIDMetadata_getLoopIteration_0(curr) ==
+                      unpackLIDMetadata_getLoopIteration_0(depOn)) {
+                    identifiedDepTypes.push_back(II_0);
+                  }
+                }
+              }
+            } else {
+              // loop 0+1 valid
+              if (unpackLIDMetadata_getLoopIteration_1(curr) ==
+                  unpackLIDMetadata_getLoopIteration_1(depOn)) {
+                identifiedDepTypes.push_back(II_1);
+                dependencyRegistered = true;
+                if (unpackLIDMetadata_getLoopIteration_0(curr) ==
+                    unpackLIDMetadata_getLoopIteration_0(depOn)) {
+                  identifiedDepTypes.push_back(II_0);
+                }
+              }
+            }
+          } else {
+            // loop 0 valid
+            if (unpackLIDMetadata_getLoopIteration_0(curr) ==
+                unpackLIDMetadata_getLoopIteration_0(depOn)) {
+              identifiedDepTypes.push_back(II_0);
+              dependencyRegistered = true;
+            }
+          }
+        } else {
+          // no loop valid
+        }
+
+      } else if (loopIterationOffset == 1) {
+        // check outer loop
+        if ((unpackLIDMetadata_getLoopIteration_2(curr) ==
+             unpackLIDMetadata_getLoopIteration_1(depOn)) &&
+            checkLIDMetadata_getLoopIterationValidity_2(curr) &&
+            checkLIDMetadata_getLoopIterationValidity_1(depOn)) {
+          // II 2
+          identifiedDepTypes.push_back(II_2);
+          dependencyRegistered = true;
+        }
+        // check second loop
+        else if ((unpackLIDMetadata_getLoopIteration_1(curr) ==
+                  unpackLIDMetadata_getLoopIteration_0(depOn)) &&
+                 checkLIDMetadata_getLoopIterationValidity_1(curr) &&
+                 checkLIDMetadata_getLoopIterationValidity_0(depOn)) {
+          // II 1
+          identifiedDepTypes.push_back(II_1);
+          dependencyRegistered = true;
+        }
+      } else if (loopIterationOffset == 2) {
+        // check outer loop
+        if ((unpackLIDMetadata_getLoopIteration_2(curr) ==
+             unpackLIDMetadata_getLoopIteration_0(depOn)) &&
+            checkLIDMetadata_getLoopIterationValidity_2(curr) &&
+            checkLIDMetadata_getLoopIterationValidity_0(depOn)) {
+          // II 2
+          identifiedDepTypes.push_back(II_2);
+          dependencyRegistered = true;
+        }
+      } else if (loopIterationOffset == -2) {
+        // example: depOn inside an inner loop, curr happens after this inner
+        // loop
+        if ((unpackLIDMetadata_getLoopIteration_0(curr) ==
+             unpackLIDMetadata_getLoopIteration_2(depOn)) &&
+            checkLIDMetadata_getLoopIterationValidity_0(curr) &&
+            checkLIDMetadata_getLoopIterationValidity_2(depOn)) {
+          // II 0
+          identifiedDepTypes.push_back(II_0);
+          dependencyRegistered = true;
+        }
+      } else if (loopIterationOffset == -1) {
+        // check second loop
+        if ((unpackLIDMetadata_getLoopIteration_1(curr) ==
+             unpackLIDMetadata_getLoopIteration_2(depOn)) &&
+            checkLIDMetadata_getLoopIterationValidity_1(curr) &&
+            checkLIDMetadata_getLoopIterationValidity_2(depOn)) {
+          // II 1
+          identifiedDepTypes.push_back(II_1);
+          dependencyRegistered = true;
+          // check first loop
+          if ((unpackLIDMetadata_getLoopIteration_0(curr) ==
+               unpackLIDMetadata_getLoopIteration_1(depOn)) &&
+              checkLIDMetadata_getLoopIterationValidity_0(curr) &&
+              checkLIDMetadata_getLoopIterationValidity_1(depOn)) {
+            // II 0
+            identifiedDepTypes.push_back(II_0);
+            dependencyRegistered = true;
+          }
+        }
+        // check first loop
+        else {
+          if ((unpackLIDMetadata_getLoopIteration_0(curr) ==
+               unpackLIDMetadata_getLoopIteration_1(depOn)) &&
+              checkLIDMetadata_getLoopIterationValidity_0(curr) &&
+              checkLIDMetadata_getLoopIterationValidity_1(depOn)) {
+            // II 0
+            identifiedDepTypes.push_back(II_0);
+            dependencyRegistered = true;
+          }
+        }
+      }
+    }
+  }
+
+  if (!dependencyRegistered) {
+    // register dependency with original type
+    identifiedDepTypes.push_back(NOM);
+  }
+
+  // Remove metadata to preserve result correctness and add metadata to `Dep`
+  // object
+  LID dbg_curr = curr;   // for printing only
+  LID dbg_depOn = depOn; // for printing only
+
+  curr &= 0x00000000FFFFFFFF;
+  depOn &= 0x00000000FFFFFFFF;
+
+  std::vector<std::pair<Dep, LID>> dependenciesToBeRegistered;
+  dependenciesToBeRegistered.reserve(identifiedDepTypes.size());
+
+  for (depTypeModifier dtm : identifiedDepTypes) {
+    depType modified_type = type;
+    bool print_debug_info = false;
+    switch (dtm) {
+    case NOM:
+      // keep modified_type = type
+      // print_debug_info = true;
+      break;
+    case II_0: {
+      switch (type) {
+      case RAW:
+        modified_type = RAW_II_0;
+        break;
+      case WAR:
+        modified_type = WAR_II_0;
+        break;
+      case WAW:
+        modified_type = WAW_II_0;
+        break;
+      case INIT:
+        break;
+      default:
+        break;
+      }
+    } break;
+    case II_1: {
+      switch (type) {
+      case RAW:
+        modified_type = RAW_II_1;
+        break;
+      case WAR:
+        modified_type = WAR_II_1;
+        break;
+      case WAW:
+        modified_type = WAW_II_1;
+        break;
+      case INIT:
+        break;
+      default:
+        break;
+      }
+    } break;
+    case II_2: {
+      switch (type) {
+      case RAW:
+        modified_type = RAW_II_2;
+        break;
+      case WAR:
+        modified_type = WAR_II_2;
+        break;
+      case WAW:
+        modified_type = WAW_II_2;
+        break;
+      case INIT:
+        break;
+      default:
+        break;
+      }
+    } break;
+    default:
+      break;
+    }
+
+    if (isStackAccess &&
+        (modified_type == WAR || modified_type == RAW ||
+         modified_type == WAW) &&
+        addrIsFirstWrittenInScope &&
+        positiveScopeChangeOccuredSinceLastAccess) {
+      // IGNORE ACCESS
+    } else {
+      // register dependency
+      dependenciesToBeRegistered.emplace_back(Dep(modified_type, depOn, var, AAvar), curr);
+    }
+
+    if (print_debug_info) {
+      cout << "AddDep: CURR: " << decodeLID(curr)
+           << "  DepOn: " << decodeLID(dbg_depOn) << "  LoopIDS: " << hex
+           << unpackLIDMetadata_getLoopID(dbg_curr) << ";" << hex
+           << unpackLIDMetadata_getLoopID(dbg_depOn) << "\n";
+      cout << "  Var: " << var << "\n";
+      cout << "  Loop Iterations(curr): " << hex
+           << unpackLIDMetadata_getLoopIteration_0(dbg_curr) << ";" << hex
+           << unpackLIDMetadata_getLoopIteration_1(dbg_curr) << ";" << hex
+           << unpackLIDMetadata_getLoopIteration_2(dbg_curr) << "\n";
+      cout << "  Loop Iterations(depOn): " << hex
+           << unpackLIDMetadata_getLoopIteration_0(dbg_depOn) << ";" << hex
+           << unpackLIDMetadata_getLoopIteration_1(dbg_depOn) << ";" << hex
+           << unpackLIDMetadata_getLoopIteration_2(dbg_depOn) << "\n";
+      cout << "  Valid(cur): "
+           << checkLIDMetadata_getLoopIterationValidity_0(dbg_curr) << ";"
+           << checkLIDMetadata_getLoopIterationValidity_1(dbg_curr) << ";"
+           << checkLIDMetadata_getLoopIterationValidity_2(dbg_curr) << ";\n";
+      cout << "  Valid(dep): "
+           << checkLIDMetadata_getLoopIterationValidity_0(dbg_depOn) << ";"
+           << checkLIDMetadata_getLoopIterationValidity_1(dbg_depOn) << ";"
+           << checkLIDMetadata_getLoopIterationValidity_2(dbg_depOn) << ";\n";
+      cout << "  LoopIterationOffset: " << to_string(loopIterationOffset)
+           << "\n";
+      cout << "  orig.type: " << originalType << "\n";
+      cout << "  final.type: " << modified_type << "\n\n";
+    }
+  }
+
+  // register dependencies
+  for (std::pair<Dep, LID> pair : dependenciesToBeRegistered) {
+    depMap::iterator posInDeps = myMap->find(pair.second);
+    if (posInDeps == myMap->end()) {
+      depSet *tmp_depSet = new depSet();
+      tmp_depSet->insert(Dep(pair.first.type, pair.first.depOn, pair.first.var,
+                             pair.first.AAvar));
+      myMap->insert(std::pair<int32_t, depSet *>(pair.second, tmp_depSet));
+    } else {
+      posInDeps->second->insert(Dep(pair.first.type, pair.first.depOn,
+                                    pair.first.var, pair.first.AAvar));
+    }
+
+    if (DP_DEBUG) {
+      cout << "inserted dep [" << decodeLID(pair.second) << ", ";
+      switch (type) {
+      case RAW:
+        cout << "RAW";
+        break;
+      case WAR:
+        cout << "WAR";
+        break;
+      case WAW:
+        cout << "WAW";
+        break;
+      case INIT:
+        cout << "INIT";
+        break;
+      default:
+        break;
+      }
+      cout << ", " << decodeLID(pair.first.depOn) << "] into deps ("
+           << myMap->size() << ")" << endl;
+    }
+  }
+}
+
+// hybrid analysis
+void generateStringDepMap() {
+#ifdef DP_RTLIB_VERBOSE
+  const auto debug_print = make_debug_print("generateStringDepMap");
+#endif
+#ifdef DP_INTERNAL_TIMER
+  const auto timer = Timer(timers, TimerRegion::GENERATE_STRING_DEP_MAP);
+#endif
+
+  for (auto &dline : *allDeps) {
+    if (dline.first) {
+      string lid = decodeLID(dline.first);
+      set<string> lineDeps;
+      for (auto &d : *(dline.second)) {
+        string dep = "";
+        switch (d.type) {
+        case RAW:
+          dep += "RAW";
+          break;
+        case WAR:
+          dep += "WAR";
+          break;
+        case WAW:
+          dep += "WAW";
+          break;
+        case RAW_II_0:
+          dep += "RAW_II_0";
+          break;
+        case WAR_II_0:
+          dep += "WAR_II_0";
+          break;
+        case WAW_II_0:
+          dep += "WAW_II_0";
+          break;
+        case RAW_II_1:
+          dep += "RAW_II_1";
+          break;
+        case WAR_II_1:
+          dep += "WAR_II_1";
+          break;
+        case WAW_II_1:
+          dep += "WAW_II_1";
+          break;
+        case RAW_II_2:
+          dep += "RAW_II_2";
+          break;
+        case WAR_II_2:
+          dep += "WAR_II_2";
+          break;
+        case WAW_II_2:
+          dep += "WAW_II_2";
+          break;
+        case INIT:
+          dep += "INIT";
+          break;
+        default:
+          break;
+        }
+
+        dep += ' ' + decodeLID(d.depOn);
+        dep += "|" + string(d.var);
+        dep += "(" + string(d.AAvar) + ")";
+        lineDeps.insert(dep);
+      }
+
+      if (outPutDeps->count(lid) == 0) {
+        (*outPutDeps)[lid] = lineDeps;
+      } else {
+        (*outPutDeps)[lid].insert(lineDeps.begin(), lineDeps.end());
+      }
+      delete dline.second;
+    }
+  }
+}
+
+void outputDeps() {  
+#ifdef DP_RTLIB_VERBOSE
+  const auto debug_print = make_debug_print("outputDeps");
+#endif
+#ifdef DP_INTERNAL_TIMER
+  const auto timer = Timer(timers, TimerRegion::OUTPUT_DEPS);
+#endif
+
+  for (auto pair : *outPutDeps) {
+    *out << pair.first << " NOM ";
+    for (auto dep : pair.second) {
+      *out << ' ' << dep;
+    }
+    *out << endl;
+  }
+}
+// End HA
+
+void readRuntimeInfo() {  
+#ifdef DP_RTLIB_VERBOSE
+  cout << "enter readRuntimeInfo\n";
+#endif
+
+  ifstream conf(get_exe_dir() + "/dp.conf");
+  string line;
+  if (conf.is_open()) {
+    auto func = [](char c) { return (c == ' '); };
+    vector<string> *substrings = nullptr;
+    while (getline(conf, line)) {
+      substrings = split(line, '=');
+      if (substrings->size() == 2) {
+        string variable = (*substrings)[0];
+        string value = (*substrings)[1];
+        variable.erase(std::remove_if(variable.begin(), variable.end(), func),
+                       variable.end());
+        value.erase(std::remove_if(value.begin(), value.end(), func),
+                    value.end());
+
+        int32_t intValue = (int32_t)atoi(value.c_str());
+        if (intValue > 0) {
+          if (variable.compare("DP_DEBUG") == 0) {
+            DP_DEBUG = true;
+          } else if (variable.compare("SIG_ELEM_BIT") == 0) {
+            SIG_ELEM_BIT = intValue;
+          } else if (variable.compare("SIG_NUM_ELEM") == 0) {
+            SIG_NUM_ELEM = intValue;
+          } else if (variable.compare("SIG_NUM_HASH") == 0) {
+            SIG_NUM_HASH = intValue;
+          } else if (variable.compare("NUM_WORKERS") == 0) {
+            NUM_WORKERS = intValue;
+          } else if (variable.compare("CHUNK_SIZE") == 0) {
+            CHUNK_SIZE = intValue;
+          } else if (variable.compare("USE_PERFECT") == 0) {
+            USE_PERFECT = intValue != 0;
+          }
+        }
+      }
+      substrings->clear();
+      delete substrings;
+    }
+  }
+  if (DP_DEBUG) {
+    cout << "sig_elem_bit = " << SIG_ELEM_BIT << "\n";
+    cout << "sig_num_elem = " << SIG_NUM_ELEM << "\n";
+    cout << "sig_num_hash = " << SIG_NUM_HASH << "\n";
+    cout << "num_workers  = " << NUM_WORKERS << "\n";
+    cout << "chunk_size   = " << CHUNK_SIZE << "\n";
+    sleep(2);
+  }
+
+#ifdef DP_RTLIB_VERBOSE
+  cout << "exit readRuntimeInfo\n";
+#endif
+}
+
+void initParallelization() {  
+#ifdef DP_RTLIB_VERBOSE
+  const auto debug_print = make_debug_print("initParallelization");
+#endif
+#ifdef DP_INTERNAL_TIMER
+  const auto timer = Timer(timers, TimerRegion::INIT_PARALLELIZATION);
+#endif
+
+  // initialize global variables
+  addrChunkPresentConds = new pthread_cond_t[NUM_WORKERS];
+  addrChunkMutexes = new pthread_mutex_t[NUM_WORKERS];
+
+  chunks = new queue<AccessInfo *>[NUM_WORKERS];
+  addrChunkPresent = new bool[NUM_WORKERS];
+  tempAddrChunks = new AccessInfo *[NUM_WORKERS];
+  tempAddrCount = new int32_t[NUM_WORKERS];
+  workers = new pthread_t[NUM_WORKERS];
+
+  // Initialize count of accesses
+  numAccesses = new uint64_t[NUM_WORKERS]();
+
+  // initialize and set thread detached attribute
+  pthread_attr_t attr;
+  pthread_attr_init(&attr);
+  pthread_attr_setdetachstate(&attr, PTHREAD_CREATE_JOINABLE);
+  pthread_mutex_init(&allDepsLock, NULL);
+
+  // create worker threads and set default value for temp variables
+  for (int64_t i = 0; i < NUM_WORKERS; ++i) {
+    addrChunkPresent[i] = false;
+    tempAddrCount[i] = 0;
+    tempAddrChunks[i] = new AccessInfo[CHUNK_SIZE];
+    pthread_mutex_init(&addrChunkMutexes[i], NULL);
+    pthread_cond_init(&addrChunkPresentConds[i], NULL);
+    pthread_create(&workers[i], &attr, analyzeDeps, (void *)i);
+  }
+
+  pthread_attr_destroy(&attr);
+}
+
+void initSingleThreadedExecution() {
+#ifdef DP_RTLIB_VERBOSE
+  const auto debug_print = make_debug_print("initSingleThreadedExecution");
+#endif
+#ifdef DP_INTERNAL_TIMER
+  const auto timer = Timer(timers, TimerRegion::ANALYZE_DEPS);
+#endif
+
+  if (USE_PERFECT) {
+    singleThreadedExecutionSMem = new PerfectShadow(SIG_ELEM_BIT, SIG_NUM_ELEM, SIG_NUM_HASH);
+  } else {
+    singleThreadedExecutionSMem = new ShadowMemory(SIG_ELEM_BIT, SIG_NUM_ELEM, SIG_NUM_HASH);
+  }
+
+  myMap = new depMap();
+}
+
+void initSingleThreadedExecution() {
+#ifdef DP_RTLIB_VERBOSE
+  cout << "enter initSingleThreadedExecution\n";
+#endif
+timers->start(TimerRegion::ANALYZE_DEPS);
+  
+  if (USE_PERFECT) {
+    singleThreadedExecutionSMem = new PerfectShadow(SIG_ELEM_BIT, SIG_NUM_ELEM, SIG_NUM_HASH);
+  } else {
+    singleThreadedExecutionSMem = new ShadowMemory(SIG_ELEM_BIT, SIG_NUM_ELEM, SIG_NUM_HASH);
+  }
+  myMap = new depMap();
+
+#ifdef DP_RTLIB_VERBOSE
+  cout << "exit initSingleThreadedExecution\n";
+#endif
+}
+
+void finalizeSingleThreadedExecution() {
+
+#ifdef DP_RTLIB_VERBOSE
+  cout << "enter finalizeSingleThreadedExecution\n";
+#endif
+  if (DP_DEBUG) {
+    cout << "BEGIN: finalize Single Threaded Execution... \n";
+  }
+
+  delete singleThreadedExecutionSMem;
+  mergeDeps();
+
+  if (DP_DEBUG) {
+    cout << "END: finalize Single Threaded Execution... \n";
+  }
+#ifdef DP_RTLIB_VERBOSE
+  cout << "exit finalizeSingleThreadedExecution\n";
+#endif
+}
+
+string getMemoryRegionIdFromAddr(string fallback, ADDR addr) {
+#ifdef DP_INTERNAL_TIMER
+  const auto timer = Timer(timers, TimerRegion::GET_MEMORY_REGION_ID_FROM_ADDR);
+#endif
+
+  return fallback + '-' + memory_manager->get_memory_region_id(addr, fallback);
+}
+
+void mergeDeps() {  
+  depSet *tmp_depSet = nullptr; // pointer to the current processing set of dps
+  depMap::iterator globalPos; // position of the current processing lid in allDeps
+
+  pthread_mutex_lock(&allDepsLock);
+#ifdef DP_INTERNAL_TIMER
+  const auto timer = Timer(timers, TimerRegion::MERGE_DEPS);
+#endif
+
+  for (auto &dep : *myMap) {
+    // if a lid occurs the first time, then add it in to the global hash table.
+    // Otherwise just take the associated set of dps.
+    globalPos = allDeps->find(dep.first);
+    if (globalPos == allDeps->end()) {
+      tmp_depSet = new depSet();
+      (*allDeps)[dep.first] = tmp_depSet;
+    } else {
+      tmp_depSet = globalPos->second;
+    }
+
+    // merge the associated set with current lid into the global hash table
+    for (auto &d : *(dep.second)) {
+      tmp_depSet->insert(d);
+    }
+  }
+  
+  pthread_mutex_unlock(&allDepsLock);
+}
+
+void analyzeSingleAccess(__dp::AbstractShadow* SMem, __dp::AccessInfo& access){
+  // analyze data dependences
+#ifdef DP_INTERNAL_TIMER
+  const auto timer = Timer(timers, TimerRegion::ANALYZE_SINGLE_ACCESS);
+#endif
+
+  if (access.isRead) {
+    // hybrid analysis
+    if (access.skip) {
+      SMem->insertToRead(access.addr, access.lid);
+      return;
+    }
+    // End HA
+    sigElement lastWrite = SMem->testInWrite(access.addr);
+    if (lastWrite != 0) {
+      // RAW
+      SMem->insertToRead(access.addr, access.lid);
+      addDep(RAW, access.lid, lastWrite, access.var, access.AAvar,
+              access.isStackAccess, access.addr,
+              access.addrIsOwnedByScope,
+              access.positiveScopeChangeOccuredSinceLastAccess);
+    }
+  } else {
+    sigElement lastWrite = SMem->insertToWrite(access.addr, access.lid);
+    if (lastWrite == 0) {
+      // INIT
+      addDep(INIT, access.lid, 0, access.var, access.AAvar,
+              access.isStackAccess, access.addr,
+              access.addrIsOwnedByScope,
+              access.positiveScopeChangeOccuredSinceLastAccess);
+    } else {
+      sigElement lastRead = SMem->testInRead(access.addr);
+      if (lastRead != 0) {
+        // WAR
+        addDep(WAR, access.lid, lastRead, access.var, access.AAvar,
+                access.isStackAccess, access.addr,
+                access.addrIsOwnedByScope,
+                access.positiveScopeChangeOccuredSinceLastAccess);
+        // Clear intermediate read ops
+        SMem->insertToRead(access.addr, 0);
+      } else {
+        // WAW
+        addDep(WAW, access.lid, lastWrite, access.var, access.AAvar,
+                access.isStackAccess, access.addr,
+                access.addrIsOwnedByScope,
+                access.positiveScopeChangeOccuredSinceLastAccess);
+      }
+    }
+  }
+}
+
+void* analyzeDeps(void *arg) {
+#ifdef DP_INTERNAL_TIMER
+  const auto timer = Timer(timers, TimerRegion::ANALYZE_DEPS);
+#endif
+  
+  int64_t id = (int64_t)arg;
+  AbstractShadow *SMem;
+  if (USE_PERFECT) {
+    SMem = new PerfectShadow(SIG_ELEM_BIT, SIG_NUM_ELEM, SIG_NUM_HASH);
+  } else {
+    SMem = new ShadowMemory(SIG_ELEM_BIT, SIG_NUM_ELEM, SIG_NUM_HASH);
+  }
+  myMap = new depMap();
+  bool isLocked = false;
+  while (true) {
+    if (!isLocked)
+      pthread_mutex_lock(&addrChunkMutexes[id]);
+
+    while (!addrChunkPresent[id]) {
+      pthread_cond_wait(&addrChunkPresentConds[id], &addrChunkMutexes[id]);
+    }
+    isLocked = true;
+
+    if (chunks[id].size()) {
+      // take a chunk of memory accesses from the queue
+      AccessInfo *accesses = chunks[id].front();
+      chunks[id].pop();
+
+      // unlock the mutex so that the master thread can add more chunks
+      pthread_mutex_unlock(&addrChunkMutexes[id]);
+      isLocked = false;
+      AccessInfo access;
+
+      // analyze data dependences
+      for (unsigned short i = 0; i < CHUNK_SIZE; ++i) {
+        
+        access = accesses[i];
+        analyzeSingleAccess(SMem, access);
+      }
+
+      // delete the current chunk at the end
+      if (accesses) {
+        delete[] accesses;
+      }
+    }
+
+    if (!isLocked) {
+      pthread_mutex_lock(&addrChunkMutexes[id]);
+      isLocked = true;
+    }
+
+    // if current chunk is empty and no more addresses will be collected (stop =
+    // true) then exits . Otherwise continues to wait for new chunks
+    if (chunks[id].size() == 0) {
+      if (stop) {
+        break;
+      } else {
+        addrChunkPresent[id] = false;
+      }
+    }
+  }
+
+  delete SMem;
+  pthread_mutex_unlock(&addrChunkMutexes[id]);
+  mergeDeps();
+
+  if (DP_DEBUG) {
+    cout << "thread " << id << " exits... \n";
+  }
+
+  pthread_exit(NULL);
+  return nullptr;
+}
+
+void finalizeParallelization() {
+#ifdef DP_RTLIB_VERBOSE
+  const auto debug_print = make_debug_print("finalizeParallelization");
+#endif
+#ifdef DP_INTERNAL_TIMER
+  const auto timer = Timer(timers, TimerRegion::FINALIZE_PARALLELIZATION);
+#endif
+
+  if (DP_DEBUG) {
+    cout << "BEGIN: finalize parallelization... \n";
+  }
+
+  // fake signaling: just notify the workers that no more addresses will be
+  // collected
+  for (int i = 0; i < NUM_WORKERS; ++i) {
+    pthread_mutex_lock(&addrChunkMutexes[i]);
+    stop = true;
+    addrChunkPresent[i] = true;
+    if (0 < tempAddrCount[i]) {
+      chunks[i].push(tempAddrChunks[i]);
+    }
+    pthread_cond_signal(&addrChunkPresentConds[i]);
+    pthread_mutex_unlock(&addrChunkMutexes[i]);
+  }
+
+  if (DP_DEBUG) {
+    for (int i = 0; i < NUM_WORKERS; ++i) {
+      cout << chunks[i].size() << "\n";
+    }
+  }
+
+  // wait for worker threads
+  for (int i = 0; i < NUM_WORKERS; ++i)
+    pthread_join(workers[i], NULL);
+
+  // destroy mutexes and condition variables
+  for (int i = 0; i < NUM_WORKERS; ++i) {
+    pthread_mutex_destroy(&addrChunkMutexes[i]);
+    pthread_cond_destroy(&addrChunkPresentConds[i]);
+  }
+
+  // delete allocated memory
+  delete[] chunks;
+  delete[] tempAddrCount;
+  delete[] tempAddrChunks;
+  delete[] workers;
+
+  if (DP_DEBUG) {
+    cout << "END: finalize parallelization... \n";
+  }
+}
+
+void finalizeSingleThreadedExecution() {
+#ifdef DP_RTLIB_VERBOSE
+  const auto debug_print = make_debug_print("finalizeSingleThreadedExecution");
+#endif
+
+  if (DP_DEBUG) {
+    std::cout << "BEGIN: finalize Single Threaded Execution... \n";
+  }
+
+  delete singleThreadedExecutionSMem;
+  mergeDeps();
+
+  if (DP_DEBUG) {
+    std::cout << "END: finalize Single Threaded Execution... \n";
+  }
+}
+
+void clearStackAccesses(ADDR stack_lower_bound, ADDR stack_upper_bound) {
+#ifdef DP_INTERNAL_TIMER
+  const auto timer = Timer(timers, TimerRegion::CLEAR_STACK_ACCESSES);
+#endif
+
+  const auto& current_scope = memory_manager->getCurrentScope();
+  const auto& writes = current_scope.get_first_write();
+  for (ADDR addr : writes) {
+    //cleanup reads
+    __dp_read(0, addr, "");
+    //cleanup writes
+    __dp_write(0, addr, "");
+  }
+}
+
+} // namespace __dp