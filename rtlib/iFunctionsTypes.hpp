/*
 * This file is part of the DiscoPoP software
 * (http://www.discopop.tu-darmstadt.de)
 *
 * Copyright (c) 2020, Technische Universitaet Darmstadt, Germany
 *
 * This software may be modified and distributed under the terms of
 * the 3-Clause BSD License. See the LICENSE file in the package base
 * directory for details.
 *
 */

#pragma once

#include "DPTypes.hpp"
#include "CallStack.hpp"

#include "functions/FunctionManager.hpp"
#include "loop/LoopManager.hpp"
#include "memory/MemoryManager.hpp"

#include <cstdint>
#include <unordered_map>
#include <set>
#include <string>
#include <vector>

namespace __dp {
    /******* Data structures *******/

typedef enum {
  RAW,
  WAR,
  WAW,
  INIT,
  RAW_II_0,
  RAW_II_1,
  RAW_II_2,
  WAR_II_0,
  WAR_II_1,
  WAR_II_2,
  WAW_II_0,
  WAW_II_1,
  WAW_II_2,
  // .._II_x to represent inter-iteration dependencies by loop level in case of
  // nested loops
} depType;

typedef enum {
  NOM,
  II_0,
  II_1,
  II_2 // NOM -> Normal
} depTypeModifier;

struct AccessInfo {
  AccessInfo(bool isRead, LID lid, char *var, std::string AAvar, ADDR addr,
             bool skip = false)
      : isRead(isRead), lid(lid), var(var), AAvar(AAvar), addr(addr),
        skip(skip) {}

  AccessInfo() : isRead(false), lid(0), var(""), AAvar(""), addr(0), skip(false), callStack(nullptr) {}

  bool isRead;
  // hybrid analysis
  bool skip;
  // End HA
  LID lid;
  const char *var;
  std::string AAvar; // name of allocated variable -> "Anti Aliased Variable"
  ADDR addr;
  CallStack* callStack; 
  bool isStackAccess = false;
  bool addrIsOwnedByScope = false;
  bool positiveScopeChangeOccuredSinceLastAccess = false;
};

// For runtime dependency merging
struct Dep {
<<<<<<< HEAD
  Dep(depType T, LID dep, const char *var, std::string AAvar)
      : type(T), depOn(dep), var(var), AAvar(AAvar) {}
=======
  Dep(depType T, LID dep, char *var, std::string AAvar, std::set<LID> iaid, std::set<LID> ieid, std::set<LID> iacd, std::set<LID> iecd)
      : type(T), depOn(dep), var(var), AAvar(AAvar), intra_iteration_dependencies(iaid), inter_iteration_dependencies(ieid), 
            intra_call_dependencies(iacd), inter_call_dependencies(iecd)  {}
>>>>>>> 5b37b4c6

  depType type;
  LID depOn;
  const char *var;
  std::string AAvar;
  std::set<LID> intra_iteration_dependencies; 
  std::set<LID> inter_iteration_dependencies; 
  std::set<LID> intra_call_dependencies; 
  std::set<LID> inter_call_dependencies; 
};

struct compDep {
  bool operator()(const Dep &a, const Dep &b) const {
    if (a.type < b.type) {
      return true;
    } else if (a.type == b.type && a.depOn < b.depOn) {
      return true;
    }
    // comparison between string is very time-consuming. So just compare
    // variable names according to address (we only need to distinguish them)
    else if (a.type == b.type && a.depOn == b.depOn &&
             ((size_t)a.var < (size_t)b.var)) {
      return true;
    }

    return false;
  }
};

typedef std::set<Dep, compDep> depSet;
typedef std::unordered_map<LID, depSet *> depMap;

// Hybrid anaysis
typedef std::unordered_map<std::string, std::set<std::string>> stringDepMap;
typedef std::set<std::uint32_t> ReportedBBSet;
typedef std::set<std::string> ReportedBBPairSet;
typedef std::set<std::string> ReportedBBPairSet;
// End HA

} // namespace __dp
<|MERGE_RESOLUTION|>--- conflicted
+++ resolved
@@ -1,127 +1,122 @@
-/*
- * This file is part of the DiscoPoP software
- * (http://www.discopop.tu-darmstadt.de)
- *
- * Copyright (c) 2020, Technische Universitaet Darmstadt, Germany
- *
- * This software may be modified and distributed under the terms of
- * the 3-Clause BSD License. See the LICENSE file in the package base
- * directory for details.
- *
- */
-
-#pragma once
-
-#include "DPTypes.hpp"
-#include "CallStack.hpp"
-
-#include "functions/FunctionManager.hpp"
-#include "loop/LoopManager.hpp"
-#include "memory/MemoryManager.hpp"
-
-#include <cstdint>
-#include <unordered_map>
-#include <set>
-#include <string>
-#include <vector>
-
-namespace __dp {
-    /******* Data structures *******/
-
-typedef enum {
-  RAW,
-  WAR,
-  WAW,
-  INIT,
-  RAW_II_0,
-  RAW_II_1,
-  RAW_II_2,
-  WAR_II_0,
-  WAR_II_1,
-  WAR_II_2,
-  WAW_II_0,
-  WAW_II_1,
-  WAW_II_2,
-  // .._II_x to represent inter-iteration dependencies by loop level in case of
-  // nested loops
-} depType;
-
-typedef enum {
-  NOM,
-  II_0,
-  II_1,
-  II_2 // NOM -> Normal
-} depTypeModifier;
-
-struct AccessInfo {
-  AccessInfo(bool isRead, LID lid, char *var, std::string AAvar, ADDR addr,
-             bool skip = false)
-      : isRead(isRead), lid(lid), var(var), AAvar(AAvar), addr(addr),
-        skip(skip) {}
-
-  AccessInfo() : isRead(false), lid(0), var(""), AAvar(""), addr(0), skip(false), callStack(nullptr) {}
-
-  bool isRead;
-  // hybrid analysis
-  bool skip;
-  // End HA
-  LID lid;
-  const char *var;
-  std::string AAvar; // name of allocated variable -> "Anti Aliased Variable"
-  ADDR addr;
-  CallStack* callStack; 
-  bool isStackAccess = false;
-  bool addrIsOwnedByScope = false;
-  bool positiveScopeChangeOccuredSinceLastAccess = false;
-};
-
-// For runtime dependency merging
-struct Dep {
-<<<<<<< HEAD
-  Dep(depType T, LID dep, const char *var, std::string AAvar)
-      : type(T), depOn(dep), var(var), AAvar(AAvar) {}
-=======
-  Dep(depType T, LID dep, char *var, std::string AAvar, std::set<LID> iaid, std::set<LID> ieid, std::set<LID> iacd, std::set<LID> iecd)
-      : type(T), depOn(dep), var(var), AAvar(AAvar), intra_iteration_dependencies(iaid), inter_iteration_dependencies(ieid), 
-            intra_call_dependencies(iacd), inter_call_dependencies(iecd)  {}
->>>>>>> 5b37b4c6
-
-  depType type;
-  LID depOn;
-  const char *var;
-  std::string AAvar;
-  std::set<LID> intra_iteration_dependencies; 
-  std::set<LID> inter_iteration_dependencies; 
-  std::set<LID> intra_call_dependencies; 
-  std::set<LID> inter_call_dependencies; 
-};
-
-struct compDep {
-  bool operator()(const Dep &a, const Dep &b) const {
-    if (a.type < b.type) {
-      return true;
-    } else if (a.type == b.type && a.depOn < b.depOn) {
-      return true;
-    }
-    // comparison between string is very time-consuming. So just compare
-    // variable names according to address (we only need to distinguish them)
-    else if (a.type == b.type && a.depOn == b.depOn &&
-             ((size_t)a.var < (size_t)b.var)) {
-      return true;
-    }
-
-    return false;
-  }
-};
-
-typedef std::set<Dep, compDep> depSet;
-typedef std::unordered_map<LID, depSet *> depMap;
-
-// Hybrid anaysis
-typedef std::unordered_map<std::string, std::set<std::string>> stringDepMap;
-typedef std::set<std::uint32_t> ReportedBBSet;
-typedef std::set<std::string> ReportedBBPairSet;
-typedef std::set<std::string> ReportedBBPairSet;
-// End HA
-
-} // namespace __dp
+/*
+ * This file is part of the DiscoPoP software
+ * (http://www.discopop.tu-darmstadt.de)
+ *
+ * Copyright (c) 2020, Technische Universitaet Darmstadt, Germany
+ *
+ * This software may be modified and distributed under the terms of
+ * the 3-Clause BSD License. See the LICENSE file in the package base
+ * directory for details.
+ *
+ */
+
+#pragma once
+
+#include "DPTypes.hpp"
+#include "CallStack.hpp"
+
+#include "functions/FunctionManager.hpp"
+#include "loop/LoopManager.hpp"
+#include "memory/MemoryManager.hpp"
+
+#include <cstdint>
+#include <unordered_map>
+#include <set>
+#include <string>
+#include <vector>
+
+namespace __dp {
+    /******* Data structures *******/
+
+typedef enum {
+  RAW,
+  WAR,
+  WAW,
+  INIT,
+  RAW_II_0,
+  RAW_II_1,
+  RAW_II_2,
+  WAR_II_0,
+  WAR_II_1,
+  WAR_II_2,
+  WAW_II_0,
+  WAW_II_1,
+  WAW_II_2,
+  // .._II_x to represent inter-iteration dependencies by loop level in case of
+  // nested loops
+} depType;
+
+typedef enum {
+  NOM,
+  II_0,
+  II_1,
+  II_2 // NOM -> Normal
+} depTypeModifier;
+
+struct AccessInfo {
+  AccessInfo(bool isRead, LID lid, char *var, std::string AAvar, ADDR addr,
+             bool skip = false)
+      : isRead(isRead), lid(lid), var(var), AAvar(AAvar), addr(addr),
+        skip(skip) {}
+
+  AccessInfo() : isRead(false), lid(0), var(""), AAvar(""), addr(0), skip(false), callStack(nullptr) {}
+
+  bool isRead;
+  // hybrid analysis
+  bool skip;
+  // End HA
+  LID lid;
+  const char *var;
+  std::string AAvar; // name of allocated variable -> "Anti Aliased Variable"
+  ADDR addr;
+  CallStack* callStack; 
+  bool isStackAccess = false;
+  bool addrIsOwnedByScope = false;
+  bool positiveScopeChangeOccuredSinceLastAccess = false;
+};
+
+// For runtime dependency merging
+struct Dep {
+  Dep(depType T, LID dep, char *var, std::string AAvar, std::set<LID> iaid, std::set<LID> ieid, std::set<LID> iacd, std::set<LID> iecd)
+      : type(T), depOn(dep), var(var), AAvar(AAvar), intra_iteration_dependencies(iaid), inter_iteration_dependencies(ieid), 
+            intra_call_dependencies(iacd), inter_call_dependencies(iecd)  {}
+
+  depType type;
+  LID depOn;
+  const char *var;
+  std::string AAvar;
+  std::set<LID> intra_iteration_dependencies; 
+  std::set<LID> inter_iteration_dependencies; 
+  std::set<LID> intra_call_dependencies; 
+  std::set<LID> inter_call_dependencies; 
+};
+
+struct compDep {
+  bool operator()(const Dep &a, const Dep &b) const {
+    if (a.type < b.type) {
+      return true;
+    } else if (a.type == b.type && a.depOn < b.depOn) {
+      return true;
+    }
+    // comparison between string is very time-consuming. So just compare
+    // variable names according to address (we only need to distinguish them)
+    else if (a.type == b.type && a.depOn == b.depOn &&
+             ((size_t)a.var < (size_t)b.var)) {
+      return true;
+    }
+
+    return false;
+  }
+};
+
+typedef std::set<Dep, compDep> depSet;
+typedef std::unordered_map<LID, depSet *> depMap;
+
+// Hybrid anaysis
+typedef std::unordered_map<std::string, std::set<std::string>> stringDepMap;
+typedef std::set<std::uint32_t> ReportedBBSet;
+typedef std::set<std::string> ReportedBBPairSet;
+typedef std::set<std::string> ReportedBBPairSet;
+// End HA
+
+} // namespace __dp