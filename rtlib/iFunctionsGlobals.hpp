--- conflicted
+++ resolved
@@ -1,100 +1,96 @@
-/*
- * This file is part of the DiscoPoP software
- * (http://www.discopop.tu-darmstadt.de)
- *
- * Copyright (c) 2020, Technische Universitaet Darmstadt, Germany
- *
- * This software may be modified and distributed under the terms of
- * the 3-Clause BSD License. See the LICENSE file in the package base
- * directory for details.
- *
- */
-
-#pragma once
-
-#include "iFunctionsTypes.hpp"
-#include "../share/include/timer.hpp"
-<<<<<<< HEAD
-#include "memory/AbstractShadow.hpp"
-=======
-#include "shadow.hpp"
->>>>>>> 252062fb
-
-#include <pthread.h>
-
-#include <cstdint>
-#include <fstream>
-#include <list>
-#include <mutex>
-#include <queue>
-#include <stack>
-#include <string>
-#include <tuple>
-#include <unordered_map>
-#include <utility>
-
-extern bool USE_PERFECT;
-
-// Shadow memory parameters
-extern std::int32_t SIG_ELEM_BIT;
-extern std::int32_t SIG_NUM_ELEM;
-extern std::int32_t SIG_NUM_HASH;
-
-extern std::uint64_t *numAccesses;
-
-namespace __dp {
-
-extern bool DP_DEBUG; // debug flag
-
-extern Timers* timers;
-
-extern std::mutex pthread_compatibility_mutex;
-
-extern FunctionManager* function_manager;
-extern LoopManager* loop_manager;
-extern MemoryManager* memory_manager;
-
-// hybrid analysis
-extern ReportedBBSet *bbList;
-extern stringDepMap *outPutDeps;
-// end hybrid analysis 
-
-extern std::unordered_map<char *, long> cuec;
-
-extern bool dpInited; // library initialization flag
-extern bool targetTerminated; // whether the target program has returned from main()
-// In C++, destructors of global objects can run after main().
-// However, when the target program returns from main(), dp
-// also frees all the resources. If there are destructors run
-// after main(), __dp_func_entry() will be called again, but
-// resources are freed, leading to segmentation fault.
-
-// Runtime merging structures
-extern depMap *allDeps;
-
-extern std::ofstream *out;
-
-extern pthread_cond_t *addrChunkPresentConds; // condition variables
-extern pthread_mutex_t *addrChunkMutexes;     // associated mutexes
-extern pthread_mutex_t allDepsLock;
-extern pthread_t *workers; // worker threads
-
-extern AbstractShadow* singleThreadedExecutionSMem;
-
-extern int32_t NUM_WORKERS; 
-extern Shadow* singleThreadedExecutionSMem;
-
-extern int32_t CHUNK_SIZE; // default number of addresses in each chunk
-extern std::queue<AccessInfo *> *chunks; // one queue of access info chunks for each worker thread
-extern bool *addrChunkPresent; // addrChunkPresent[thread_id] denotes whether or not a new chunk
-             // is available for the corresponding thread
-
-extern AccessInfo **tempAddrChunks; // tempAddrChunks[thread_id] is the temporary chunk to collect
-             // memory accesses for the corresponding thread
-extern int32_t *tempAddrCount; // tempAddrCount[thread_id] denotes the current number of accesses
-             // in the temporary chunk
-extern bool stop; // ONLY set stop to true if no more accessed addresses will
-                   // be collected
-extern thread_local depMap *myMap;
-
-} // namespace __dp
+/*
+ * This file is part of the DiscoPoP software
+ * (http://www.discopop.tu-darmstadt.de)
+ *
+ * Copyright (c) 2020, Technische Universitaet Darmstadt, Germany
+ *
+ * This software may be modified and distributed under the terms of
+ * the 3-Clause BSD License. See the LICENSE file in the package base
+ * directory for details.
+ *
+ */
+
+#pragma once
+
+#include "iFunctionsTypes.hpp"
+#include "../share/include/timer.hpp"
+#include "memory/AbstractShadow.hpp"
+
+#include <pthread.h>
+
+#include <cstdint>
+#include <fstream>
+#include <list>
+#include <mutex>
+#include <queue>
+#include <stack>
+#include <string>
+#include <tuple>
+#include <unordered_map>
+#include <utility>
+
+extern bool USE_PERFECT;
+
+// Shadow memory parameters
+extern std::int32_t SIG_ELEM_BIT;
+extern std::int32_t SIG_NUM_ELEM;
+extern std::int32_t SIG_NUM_HASH;
+
+extern std::uint64_t *numAccesses;
+
+namespace __dp {
+
+extern bool DP_DEBUG; // debug flag
+
+extern Timers* timers;
+
+extern std::mutex pthread_compatibility_mutex;
+
+extern FunctionManager* function_manager;
+extern LoopManager* loop_manager;
+extern MemoryManager* memory_manager;
+
+// hybrid analysis
+extern ReportedBBSet *bbList;
+extern stringDepMap *outPutDeps;
+// end hybrid analysis 
+
+extern std::unordered_map<char *, long> cuec;
+
+extern bool dpInited; // library initialization flag
+extern bool targetTerminated; // whether the target program has returned from main()
+// In C++, destructors of global objects can run after main().
+// However, when the target program returns from main(), dp
+// also frees all the resources. If there are destructors run
+// after main(), __dp_func_entry() will be called again, but
+// resources are freed, leading to segmentation fault.
+
+// Runtime merging structures
+extern depMap *allDeps;
+
+extern std::ofstream *out;
+
+extern pthread_cond_t *addrChunkPresentConds; // condition variables
+extern pthread_mutex_t *addrChunkMutexes;     // associated mutexes
+extern pthread_mutex_t allDepsLock;
+extern pthread_t *workers; // worker threads
+
+extern AbstractShadow* singleThreadedExecutionSMem;
+
+extern int32_t NUM_WORKERS; 
+extern Shadow* singleThreadedExecutionSMem;
+
+extern int32_t CHUNK_SIZE; // default number of addresses in each chunk
+extern std::queue<AccessInfo *> *chunks; // one queue of access info chunks for each worker thread
+extern bool *addrChunkPresent; // addrChunkPresent[thread_id] denotes whether or not a new chunk
+             // is available for the corresponding thread
+
+extern AccessInfo **tempAddrChunks; // tempAddrChunks[thread_id] is the temporary chunk to collect
+             // memory accesses for the corresponding thread
+extern int32_t *tempAddrCount; // tempAddrCount[thread_id] denotes the current number of accesses
+             // in the temporary chunk
+extern bool stop; // ONLY set stop to true if no more accessed addresses will
+                   // be collected
+extern thread_local depMap *myMap;
+
+} // namespace __dp