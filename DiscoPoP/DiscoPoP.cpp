/*
 * This file is part of the DiscoPoP software (http://www.discopop.tu-darmstadt.de)
 *
 * Copyright (c) 2020, Technische Universitaet Darmstadt, Germany
 *
 * This software may be modified and distributed under the terms of
 * the 3-Clause BSD License. See the LICENSE file in the package base
 * directory for details.
 *
 */

#define DEBUG_TYPE "dpop"
//#define SKIP_DUP_INSTR 1
//#define DEBUG_TYPE "dp-omissions"

#include "DiscoPoP.hpp"

#define DP_DEBUG false
#define DP_VERBOSE false  // prints warning messages
#define DP_hybrid_DEBUG false
#define DP_hybrid_SKIP false  //todo add parameter to disable hybrid dependence analysis on demand.


using namespace llvm;
using namespace std;
using namespace dputil;


StringRef DiscoPoP::getPassName() const {
    return "DiscoPoP";
}

// Initializations
void DiscoPoP::setupDataTypes() {
    Void = const_cast<Type *>(Type::getVoidTy(*ThisModuleContext));
    Int32 = const_cast<IntegerType *>(IntegerType::getInt32Ty(*ThisModuleContext));
    Int64 = const_cast<IntegerType *>(IntegerType::getInt64Ty(*ThisModuleContext));
    CharPtr = const_cast<PointerType *>(Type::getInt8PtrTy(*ThisModuleContext));
}

void DiscoPoP::setupCallbacks() {
    /* function name
     * return value type
     * arg types
     * NULL
     */
    DpInit = ThisModule->getOrInsertFunction("__dp_init",
                                             Void,
                                             Int32, Int32, Int32);

    DpFinalize = ThisModule->getOrInsertFunction("__dp_finalize",
                                                 Void,
                                                 Int32);

    DpRead = ThisModule->getOrInsertFunction("__dp_read",
                                             Void,
#ifdef SKIP_DUP_INSTR
            Int32, Int64, CharPtr, Int64, Int64
#else
                                             Int32, Int64, CharPtr
#endif
    );

    DpWrite = ThisModule->getOrInsertFunction("__dp_write",
                                              Void,
#ifdef SKIP_DUP_INSTR
            Int32, Int64, CharPtr, Int64, Int64
#else
                                              Int32, Int64, CharPtr
#endif
    );

    DpAlloca = ThisModule->getOrInsertFunction("__dp_alloca",
                                                Void,
                           
                                                Int32, CharPtr, Int64, Int64, Int64, Int64
    );

    DpNew = ThisModule->getOrInsertFunction("__dp_new",
                                                Void,
                                                Int32, Int64, Int64, Int64
    );

    DpDelete = ThisModule->getOrInsertFunction("__dp_delete",
                                                Void,
                                                Int32, Int64
    );

    DpCallOrInvoke = ThisModule->getOrInsertFunction("__dp_call",
                                                     Void,
                                                     Int32);

    DpFuncEntry = ThisModule->getOrInsertFunction("__dp_func_entry",
                                                  Void,
                                                  Int32, Int32);

    DpFuncExit = ThisModule->getOrInsertFunction("__dp_func_exit",
                                                 Void,
                                                 Int32, Int32);

    DpLoopEntry = ThisModule->getOrInsertFunction("__dp_loop_entry",
                                                  Void,
                                                  Int32, Int32);

    DpLoopExit = ThisModule->getOrInsertFunction("__dp_loop_exit",
                                                 Void,
                                                 Int32, Int32);
}

bool DiscoPoP::doInitialization(Module &M) {
    if (DP_DEBUG) {
        errs() << "DiscoPoP | 190: init pass DiscoPoP \n";
    }

// CUGeneration
    {
        CUIDCounter = 0;
        defaultIsGlobalVariableValue = false;
        ThisModule = &M;
        outCUIDCounter = NULL;

        initializeCUIDCounter();

        for (Module::global_iterator I = ThisModule->global_begin(); I != ThisModule->global_end(); I++) {
            Value *globalVariable = dyn_cast<Value>(I);
            string glo = string(globalVariable->getName());
            if (glo.find(".") == glo.npos) {
                programGlobalVariablesSet.insert(glo);
                // originalVariablesSet.insert(glo);
            }
        }
    }
// CUGeneration end

// DPInstrumentation
    {
        // Export M to the outside
        ThisModule = &M;
        ThisModuleContext = &(M.getContext());

        for (set<DIGlobalVariable *>::iterator it = GlobalVars.begin(); it != GlobalVars.end(); ++it) {
            GlobalVars.erase(it);
        }

        GlobalVars.clear();
        Structs.clear();
        collectDebugInfo();

        // Initialize variables needed
        setupDataTypes();
        setupCallbacks();

        // Check loop parallelism?
        if (ClCheckLoopPar) {
            if (DP_DEBUG) {
                errs() << "check loop parallelism \n";
            }
            loopID = 0;
        } else {
            loopID = -1;
        }
    }
// DPInstrumentation end

// DPInstrumentationOmission
    {
        int bbDepCount = 0;

        ReportBB = M.getOrInsertFunction(
                "__dp_report_bb",
                Void,
                Int32
        );
        ReportBBPair = M.getOrInsertFunction(
                "__dp_report_bb_pair",
                Void,
                Int32,
                Int32
        );
        VNF = new dputil::VariableNameFinder(M);
        int nextFreeStaticMemoryRegionID = 0;
    }
// DPInstrumentationOmission end

    return true;
}

bool DiscoPoP::doFinalization(Module &M) {
    //CUGeneration

    // write the current count of CUs to a file to avoid duplicate CUs.
    if (outCUIDCounter && outCUIDCounter->is_open()) {
        *outCUIDCounter << CUIDCounter;
        outCUIDCounter->flush();
        outCUIDCounter->close();
    }
    // CUGeneration end

    // DPInstrumentationOmission
    for (Function &F: M) {
        if (!F.hasName() || F.getName() != "main")
            continue;
        for (BasicBlock &BB: F) {
            for (Instruction &I: BB) {
                if (CallInst * call_inst = dyn_cast<CallInst>(&I)) {
                    if (Function * Fun = call_inst->getCalledFunction()) {
                        if (Fun->getName() == "__dp_finalize") {
                            IRBuilder<> builder(call_inst);
                            Value *V = builder.CreateGlobalStringPtr(StringRef(bbDepString), ".dp_bb_deps");
                            CallInst::Create(
                                    F.getParent()->getOrInsertFunction("__dp_add_bb_deps", Void, CharPtr),
                                    V,
                                    "",
                                    call_inst
                            );
                        }
                    }
                }
            }
        }
    }
    // DPInstrumentationOmission end

    return true;
}

DiscoPoP::~DiscoPoP() {
    if (ocfg.is_open()) {
        ocfg.flush();
        ocfg.close();
    }
}

void DiscoPoP::getAnalysisUsage(AnalysisUsage &AU) const {
    AU.addRequired<DominatorTreeWrapperPass>();
    AU.addRequiredTransitive<RegionInfoPass>();
// NOTE: changed 'LoopInfo' to 'LoopInfoWrapperPass'
    AU.addRequired<LoopInfoWrapperPass>();
    AU.addPreserved<LoopInfoWrapperPass>();
// Get recursive functions called in loops. (Mo 5.11.2019)
    AU.addRequired<CallGraphWrapperPass>();
    AU.setPreservesAll();
}

// CUGeneration

void DiscoPoP::getFunctionReturnLines(Region *TopRegion, Node *root) {
    int lid = 0;
    for (Region::block_iterator bb = TopRegion->block_begin();
         bb != TopRegion->block_end(); ++bb) {
        for (BasicBlock::iterator instruction = (*bb)->begin();
             instruction != (*bb)->end(); ++instruction) {
            if (isa<ReturnInst>(instruction)){
                lid = getLID(&*instruction, fileID);
                if (lid > 0)
                    root->returnLines.insert(lid);
            }
        }
    }
}

string DiscoPoP::determineVariableDefLine(Instruction *I) {
    string varDefLine{"LineNotFound"};

    bool isGlobal = false;
    string varName = determineVariableName_static(&*I, isGlobal, true);
    // varName = refineVarName(varName);
    varName = (varName.find(".addr") == varName.npos)
              ? varName
              : varName.erase(varName.find(".addr"), 5);
    // varName.erase(varName.find(".addr"), 5);
    // size_t pos = varName.find(".addr");
    // if (pos != varName.npos)
    //     varName.erase(varName.find(".addr"), 5);

    string varType = determineVariableType(&*I);

    if (programGlobalVariablesSet.count(varName)) {
        varDefLine = "GlobalVar";
        // Find definition line of global variables
        GlobalVariable *globalVariable = I->getParent()->getParent()->getParent()->getGlobalVariable(StringRef(varName));
        if(globalVariable){
            MDNode *metadata = globalVariable->getMetadata("dbg");
            if(metadata){
                if(isa<DIGlobalVariableExpression>(metadata)){ 
                    varDefLine = to_string(fileID) + ":" + to_string(cast<DIGlobalVariableExpression>(globalVariable->getMetadata("dbg"))->getVariable()->getLine());
                }
            }
        }
    }

    // Start from the beginning of a function and look for the variable
    Function *F = I->getFunction();
    for (Function::iterator FI = F->begin(), FE = F->end(); FI != FE; ++FI) {
        BasicBlock &BB = *FI;
        for (BasicBlock::iterator BI = BB.begin(), E = BB.end(); BI != E; ++BI) {
            if (DbgDeclareInst * DI = dyn_cast<DbgDeclareInst>(BI)) {

                if (auto *N = dyn_cast<MDNode>(DI->getVariable())) {
                    if (auto *DV = dyn_cast<DILocalVariable>(N)) {
                        if (varType.find("ARRAY") != string::npos ||
                            varType.find("STRUCT") != string::npos) {
                            if (DV->getName() == varName) {
                                varDefLine = to_string(fileID) + ":" + to_string(DV->getLine());
                                break;
                            }
                        } else {
                            string vn = "----";
                            bool isGlobal;
                            AllocaInst *AI = dyn_cast_or_null<AllocaInst>(DI->getAddress());
                            if (AI) {
                                for (User *U: AI->users()) {
                                    if (StoreInst * SI = dyn_cast<StoreInst>(U)) {
                                        vn = determineVariableName_static(&*SI, isGlobal, true);
                                        break;
                                    } else if (LoadInst * LI = dyn_cast<LoadInst>(U)) {
                                        vn = determineVariableName_static(&*LI, isGlobal, true);
                                        break;
                                    }
                                }
                                if (vn == varName || vn == varName + ".addr") {
                                    varDefLine =
                                            to_string(fileID) + ":" + to_string(DV->getLine());
                                    break;
                                }
                            }
                        }
                    }
                }
            }
        }
    }
    return varDefLine;
}


string DiscoPoP::determineVariableType(Instruction *I) {
    string s = "";
    string type_str;
    int index = isa<StoreInst>(I) ? 1 : 0;
    raw_string_ostream rso(type_str);
    (*((I->getOperand(index))->getType())).print(rso);

    Value *operand = I->getOperand(index);

    if (operand->hasName()) {
        if (isa<GetElementPtrInst>(*operand)) {
            GetElementPtrInst *gep = cast<GetElementPtrInst>(operand);
            Value *ptrOperand = gep->getPointerOperand();
            PointerType *PTy = cast<PointerType>(ptrOperand->getType());
            // we've found a struct/class
            Type *structType = pointsToStruct(PTy);
            if (structType && gep->getNumOperands() > 2) {
                s = "STRUCT,";
            }

            // we've found an array
            if (PTy->getPointerElementType()->getTypeID() == Type::ArrayTyID)
            {
                s = "ARRAY,";
            }
            else{
                // check if previous instruction is a GEP as well. If so, an Array has been found (e.g. double**)
                Value* prevInst = cast<Instruction>(gep)->getOperand(0);
                if(isa<GetElementPtrInst>(prevInst)){
                    s = "ARRAY,";
                }
                else if(prevInst->getType()->isPointerTy()){
                    s = "ARRAY,";
                }
            }
        }
    }

    s = s + rso.str();
    return s;
}

// recieves the region and outputs all variables and variables crossing basic
// block boundaries in the region.
void DiscoPoP::populateGlobalVariablesSet(Region *TopRegion,
                                          set <string> &globalVariablesSet) {

    map < string, BasicBlock * > variableToBBMap;
    bool isGlobalVariable;
    for (Region::block_iterator bb = TopRegion->block_begin();
         bb != TopRegion->block_end(); ++bb) {
        for (BasicBlock::iterator instruction = (*bb)->begin();
             instruction != (*bb)->end(); ++instruction) {
            if (isa<LoadInst>(instruction) || isa<StoreInst>(instruction) ||
                isa<CallInst>(instruction)) {

                // NOTE: changed 'instruction' to '&*instruction'
                string varName = determineVariableName_static(&*instruction, isGlobalVariable, false);

                if (isGlobalVariable) // add it if it is a global variable in the program
                {
                    programGlobalVariablesSet.insert(varName);
                }

                if (variableToBBMap.find(varName) != variableToBBMap.end()) {
                    // this var has already once recordded. check for bb id
                    if (variableToBBMap[varName] != *bb) {
                        // global variable found. Insert into the globalVariablesSet
                        globalVariablesSet.insert(varName);
                    }
                } else {
                    // record usage of the variable.
                    variableToBBMap.insert(pair<string, BasicBlock *>(varName, *bb));
                }
            }
        }
    }
}

void DiscoPoP::createCUs(Region *TopRegion, set <string> &globalVariablesSet,
                         vector<CU *> &CUVector,
                         map <string, vector<CU *>> &BBIDToCUIDsMap,
                         Node *root, LoopInfo &LI) {
    const DataLayout *DL =
            &ThisModule->getDataLayout(); // used to get data size of variables,
    // pointers, structs etc.
    Node *currentNode = root;
    CU *cu;
    int lid;
    string varName;
    bool isGlobalVar = false;
    string varType;
    set <string> suspiciousVariables;
    string basicBlockName;

    map < Loop * , Node * > loopToNodeMap;

    for (Region::block_iterator bb = TopRegion->block_begin();
         bb != TopRegion->block_end(); ++bb) {

        // Get the closest loop where bb lives in.
        // (loop == NULL) if bb is not in any loop.
        Loop *loop = LI.getLoopFor(*bb);
        if (loop) {
            // if bb is in a loop and if we have already created a node for that loop,
            // assign it to currentNode.
            if (loopToNodeMap.find(loop) != loopToNodeMap.end()) {
                currentNode = loopToNodeMap[loop];
            }
                // else, create a new Node for the loop, add it as children of currentNode
                // and add it to the map.
            else {
                Node *n = new Node;
                n->type = nodeTypes::loop;
                n->parentNode = currentNode;
                currentNode->childrenNodes.push_back(n);

                loopToNodeMap[loop] = n;
                currentNode = n;
            }
        } else {
            // end of loops. go to the parent of the loop. may have to jump several
            // nodes in case of nested loops
            for (map<Loop *, Node *>::iterator it = loopToNodeMap.begin();
                 it != loopToNodeMap.end(); it++)
                if (it->second ==
                    currentNode) // current node found in loop map jump to its parent.
                {
                    currentNode = currentNode->parentNode;
                    it = loopToNodeMap
                            .begin(); // search the whole map again for current node
                    if (it->second == currentNode) // due to it++ we need to check first
                        // element of map ourself
                        currentNode = currentNode->parentNode;
                }
        }

        cu = new CU;

        if (bb->getName().size() == 0)
            bb->setName(cu->ID);

        cu->BBID = bb->getName().str();
        cu->BB = *bb;
        currentNode->childrenNodes.push_back(cu);
        vector < CU * > basicBlockCUVector;
        basicBlockCUVector.push_back(cu);
        BBIDToCUIDsMap.insert(
                pair < string, vector < CU * >> (bb->getName(), basicBlockCUVector));
        DILocalScope* scopeBuffer = NULL;

        for (BasicBlock::iterator instruction = (*bb)->begin();
             instruction != (*bb)->end(); ++instruction) {
            // NOTE: 'instruction' --> '&*instruction'
            lid = getLID(&*instruction, fileID);
            basicBlockName = bb->getName().str();

            // Do not allow to combine Instructions from different scopes in the source code.
            if((&*instruction)->getDebugLoc()){
                if ((&*instruction)->getDebugLoc()->getScope() != scopeBuffer){
                    // scopes are not equal

                    int scopeIsParentOfBuffer = 0;
                    if(scopeBuffer){
                        scopeIsParentOfBuffer = (&*instruction)->getDebugLoc()->getScope() == scopeBuffer->getScope();
                    }

                    if(scopeIsParentOfBuffer){
                        // allow a combination of two CU's if the second scope is the parent of the first scope
                    }
                    else{
                        // create a new CU. Do not allow to combine Instructions from different scopes in the source code.

                        // create new CU if the old one contains any instruction
                        if ((! cu->readPhaseLineNumbers.empty()) || (! cu->writePhaseLineNumbers.empty()) || (! cu->returnInstructions.empty())) {
                            cu->startLine = *(cu->instructionsLineNumbers.begin());
                            cu->endLine = *(cu->instructionsLineNumbers.rbegin());

                            cu->basicBlockName = basicBlockName;
                            CUVector.push_back(cu);
                            suspiciousVariables.clear();
                            CU *temp =
                                    cu; // keep current CU to make a reference to the successor CU
                            cu = new CU;

                            cu->BBID = bb->getName().str();
                            cu->BB = *bb;

                            currentNode->childrenNodes.push_back(cu);
                            temp->successorCUs.push_back(cu->ID);
                            BBIDToCUIDsMap[bb->getName().str()].push_back(cu);
                        }
                    }
                    // update scopeBuffer
                        scopeBuffer = (&*instruction)->getDebugLoc()->getScope();
                }
            }


            if (lid > 0) {
                cu->instructionsLineNumbers.insert(lid);
                cu->instructionsCount++;
                // find return instructions
                if (isa<ReturnInst>(instruction)) {
                    cu->returnInstructions.insert(lid);
                }
                    // find branches to return instructions, i.e. return statements
                else if (isa<BranchInst>(instruction)) {
                    if ((cast<BranchInst>(instruction))->isUnconditional()) {
                        if ((cast<BranchInst>(instruction))->getNumSuccessors() == 1) {
                            BasicBlock *successorBB =
                                    (cast<BranchInst>(instruction))->getSuccessor(0);
                            for (BasicBlock::iterator innerInstruction = successorBB->begin();
                                 innerInstruction != successorBB->end(); ++innerInstruction) {
                                if (isa<ReturnInst>(innerInstruction)) {
                                    cu->returnInstructions.insert(lid);
                                    break;
                                }
                            }
                        }
                    }
                }
                if (isa<StoreInst>(instruction)) {
                    // get size of data written into memory by this store instruction
                    Value *operand = instruction->getOperand(1);
                    Type *Ty = operand->getType();
                    unsigned u = DL->getTypeSizeInBits(Ty);
                    cu->writeDataSize += u;
                    varName = determineVariableName_static(&*instruction, isGlobalVar, false);
                    varType = determineVariableType(&*instruction);
                    suspiciousVariables.insert(varName);
                    if (lid > 0)
                        cu->writePhaseLineNumbers.insert(lid);
                } else if (isa<LoadInst>(instruction)) {
                    // get size of data read from memory by this load instruction
                    Type *Ty = instruction->getType();
                    unsigned u = DL->getTypeSizeInBits(Ty);
                    cu->readDataSize += u;
                    varName = determineVariableName_static(&*instruction, isGlobalVar, false);
                    if (suspiciousVariables.count(varName)) {
                        // VIOLATION OF CAUTIOUS PROPERTY
                        // it is a load instruction which read the value of a global
                        // variable.
                        // This global variable has already been stored previously.
                        // A new CU should be created here.
                        cu->readPhaseLineNumbers.erase(lid);
                        cu->writePhaseLineNumbers.erase(lid);
                        cu->instructionsLineNumbers.erase(lid);
                        cu->instructionsCount--;
                        if (cu->instructionsLineNumbers.empty()) {
                            //cu->removeCU();
                            cu->startLine = -1;
                            cu->endLine = -1;
                        } else {
                            cu->startLine = *(cu->instructionsLineNumbers.begin());
                            cu->endLine = *(cu->instructionsLineNumbers.rbegin());
                        }
                        cu->basicBlockName = basicBlockName;
                        CUVector.push_back(cu);
                        suspiciousVariables.clear();
                        CU *temp =
                                cu; // keep current CU to make a reference to the successor CU
                        cu = new CU;

                        cu->BBID = bb->getName().str();
                        cu->BB = *bb;

                        currentNode->childrenNodes.push_back(cu);
                        temp->successorCUs.push_back(cu->ID);
                        BBIDToCUIDsMap[bb->getName().str()].push_back(cu);
                        if (lid > 0) {
                            cu->readPhaseLineNumbers.insert(lid);
                            cu->instructionsLineNumbers.insert(lid);
                        }
                    } else {
                        if (globalVariablesSet.count(varName) ||
                            programGlobalVariablesSet.count(varName)) {
                            if (lid > 0)
                                cu->readPhaseLineNumbers.insert(lid);
                        }
                    }
                }
                else if (isa<CallInst>(instruction)){
                    // get the name of the called function and check if a FileIO function is called
                    CallInst *ci = cast<CallInst>(instruction);
                    set<string> IOFunctions {"fopen", "fopen_s", "freopen", "freopen_s", "fclose", "fflush", "setbuf",
                                             "setvbuf", "fwide", "fread", "fwrite", "fgetc", "getc", "fgets", "fputc",
                                             "putc", "fputs", "getchar", "gets", "gets_s", "putchar", "puts", "ungetc",
                                             "fgetwc", "getwc", "fgetws", "fputwc", "putwc", "fputws", "getwchar",
                                             "putwchar", "ungetwc", "scanf", "fscanf", "sscanf", "scanf_s", "fscanf_s",
                                             "sscanf_s", "vscanf", "vfscanf", "vsscanf", "vscanf_s", "vfscanf_s",
                                             "vsscanf_s", "printf", "fprintf", "sprintf", "snprintf", "printf_s",
                                             "fprintf_s", "sprintf_s", "snprintf_s", "vprintf", "vfprintf", "vsprintf",
                                             "vsnprintf", "vprintf_s", "vfprintf_s", "vsprintf_s", "vsnprintf_s",
                                             "wscanf", "fwscanf", "swscanf", "wscanf_s", "fwscanf_s", "swscanf_s",
                                             "vwscanf", "vfwscanf", "vswscanf", "vwscanf_s", "vfwscanf_s", "vswscanf_s",
                                             "wprintf", "fwprintf", "swprintf", "wprintf_s", "wprintf_s", "swprintf_s",
                                             "snwprintf_s", "vwprintf", "vfwprintf", "vswprintf", "vwprintf_s",
                                             "vfwprintf_s", "vswprintf_s", "vsnwprintf_s", "ftell", "fgetpos", "fseek",
                                             "fsetpos", "rewind", "clearerr", "feof", "ferror", "perror", "remove",
                                             "rename", "tmpfile", "tmpfile_s", "tmpnam", "tmpnam_s",
                                             "__isoc99_fscanf"};
                    if(ci){
                        if(ci->getCalledFunction()){
                            if(ci->getCalledFunction()->hasName()){
                                if(find(IOFunctions.begin(), IOFunctions.end(), ci->getCalledFunction()->getName().str()) != IOFunctions.end()){
                                    // Called function performs FileIO
                                    cu->performsFileIO = true;
                                }
                            }

                        }
                    }
                }
            }
        }
        if (cu->instructionsLineNumbers.empty()) {
            //cu->removeCU();
            cu->startLine = -1;
            cu->endLine = -1;
        } else {
            cu->startLine = *(cu->instructionsLineNumbers.begin());
            cu->endLine = *(cu->instructionsLineNumbers.rbegin());
        }

        cu->basicBlockName = basicBlockName;
        CUVector.push_back(cu);
        suspiciousVariables.clear();

        // check for call instructions in current basic block
        for (BasicBlock::iterator instruction = (*bb)->begin();
             instruction != (*bb)->end(); ++instruction) {
            // Note: Don't create nodes for library functions (c++/llvm).
            LID lid = getLID(&*instruction, fileID);
            if (lid > 0) {
                if (isa<CallInst>(instruction)) {
                    CallInst* ci = cast<CallInst>(instruction);
                    Function *f = ci->getCalledFunction();
                    // TODO: DO the same for Invoke inst

                    string lid;
                    if(f) {
                        Function::iterator FI = f->begin();
                        bool externalFunction = true;
                        for (Function::iterator FI = f->begin(), FE = f->end(); FI != FE;
                             ++FI) {
                            externalFunction = false;
                            auto tempBI = FI->begin();
                            if (DebugLoc dl = tempBI->getDebugLoc()) {
                                lid = to_string(dl->getLine());
                            } else {
                                if (tempBI->getFunction()->getSubprogram())
                                    lid = to_string(
                                            tempBI->getFunction()->getSubprogram()->getLine());
                                else {
                                    lid = "LineNotFound";
                                }
                            }
                            break;
                        }
                        if (externalFunction)
                            continue;
                    }
                    else{
                        lid = "LineNotFound";
                    }

                    Node *n = new Node;
                    n->type = nodeTypes::dummy;
                    // For ordinary function calls, F has a name.
                    // However, sometimes the function being called
                    // in IR is encapsulated by "bitcast()" due to
                    // the way of compiling and linking. In this way,
                    // getCalledFunction() method returns NULL.
                    // Also, getName() returns NULL if this is an indirect function call.
                    if (f) {
                        n->name = f->getName().str();

                        // @Zia: This for loop appeared after the else part. For some
                        // function calls, the value of f is null. I guess that is why you
                        // have checked if f is not null here. Anyway, I (Mohammad) had to
                        // bring the for loop inside to avoid the segmentation fault. If you
                        // think it is not appropriate, find a solution for it. 14.2.2016
                        for (Function::arg_iterator it = f->arg_begin(); it != f->arg_end();
                             it++) {
                            string type_str;
                            raw_string_ostream rso(type_str);
                            (it->getType())->print(rso);
                            Type *variableType = it->getType();
                            while(variableType->isPointerTy()){
                                variableType = variableType->getPointerElementType();
                            }
                            Variable v(string(it->getName()), rso.str(), lid, true, true, to_string(variableType->getScalarSizeInBits()/8));
                            n->argumentsList.push_back(v);
                        }
                    } else // get name of the indirect function which is called
                    {
                        Value *v = (cast<CallInst>(instruction))->getCalledOperand();
                        Value *sv = v->stripPointerCasts();
                        n->name = sv->getName().str();
                    }

                    // Recursive functions
                    CallGraphWrapperPass *CGWP = &(getAnalysis<CallGraphWrapperPass>());
                    if (isRecursive(*f, CGWP->getCallGraph())) {
                        int lid = getLID(&*instruction, fileID);
                        n->recursiveFunctionCall =
                                n->name + " " + dputil::decodeLID(lid) + ",";
                    }

                    vector < CU * > BBCUsVector = BBIDToCUIDsMap[bb->getName().str()];
                    // locate the CU where this function call belongs
                    for (auto i: BBCUsVector) {
                        int lid = getLID(&*instruction, fileID);
                        if (lid >= i->startLine && lid <= i->endLine) {
                            i->instructionsLineNumbers.insert(lid);
                            i->childrenNodes.push_back(n);
                            i->callLineTofunctionMap[lid].push_back(n);
                            break;
                        }
                    }
                }
            }
        }
    }
}

void DiscoPoP::fillCUVariables(Region *TopRegion,
                               set <string> &globalVariablesSet,
                               vector<CU *> &CUVector,
                               map <string, vector<CU *>> &BBIDToCUIDsMap) {
    int lid;
    string varName, varType, varDefLine;
    bool isGlobalVar = false;
    // Changed TerminatorInst to Instuction
    const Instruction *TInst;
    string successorBB;

    for (Region::block_iterator bb = TopRegion->block_begin();
         bb != TopRegion->block_end(); ++bb) {
        CU *lastCU = BBIDToCUIDsMap[bb->getName().str()]
                .back(); // get the last CU in the basic block
        // get all successor basic blocks for bb
        TInst = bb->getTerminator();
        for (unsigned i = 0, nSucc = TInst->getNumSuccessors(); i < nSucc; ++i) {
            // get the name of successor basicBlock
            successorBB = TInst->getSuccessor(i)->getName().str();
            // get the first CU of the successor basicBlock and record its ID in
            // current CU's successorCUs
            lastCU->successorCUs.push_back(BBIDToCUIDsMap[successorBB].front()->ID);
        }

        auto bbCU = BBIDToCUIDsMap[bb->getName().str()].begin();
        for (BasicBlock::iterator instruction = (*bb)->begin();
             instruction != (*bb)->end(); ++instruction) {
            if (isa<LoadInst>(instruction) || isa<StoreInst>(instruction)) {
                // NOTE: changed 'instruction' to '&*instruction'
                lid = getLID(&*instruction, fileID);
                if (lid == 0)
                    continue;
                // NOTE: changed 'instruction' to '&*instruction', next 2 lines
                varName = determineVariableName_static(&*instruction, isGlobalVar, false);
                varType = determineVariableType(&*instruction);

                int index = isa<StoreInst>(&*instruction) ? 1 : 0;
                Type *variableType = (&*instruction)->getOperand(index)->getType();
                while(variableType->isPointerTy()){
                    variableType = variableType->getPointerElementType();
                }

                string varSizeInBytes = to_string(variableType->getScalarSizeInBits()/8);
                
                varDefLine = determineVariableDefLine(&*instruction);

                bool readAccess = isa<LoadInst>(instruction);
                bool writeAccess = isa<StoreInst>(instruction);

                Variable v(varName, varType, varDefLine, readAccess, writeAccess, varSizeInBytes);

                if (lid > (*bbCU)->endLine) {
                    bbCU = next(bbCU, 1);
                }
                if (globalVariablesSet.count(varName) ||
                    programGlobalVariablesSet.count(varName)) {
                    (*bbCU)->globalVariableNames.insert(v);
                } else {
                    (*bbCU)->localVariableNames.insert(v);
                }
            }
        }
    }
}

void DiscoPoP::findStartEndLineNumbers(Node *root, int &start, int &end) {
    if (root->type == nodeTypes::cu) {
        if (start == -1 || start > root->startLine) {
            start = root->startLine;
        }

        if (end < root->endLine) {
            end = root->endLine;
        }
    }

    for (auto i: root->childrenNodes) {
        findStartEndLineNumbers(i, start, end);
    }
}

void DiscoPoP::fillStartEndLineNumbers(Node *root, LoopInfo &LI) {
    if (root->type != nodeTypes::cu) {
        int start = -1, end = -1;

        if (root->type == nodeTypes::loop) {
            for (auto i: root->childrenNodes) {
                if (i->type == nodeTypes::cu) {
                    Loop *loop = LI.getLoopFor(i->BB);
                    DebugLoc dl = loop->getStartLoc();
                    LID lid = 0;
                    lid = (fileID << LIDSIZE) + dl->getLine();
                    loopStartLines[root->ID] = dputil::decodeLID(lid);
                    break;
                }
            }
        }
        findStartEndLineNumbers(root, start, end);

        root->startLine = start;
        root->endLine = end;
    }

    for (auto i: root->childrenNodes) {
        fillStartEndLineNumbers(i, LI);
    }
}

void DiscoPoP::initializeCUIDCounter() {
    std::string CUCounterFile = "DP_CUIDCounter.txt";
    if (dputil::fexists(CUCounterFile)) {
        std::fstream inCUIDCounter(CUCounterFile, std::ios_base::in);;
        inCUIDCounter >> CUIDCounter;
        inCUIDCounter.close();
    }
}

bool DiscoPoP::isRecursive(Function &F, CallGraph &CG) {
    auto callNode = CG[&F];
    for (unsigned i = 0; i < callNode->size(); i++) {
        if ((*callNode)[i]->getFunction() == &F)
            return true;
    }
    return false;
}

// CUGeneration end

// DPReduction

// iterates over all functions in the module and calls 'instrument_function'
// on suitable ones
void DiscoPoP::instrument_module(llvm::Module *module, map <string, string> *trueVarNamesFromMetadataMap) {
    for (llvm::Module::iterator func_it = module->begin();
         func_it != module->end(); ++func_it) {
        llvm::Function *func = &(*func_it);
        std::string fn_name = func->getName().str();
        if (func->isDeclaration() || (strcmp(fn_name.c_str(), "NULL") == 0) ||
            fn_name.find("llvm") != std::string::npos ||
            inlinedFunction(func)) {
            continue;
        }
        instrument_function(func, trueVarNamesFromMetadataMap);
    }
}

bool DiscoPoP::inlinedFunction(Function *F) {
    for (Function::iterator FI = F->begin(), FE = F->end(); FI != FE; ++FI) {
        for (BasicBlock::iterator BI = FI->begin(), E = FI->end(); BI != E; ++BI) {
            if (DbgDeclareInst * DI = dyn_cast<DbgDeclareInst>(BI)) {
                if (DI->getDebugLoc()->getInlinedAt())
                    return true;
            }
        }
    }
    return false;
}

// iterates over all loops in a function and calls 'instrument_loop' for each
// one
void DiscoPoP::instrument_function(llvm::Function *function, map <string, string> *trueVarNamesFromMetadataMap) {

    // get the corresponding file id
    unsigned file_id = dp_reduction_get_file_id(function);
    if (file_id == 0) {
        return;
    }

    llvm::LoopInfo &loop_info = getAnalysis<llvm::LoopInfoWrapperPass>(*function).getLoopInfo();

    for (auto loop_it = loop_info.begin(); loop_it != loop_info.end();
         ++loop_it) {
        instrument_loop(*function, file_id, *loop_it, loop_info, trueVarNamesFromMetadataMap);
    }
}

// Goes through all instructions in a loop and determines if they might be
// suitable for reduction.
// An entry is added to the 'loops_' vector and for each suitable instruction,
// an entry is added to the 'instructions_' vector.
void DiscoPoP::instrument_loop(Function &F, int file_id, llvm::Loop *loop, LoopInfo &LI,
                               map <string, string> *trueVarNamesFromMetadataMap) {

    auto loc = loop->getStartLoc();
    if (!dp_reduction_loc_exists(loc)) {
        return;
    }

    auto basic_blocks = loop->getBlocks();
    if (basic_blocks.size() < 3) {
        return;
    }

    // add an entry to the 'loops_' vector
    loop_info_t loop_info;
    loop_info.line_nr_ = loc.getLine();
    loop_info.file_id_ = file_id;
    loop_info.first_body_instr_ = &(*basic_blocks[1]->begin());

    std::string loopEndLine = dp_reduction_CFA(F, loop, file_id);
    loop_info.end_line = loopEndLine;
    loop_info.function_name = string((basic_blocks[1]->getParent()->getName()));
    loops_.push_back(loop_info);

    // call 'instrument_loop' on all its subloops
    auto const sub_loops = loop->getSubLoops();
    for (auto loop_it = sub_loops.begin(); loop_it != sub_loops.end();
         ++loop_it) {
        instrument_loop(F, file_id, *loop_it, LI, trueVarNamesFromMetadataMap);
    }

    // The key corresponds to the variable that is loaded / stored.
    // The value points to the actual load / store instruction.
    std::map < llvm::Value * , llvm::Instruction * > load_instructions;
    std::map < llvm::Value * , llvm::Instruction * > store_instructions;

    // Scan all instructions in the loop's basic blocks to find the load and
    // store instructions.
    for (size_t i = 0; i < basic_blocks.size(); ++i) {
        llvm::BasicBlock *const bb = basic_blocks[i];

        std::string bb_name = bb->getName().str();
        if ((std::strncmp("for.inc", bb_name.c_str(), 7) == 0) ||
            (std::strncmp("for.cond", bb_name.c_str(), 8) == 0)) {
            continue;
        }

        for (auto instr_it = bb->begin(); instr_it != bb->end(); ++instr_it) {
            llvm::Instruction *instr = &(*instr_it);

            auto opcode = instr->getOpcode();
            if (opcode != llvm::Instruction::Store &&
                opcode != llvm::Instruction::Load) {
                continue;
            }

            // Add an entry to the corresponding map or invalidate an already
            // existing entry, if the same instruction is executed on multiple
            // lines.
            llvm::Value *operand = dp_reduction_get_var(instr);
            if (operand) {
                std::map < llvm::Value * , llvm::Instruction * > *map_ptr =
                                                   (opcode == llvm::Instruction::Store) ? &store_instructions
                                                                                        : &load_instructions;
                if (!map_ptr->insert(std::make_pair(operand, instr)).second) {
                    if ((*map_ptr)[operand]) {
                        llvm::DebugLoc new_loc = instr->getDebugLoc();
                        llvm::DebugLoc old_loc = (*map_ptr)[operand]->getDebugLoc();

                        if (!dp_reduction_loc_exists(new_loc) || !dp_reduction_loc_exists(old_loc)) {
                            (*map_ptr)[operand] = nullptr;
                        } else if (new_loc.getLine() != old_loc.getLine()) {
                            (*map_ptr)[operand] = nullptr;
                        }
                    }
                }
            }
        }
    }

    // only keep the instructions that satisfy the following conditions :
    // - a variable that is read must also be written in the loop
    // - a variable must not be read or written more than once
    // - the store instruction comes after the load instruction
    std::vector <instr_info_t> candidates;
    for (auto it = load_instructions.begin(); it != load_instructions.end();
         ++it) {
        if (!it->second) continue;

        auto it2 = store_instructions.find(it->first);
        if (it2 != store_instructions.end() && it2->second) {
            llvm::DebugLoc load_loc = it->second->getDebugLoc();
            llvm::DebugLoc store_loc = it2->second->getDebugLoc();
            if (!dp_reduction_loc_exists(load_loc) || !dp_reduction_loc_exists(store_loc)) continue;
            if (load_loc.getLine() > store_loc.getLine()) continue;
            if (load_loc.getLine() == loop_info.line_nr_ || store_loc.getLine() == loop_info.line_nr_) continue;

            if (loop_info.end_line == "LOOPENDNOTFOUND") {
                errs() << "WARNING: Loop end not found! File: " << file_id << " Function: " << F.getName()
                       << " Start line: " << loop_info.start_line << "\n";
                continue;
            }
            if (loop_info.line_nr_ > std::stoul(loop_info.end_line))
                continue;

            //Check if both load and store insts belong to the loop
            if (load_loc.getLine() < loop_info.line_nr_ || load_loc.getLine() > std::stoul(loop_info.end_line))
                continue;
            if (store_loc.getLine() < loop_info.line_nr_ ||
                store_loc.getLine() > std::stoul(loop_info.end_line))
                continue;

            if (it->first->hasName()) {
                instr_info_t info;
                info.var_name_ = dp_reduction_determineVariableName(it->second, trueVarNamesFromMetadataMap);
                info.loop_line_nr_ = loop_info.line_nr_;
                info.file_id_ = file_id;
                info.store_inst_ = llvm::dyn_cast<llvm::StoreInst>(it2->second);
                info.load_inst_ = llvm::dyn_cast<llvm::LoadInst>(it->second);

                candidates.push_back(info);
            }
        }
    }

    // now check if the variables are part of a reduction operation
    for (auto candidate: candidates) {
        int index = isa<StoreInst>(candidate.load_inst_) ? 1 : 0;
        string varNameLoad = "LOAD";
        string varTypeLoad = "SCALAR";
        llvm::DebugLoc loc = (candidate.load_inst_)->getDebugLoc();

        varNameLoad = dp_reduction_determineVariableName(candidate.load_inst_, trueVarNamesFromMetadataMap);
        varTypeLoad = dp_reduction_determineVariableType(candidate.load_inst_);

        if (llvm::isa<llvm::GetElementPtrInst>(candidate.load_inst_->getOperand(index))) {
            if (varTypeLoad.find("ARRAY,") == std::string::npos ||
                varNameLoad.find(".addr") == std::string::npos ||
                varTypeLoad.find("**") != std::string::npos) {
                continue;
            } else if (varTypeLoad.find("ARRAY,") != std::string::npos ||
                       varNameLoad.find(".addr") != std::string::npos ||
                       varTypeLoad.find("STRUCT,") != std::string::npos ||
                       varTypeLoad.find("**") != std::string::npos) {
                llvm::Instruction *load_instr = nullptr;
                llvm::Instruction *instr =
                        dp_reduction_get_reduction_instr(candidate.store_inst_, &load_instr);
                if (instr) {
                    candidate.load_inst_ = llvm::cast<llvm::LoadInst>(load_instr);
                    candidate.operation_ = dp_reduction_get_char_for_opcode(instr);
                } else {
                    continue;
                }
            }
        } else {
            if (varTypeLoad.find("ARRAY,") != std::string::npos ||
                varNameLoad.find(".addr") != std::string::npos ||
                varTypeLoad.find("STRUCT,") != std::string::npos ||
                varTypeLoad.find("**") != std::string::npos) {
                llvm::Instruction *load_instr = nullptr;
                llvm::Instruction *instr =
                        dp_reduction_get_reduction_instr(candidate.store_inst_, &load_instr);
                if (instr) {
                    candidate.load_inst_ = llvm::cast<llvm::LoadInst>(load_instr);
                    candidate.operation_ = dp_reduction_get_char_for_opcode(instr);
                } else {
                    // We should ignore store instructions that are not associated with a load
                    // e.g., pbvc[i] = c1s;
                    continue;
                }
            } else {
                llvm::Instruction *load_instr = nullptr;
                llvm::Instruction *instr =
                        dp_reduction_get_reduction_instr(candidate.store_inst_, &load_instr);
                if (instr) {
                    candidate.load_inst_ = llvm::cast<llvm::LoadInst>(load_instr);
                    candidate.operation_ = dp_reduction_get_char_for_opcode(instr);
                } else {
                    // We want to find max or min reduction operations
                    // We want to find the basicblock that contains the load instruction
                    // Then, we traverse the whole function to check if the reduction operation is > or <
                    BasicBlock *BB = (candidate.load_inst_)->getParent();
                    string bbName = BB->getName().str();

                    // Ignore loops. Only look for conditional blocks
                    if (bbName.find("if") != std::string::npos ||
                        bbName.find("for") != std::string::npos) {
                        // e.g. in lulesh.cc: "if (domain.vdov(indx) != Real_t(0.)) { if ( dtf < dtcourant_tmp ) { dtcourant_tmp = dtf ; courant_elem  = indx ; }}"

                        // check if loaded value is used in the store instruction to prevent "false positives"
                        if(check_value_usage(candidate.store_inst_->getValueOperand(), cast<Value>(candidate.load_inst_))){
                            candidate.operation_ = '>';
                        }
                        else{
                            continue;
                        }                  
                    } else {
                        continue;
                    }
                }
            }
        }
        instructions_.push_back(candidate);
    }
}

bool DiscoPoP::check_value_usage(llvm::Value *parentValue, llvm::Value *searchedValue){
    // Return true, if searchedValue is used within the computation of parentValue
    if(parentValue == searchedValue){
        return true;
    }

    // check operands recursively, if parentValue is not a constant yet
    if(isa<Constant>(parentValue)){
        return false;
    }
    llvm::Instruction* parentInstruction = cast<Instruction>(parentValue);
    for(int idx = 0; idx < parentInstruction->getNumOperands(); idx++){
        if(check_value_usage(parentInstruction->getOperand(idx), searchedValue)){
            return true;
        }
    }
    
    return false;
    
}


bool DiscoPoP::dp_reduction_init_util(std::string fmap_path) {
    std::ifstream fmap_file;
    fmap_file.open(fmap_path.c_str());
    if(fmap_file.fail()) {
        std::cout << "Opening FileMapping failed: " << strerror(errno) << "\n";
    }
    if (!fmap_file.is_open()) {
        return false;
    }

    std::string line;
    while (std::getline(fmap_file, line)) {
        char filename[512] = {'\0'};
        int file_id = 0;

        int cnt = sscanf(line.c_str(), "%d\t%s", &file_id, filename);
        if (cnt == 2) {

            path_to_id_.emplace(std::string(filename), file_id);
        }
    }

    fmap_file.close();

    return true;
}

unsigned DiscoPoP::dp_reduction_get_file_id(llvm::Function *func) {
    unsigned file_id = 0;

    // get the filepath of this function
    char abs_path[PATH_MAX] = {'\0'};
    for (auto bb_it = func->begin(); bb_it != func->end(); ++bb_it) {
        for (auto instr_it = bb_it->begin(); instr_it != bb_it->end(); ++instr_it) {
            llvm::MDNode *node = instr_it->getMetadata("dbg");
            if (!node) continue;

            llvm::DILocation *di_loc = llvm::dyn_cast<llvm::DILocation>(node);
            llvm::StringRef filename = di_loc->getFilename();
            llvm::StringRef directory = di_loc->getDirectory();

            char *success =
                    realpath((directory.str() + "/" + filename.str()).c_str(), abs_path);
            if (!success) {
                realpath(filename.str().c_str(), abs_path);
            }

            break;
        }
        if (abs_path[0] != '\0') break;
    }

    if (abs_path[0] != '\0') {
        auto it = path_to_id_.find(std::string(abs_path));
        if (it != path_to_id_.end()) {
            file_id = it->second;
        } else {
        }
    }

    return file_id;
}

// finds the previous use of 'val'
llvm::Instruction *DiscoPoP::dp_reduction_get_prev_use(llvm::Instruction *instr, llvm::Value *val) {
    if (!instr) return nullptr;

    auto instr_users = val->users();
    bool instr_found = false;
    for (auto user: instr_users) {
        if (!llvm::isa<llvm::Instruction>(user)) {
            continue;
        }
        llvm::Instruction *usr_instr = llvm::cast<llvm::Instruction>(user);

        if (instr_found) {
            return usr_instr;
        } else if (usr_instr == instr) {
            instr_found = true;
            continue;
        }
    }
    return llvm::dyn_cast<llvm::Instruction>(val);
}

llvm::Value *DiscoPoP::dp_reduction_get_var_rec(llvm::Value *val) {
    if (!val) return nullptr;

    if (llvm::isa<llvm::AllocaInst>(val) ||
        llvm::isa<llvm::GlobalVariable>(val)) {
        return val;
    }
    if (llvm::isa<llvm::GetElementPtrInst>(val)) {
        llvm::GetElementPtrInst *elem_ptr_instr =
                llvm::cast<llvm::GetElementPtrInst>(val);

        // struct member reductions are not supported by OpenMP
        llvm::Value *points_to = dp_reduction_points_to_var(elem_ptr_instr);
        llvm::AllocaInst *a_instr = llvm::dyn_cast<llvm::AllocaInst>(points_to);
        llvm::Type *type =
                (a_instr) ? a_instr->getAllocatedType() : points_to->getType();
        if (type->isStructTy()) {
            return nullptr;
        }

        return dp_reduction_get_var_rec(elem_ptr_instr->getPointerOperand());
    }
    if (llvm::isa<llvm::LoadInst>(val)) {
        llvm::LoadInst *load_instr = llvm::cast<llvm::LoadInst>(val);
        return dp_reduction_get_var_rec(load_instr->getOperand(0));
    }

    return nullptr;
}

// Get the value that is stored or loaded by a store / load instruction.
llvm::Value *DiscoPoP::dp_reduction_get_var(llvm::Instruction *instr) {
    unsigned index = (llvm::isa<llvm::LoadInst>(instr)) ? 0 : 1;
    return dp_reduction_get_var_rec(instr->getOperand(index));
}

// Retrieves the reduction operation for the operand that is stored by the
// 'store_instr' (if such a reduction operation exists).
// The parameter 'load_instr' will point to the load instruction that actually
// loads the value (if such a load instruction exists).
llvm::Instruction *DiscoPoP::dp_reduction_get_reduction_instr(
        llvm::Instruction *store_instr, llvm::Instruction **load_instr) {
    // find the reduction operation for the source operand of the 'store_instr'
    llvm::Instruction *reduction_instr =
            dp_reduction_find_reduction_instr(store_instr->getOperand(0));
    if (!reduction_instr) {
        return nullptr;
    }
    // Now find the destination address of the store instruction.
    // After that, search the load instruction that loads this value and store a
    // pointer to it in 'load_instr'.
    llvm::Value *store_dst = dp_reduction_get_var_rec(store_instr->getOperand(1));
    if (store_dst) {
        std::vector<char> reduction_operations;
        *load_instr =
                dp_reduction_get_load_instr(store_dst, reduction_instr, reduction_operations);
        // { *, / } > { +, - } > { & } > { ^ } > { | }
        if (reduction_operations.size() > 1) {
            int order = dp_reduction_get_op_order(reduction_operations[0]);
            for (size_t i = 1; i != reduction_operations.size(); ++i) {
                int order_i = dp_reduction_get_op_order(reduction_operations[i]);
                if (order_i > order) {
                    *load_instr = nullptr;
                    return nullptr;
                }
            }
        }
        if (*load_instr) {
            return reduction_instr;
        }
    }

    return nullptr;
}

int DiscoPoP::dp_reduction_get_op_order(char c) {
    if (c == '*' || c == '/') return 5;
    if (c == '+' || c == '-') return 4;
    if (c == '&') return 3;
    if (c == '^') return 2;
    if (c == '|') return 1;
    return 0;
}

Type *DiscoPoP::dp_reduction_pointsToStruct(PointerType *PTy) {
    assert(PTy);
    Type *structType = PTy;
    if (PTy->getTypeID() == Type::PointerTyID) {
        while (structType->getTypeID() == Type::PointerTyID) {
            structType = cast<PointerType>(structType)->getPointerElementType();
        }
    }
    return structType->getTypeID() == Type::StructTyID ? structType : NULL;
}

string DiscoPoP::findStructMemberName_static(MDNode *structNode, unsigned idx, IRBuilder<> &builder) {
    assert(structNode);
    assert(structNode->getOperand(10));
    MDNode *memberListNodes = cast<MDNode>(structNode->getOperand(10));
    if (idx < memberListNodes->getNumOperands()) {
        assert(memberListNodes->getOperand(idx));
        MDNode *member = cast<MDNode>(memberListNodes->getOperand(idx));
        if (member->getOperand(3)) {
            getOrInsertVarName_static(dyn_cast<MDString>(member->getOperand(3))->getString().str(), builder);
            return dyn_cast<MDString>(member->getOperand(3))->getString().str();
        }
    }
    return NULL;
}

// returns the value that the GetElementPtrInst ultimately points to
llvm::Value *DiscoPoP::dp_reduction_points_to_var(llvm::GetElementPtrInst *instr) {
    llvm::Value *points_to = nullptr;
    while (instr) {
        points_to = instr->getPointerOperand();
        instr = llvm::dyn_cast<llvm::GetElementPtrInst>(points_to);
    }
    return points_to;
}


// Finds the load instruction that actually loads the value from the address
// 'load_val'.
llvm::Instruction *DiscoPoP::dp_reduction_get_load_instr(llvm::Value *load_val,
                                                         llvm::Instruction *cur_instr,
                                                         std::vector<char> &reduction_operations) {
    if (!load_val || !cur_instr) return nullptr;
    if (llvm::isa<llvm::LoadInst>(cur_instr)) {
        // Does the current instruction already load the value from the correct
        // address? If that is the case, return it.
        llvm::Value *val = cur_instr->getOperand(0);
        if (val == load_val) return cur_instr;

        // The current instruction does not load the value from the address of
        // 'load_val'. But it might load the value from a variable where 'load_val'
        // is stored in, so find the previous use of the source operand.
        llvm::Instruction *prev_use = dp_reduction_get_prev_use(cur_instr, val);
        if (prev_use) {
            if (llvm::isa<llvm::StoreInst>(prev_use)) {
                return dp_reduction_get_load_instr(load_val, prev_use, reduction_operations);
            } else if (llvm::isa<llvm::GetElementPtrInst>(prev_use)) {
                llvm::GetElementPtrInst *ptr_instr =
                        llvm::cast<llvm::GetElementPtrInst>(prev_use);
                llvm::Value *points_to = dp_reduction_points_to_var(ptr_instr);
                if (points_to == load_val) {
                    return cur_instr;
                } else {
                    bool found = static_cast<bool>(dp_reduction_get_load_instr(
                            load_val, llvm::dyn_cast<llvm::Instruction>(points_to),
                            reduction_operations));
                    return (found) ? cur_instr : nullptr;
                }
            } else {
                bool found = static_cast<bool>(
                        dp_reduction_get_load_instr(load_val, prev_use, reduction_operations));
                return (found) ? cur_instr : nullptr;
            }
        } else {
            return nullptr;
        }
    }

    unsigned opcode = cur_instr->getOpcode();
    char c = dp_reduction_get_char_for_opcode(cur_instr);
    if (c != ' ') {
        reduction_operations.push_back(c);
    }

    // The current instruction is not a load instruction. Follow the operands
    // of the current instruction recursively until the desired load instruction
    // is reached.
    llvm::Instruction *result = nullptr;
    for (unsigned int i = 0; i != cur_instr->getNumOperands(); ++i) {
        llvm::Value *operand = cur_instr->getOperand(i);
        if (llvm::isa<llvm::Instruction>(operand)) {
            result = dp_reduction_get_load_instr(load_val, llvm::cast<llvm::Instruction>(operand),
                                                 reduction_operations);
            if (result) {
                break;
            }
        }
    }

    if (!result && c != ' ') {
        reduction_operations.pop_back();
    }

    return result;
}

// returns the reduction instruction where 'val' is the operand if it can find
// such an operation
llvm::Instruction *DiscoPoP::dp_reduction_find_reduction_instr(llvm::Value *val) {
    if (!val || !llvm::isa<llvm::Instruction>(val)) {
        return nullptr;
    }
    llvm::Instruction *instr = llvm::cast<llvm::Instruction>(val);
    unsigned opcode = instr->getOpcode();
    char c = dp_reduction_get_char_for_opcode(instr);
    if (c != ' ') {
        return instr;
    } else if (opcode == llvm::Instruction::Load) {
        llvm::Instruction *prev_use =
                dp_reduction_get_prev_use(instr, instr->getOperand(0));
        return dp_reduction_find_reduction_instr(prev_use);
    } else if (opcode == llvm::Instruction::Store) {
        return dp_reduction_find_reduction_instr(instr->getOperand(0));
    }
    // enter recursion if the instruction has only a single operand to accomodate for type conversions etc.
    if(instr->getNumOperands() == 1){
        // unpack instruction
        return dp_reduction_find_reduction_instr(instr->getOperand(0));
    }
    // no reduction instruction found
    return nullptr;
}

string DiscoPoP::dp_reduction_determineVariableName(Instruction *I, map <string, string> *trueVarNamesFromMetadataMap) {

    assert(I && "Instruction cannot be NULL \n");
    int index = isa<StoreInst>(I) ? 1 : 0;
    Value *operand = I->getOperand(index);

    IRBuilder<> builder(I);

    if (operand == NULL) {
        string retVal = getOrInsertVarName_static("", builder);
        if (trueVarNamesFromMetadataMap->find(retVal) == trueVarNamesFromMetadataMap->end()) {
            return retVal;  // not found
        } else {
            return (*trueVarNamesFromMetadataMap)[retVal];  // found
        }
    }

    if (operand->hasName()) {
        //// we've found a global variable
        if (isa<GlobalVariable>(*operand)) {
            string retVal = string(operand->getName());
            if (trueVarNamesFromMetadataMap->find(retVal) == trueVarNamesFromMetadataMap->end()) {
                return retVal;  // not found
            } else {
                return (*trueVarNamesFromMetadataMap)[retVal];  // found
            }
        }
        if (isa<GetElementPtrInst>(*operand)) {
            GetElementPtrInst *gep = cast<GetElementPtrInst>(operand);
            Value *ptrOperand = gep->getPointerOperand();
            PointerType *PTy = cast<PointerType>(ptrOperand->getType());

            // we've found a struct/class
            Type *structType = dp_reduction_pointsToStruct(PTy);
            if (structType && gep->getNumOperands() > 2) {
                Value *constValue = gep->getOperand(2);
                if (constValue && isa<ConstantInt>(*constValue)) {
                    ConstantInt *idxPtr = cast<ConstantInt>(gep->getOperand(2));
                    uint64_t memberIdx = *(idxPtr->getValue().getRawData());
                    if (!(cast<StructType>(structType))->isLiteral()) {
                        string strName(structType->getStructName().data());
                        map<string, MDNode *>::iterator it = Structs.find(strName);
                        if (it != Structs.end()) {
                            std::string ret = findStructMemberName_static(it->second, memberIdx, builder);
                            if (ret.size() > 0) {
                                string retVal = ret;
                                if (trueVarNamesFromMetadataMap->find(retVal) == trueVarNamesFromMetadataMap->end()) {
                                    return retVal;  // not found
                                } else {
                                    return (*trueVarNamesFromMetadataMap)[retVal];  // found
                                }
                            } else {
                                string retVal = getOrInsertVarName_static("", builder);
                                if (trueVarNamesFromMetadataMap->find(retVal) == trueVarNamesFromMetadataMap->end()) {
                                    return retVal;  // not found
                                } else {
                                    return (*trueVarNamesFromMetadataMap)[retVal];  // found
                                }
                            }
                        }
                    }
                }
            }

            // we've found an array
            if (PTy->getPointerElementType()->getTypeID() == Type::ArrayTyID && isa<GetElementPtrInst>(*ptrOperand)) {
                return dp_reduction_determineVariableName((Instruction *) ptrOperand, trueVarNamesFromMetadataMap);
            }
            return dp_reduction_determineVariableName((Instruction *) gep, trueVarNamesFromMetadataMap);
        }
        string retVal = string(operand->getName().data());
        if (trueVarNamesFromMetadataMap->find(retVal) == trueVarNamesFromMetadataMap->end()) {
            return retVal;  // not found
        } else {
            return (*trueVarNamesFromMetadataMap)[retVal];  // found
        }
    }

    if (isa<LoadInst>(*operand) || isa<StoreInst>(*operand)) {
        return dp_reduction_determineVariableName((Instruction * )(operand), trueVarNamesFromMetadataMap);
    }
    // if we cannot determine the name, then return *
    return "*";
}

string DiscoPoP::dp_reduction_determineVariableType(Instruction *I) {
    string s = "";
    string type_str;
    int index = isa<StoreInst>(I) ? 1 : 0;
    raw_string_ostream rso(type_str);
    (*((I->getOperand(index))->getType())).print(rso);

    Value *operand = I->getOperand(index);

    if (operand->hasName()) {
        if (isa<GetElementPtrInst>(*operand)) {
            GetElementPtrInst *gep = cast<GetElementPtrInst>(operand);
            Value *ptrOperand = gep->getPointerOperand();
            PointerType *PTy = cast<PointerType>(ptrOperand->getType());
            // we've found a struct/class
            Type *structType = dp_reduction_pointsToStruct(PTy);
            if (structType && gep->getNumOperands() > 2) {
                s = "STRUCT,";
            }
            // we've found an array
            if (PTy->getPointerElementType()->getTypeID() == Type::ArrayTyID) {
                s = "ARRAY,";
            }
            else{
                // check if previous instruction is a GEP aswell. If so, an Array has been found (e.g. double**)
                Value* prevInst = cast<Instruction>(gep)->getOperand(0);
                if(isa<GetElementPtrInst>(prevInst)){
                    s = "ARRAY,";
                }
                else if(prevInst->getType()->isPointerTy()){
                    s = "ARRAY,";
                }
            }
        }
    }

    s = s + rso.str();
    return s;
}

std::string DiscoPoP::dp_reduction_CFA(Function &F, llvm::Loop *L, int file_id) {
    std::string lid = "LOOPENDNOTFOUND";
    SmallVector < BasicBlock * , 8 > ExitBlocks;
    for (Function::iterator BB = F.begin(), BE = F.end(); BB != BE; ++BB) {
        BasicBlock *tmpBB = &*BB;
        ExitBlocks.clear();

        // Get the closest loop where tmpBB lives in.
        // (L == NULL) if tmpBB is not in any loop.

        // Check if tmpBB is the loop header (.cond) block.
        if (L != NULL) {
            StringRef loopType = tmpBB->getName().split('.').first;

            // If tmpBB is the header block, get the exit blocks of the loop.
            if (L->hasDedicatedExits()) {
                // loop exits are in canonical form
                L->getUniqueExitBlocks(ExitBlocks);
            } else {
                // loop exits are NOT in canonical form
                L->getExitBlocks(ExitBlocks);
            }

            if (ExitBlocks.size() == 0) {
                continue;
            }

            // When loop has break statement inside, exit blocks may contain
            // the if-else block containing the break. Since we always want
            // to find the real exit (.end) block, we need to check the
            // successors of the break statement(s).
            SmallVector < BasicBlock * , 4 > RealExitBlocks;

            for (SmallVectorImpl<BasicBlock *>::iterator EI = ExitBlocks.begin(), END = ExitBlocks.end();
                 EI != END; ++EI) {
                StringRef exitType = (*EI)->getName().split('.').first;
                if (exitType.equals(loopType) && ((*EI)->getName().find("end") != string::npos) &&
                    (std::find(RealExitBlocks.begin(), RealExitBlocks.end(), *EI) == RealExitBlocks.end())) {
                    RealExitBlocks.push_back(*EI);
                } else {
                    // Changed TerminatorInst to Instruction
                    Instruction *TI = (*EI)->getTerminator();
                    assert(TI != NULL && "Exit block is not well formed!");
                    unsigned int numSucc = TI->getNumSuccessors();
                    for (unsigned int i = 0; i < numSucc; ++i) {
                        BasicBlock *succ = TI->getSuccessor(i);
                        exitType = succ->getName().split('.').first;
                        if (exitType.equals(loopType) && (succ->getName().find("end") != string::npos) &&
                            (std::find(RealExitBlocks.begin(), RealExitBlocks.end(), succ) == RealExitBlocks.end())) {
                            RealExitBlocks.push_back(succ);
                        }
                    }
                }
            }

            if (RealExitBlocks.size() == 0) {
                continue;
            }

            // Check if entry block and exit block(s) have valid LID.
            bool hasValidExit = false;
            for (SmallVectorImpl<BasicBlock *>::iterator EI = RealExitBlocks.begin(), END = RealExitBlocks.end();
                 EI != END; ++EI) {
                hasValidExit = dp_reduction_sanityCheck(*EI, file_id);
                if (hasValidExit == true)
                    break;
            }

            if (hasValidExit) {
                for (SmallVectorImpl<BasicBlock *>::iterator EI = RealExitBlocks.begin(), END = RealExitBlocks.end();
                     EI != END; ++EI) {
                    BasicBlock *currentBB = *EI;
                    vector < Value * > args;
                    LID lid = 0;

                    for (BasicBlock::iterator BI = currentBB->begin(), EI = currentBB->end(); BI != EI; ++BI) {
                        lid = dp_reduction_getLID(&*BI, file_id);
                        uint64_t ulid = (uint64_t) lid;
                        if (ulid != 0) {
                            return to_string(ulid % 16384);
                        }
                    }
                }
            }
        }
    }
    if (lid == "LOOPENDNOTFOUND") {
        if (MDNode * LoopID = L->getLoopID()) {
            DebugLoc Start;
            // We use the first DebugLoc in the header as the start location of the loop
            // and if there is a second DebugLoc in the header we use it as end location
            // of the loop.
            bool foundEnd = false;
            for (unsigned i = 1, ie = LoopID->getNumOperands(); i < ie; ++i) {
                if (DILocation * DIL = dyn_cast<DILocation>(LoopID->getOperand(i))) {
                    if (!Start) {
                        if (foundEnd) {
                            lid = to_string(DebugLoc(DIL)->getLine());

                            break;
                        } else {
                            foundEnd = true;
                        }
                    }
                }
            }

        }
    }
    return lid;
}

// Encode the fileID and line number of BI as LID.
// This is needed to support multiple files in a project.
LID DiscoPoP::dp_reduction_getLID(Instruction *BI, int32_t &fileID) {
    int32_t lno;

    const DebugLoc &location = BI->getDebugLoc();
    if (location) {
        lno = BI->getDebugLoc().getLine();
    } else {
        lno = 0;
    }

    if (lno == 0) {
        return 0;
    }
    LID lid = lno;
    return lid;
}

bool DiscoPoP::dp_reduction_sanityCheck(BasicBlock *BB, int file_id) {
    LID lid;
    for (BasicBlock::iterator BI = BB->begin(), EI = BB->end(); BI != EI; ++BI) {
        lid = dp_reduction_getLID(&*BI, file_id);
        if (lid > 0) {
            return true;
        }
    }
    return false;
}

// returns a char describing the opcode, e.g. '+' for Add or FAdd
// switches + and - if a negative constant is added or subtracted
//(mainly used to support -- as reduction operation, might be implemented as 'add -1')
char DiscoPoP::dp_reduction_get_char_for_opcode(llvm::Instruction* instr) {
    unsigned opcode = instr->getOpcode();

    if (opcode == llvm::Instruction::Add || opcode == llvm::Instruction::FAdd){
        bool operand_is_negative_constant = false;
        if(instr->getNumOperands() >= 1){
            Value* rhs_value = instr->getOperand(1);
            if(isa<ConstantInt>(rhs_value)){
                operand_is_negative_constant = cast<ConstantInt>(rhs_value)->isNegative();
            }
        }

        if(operand_is_negative_constant)
            return '-';
        else
            return '+';

    }
    if (opcode == llvm::Instruction::Sub || opcode == llvm::Instruction::FSub){
        bool operand_is_negative_constant = false;
        if(instr->getNumOperands() >= 1){
            Value* rhs_value = instr->getOperand(1);
            if(isa<ConstantInt>(rhs_value)){
                operand_is_negative_constant = cast<ConstantInt>(rhs_value)->isNegative();
            }
        }

        if (operand_is_negative_constant)
            return '+';
        else
            return '-';
    }
    if (opcode == llvm::Instruction::Mul || opcode == llvm::Instruction::FMul)
        return '*';
    if (opcode == llvm::Instruction::And) return '&';
    if (opcode == llvm::Instruction::Or) return '|';
    if (opcode == llvm::Instruction::Xor) return '^';
    return ' ';
}

// return true if 'operand' is an operand of the instruction 'instr'
bool DiscoPoP::dp_reduction_is_operand(llvm::Instruction *instr, llvm::Value *operand) {
    unsigned num_operands = instr->getNumOperands();
    for (unsigned i = 0; i < num_operands; ++i) {
        if (instr->getOperand(i) == operand) return true;
    }
    return false;
}

// Inserts calls to allow for dynamic analysis of the loops.
void DiscoPoP::dp_reduction_insert_functions() {

    // insert function calls to monitor the variable's load and store operations
    for (auto const &instruction: instructions_) {
        int store_line = instruction.store_inst_->getDebugLoc().getLine();

        // output information about the reduction variables
        *reduction_file << " FileID : " << instruction.file_id_;
        *reduction_file << " Loop Line Number : " << instruction.loop_line_nr_;
        *reduction_file << " Reduction Line Number : " << to_string(store_line);
        *reduction_file << " Variable Name : " << instruction.var_name_;
        *reduction_file << " Operation Name : " << instruction.operation_ << "\n";
    }

    // insert function calls to monitor loop iterations
    std::ofstream loop_metadata_file;
    loop_metadata_file.open("loop_meta.txt");
    int loop_id = 1;
    llvm::Type* loop_incr_fn_arg_type = llvm::Type::getInt32Ty(*ctx_);
    llvm::ArrayRef<llvm::Type*> loop_incr_fn_args(loop_incr_fn_arg_type);
    llvm::FunctionType* loop_incr_fn_type = llvm::FunctionType::get(
            llvm::Type::getVoidTy(*ctx_), loop_incr_fn_args, false);
    FunctionCallee incr_loop_counter_callee = module_->getOrInsertFunction("incr_loop_counter", loop_incr_fn_type);

    for (auto const& loop_info : loops_) {
        llvm::Value* val =
                llvm::ConstantInt::get(llvm::Type::getInt32Ty(*ctx_), loop_id);
        llvm::ArrayRef<llvm::Value*> args(val);
        llvm::CallInst::Create(incr_loop_counter_callee, args, "",
                               loop_info.first_body_instr_);
        loop_metadata_file << loop_info.file_id_ << " ";
        loop_metadata_file << loop_id++ << " ";
        loop_metadata_file << loop_info.line_nr_ << "\n";
    }
    loop_metadata_file.close();

    // add a function to output the final data
    // loop_counter_output
    llvm::FunctionType* output_fn_type =
            llvm::FunctionType::get(llvm::Type::getVoidTy(*ctx_), false);
    FunctionCallee loop_counter_output_callee = module_->getOrInsertFunction("loop_counter_output", output_fn_type);
    llvm::Function* main_fn = module_->getFunction("main");
    if (main_fn) {
        for (auto it = llvm::inst_begin(main_fn); it != llvm::inst_end(main_fn);
             ++it) {
            if (llvm::isa<llvm::ReturnInst>(&(*it))) {
                llvm::IRBuilder<> ir_builder(&(*it));
                ir_builder.CreateCall(loop_counter_output_callee);
                break;
            }
        }
    } else {
        llvm::errs() << "Error : Could not find a main function\n";
    }
}

// DPReduction end

//Helper functions
bool DiscoPoP::isaCallOrInvoke(Instruction *BI) {
    return (BI != NULL) && ((isa<CallInst>(BI) && (!isa<DbgDeclareInst>(BI))) || isa<InvokeInst>(BI));
}

bool DiscoPoP::sanityCheck(BasicBlock *BB) {
    LID lid;
    for (BasicBlock::iterator BI = BB->begin(), EI = BB->end(); BI != EI; ++BI) {
        lid = getLID(&*BI, fileID);
        if (lid > 0) {
            return true;
        }
    }
    if(DP_VERBOSE) {
        errs() << "WARNING: basic block " << BB << " doesn't contain valid LID.\n";
    }
    return false;
}

// Control-flow analysis functions

void DiscoPoP::CFA(Function &F, LoopInfo &LI) {
    SmallVector < BasicBlock * , 8 > ExitBlocks;
    for (Function::iterator BB = F.begin(), BE = F.end(); BB != BE; ++BB) {
        BasicBlock *tmpBB = &*BB;
        ExitBlocks.clear();

        // Get the closest loop where tmpBB lives in.
        // (L == NULL) if tmpBB is not in any loop.
        Loop *L = LI.getLoopFor(tmpBB);

        // Check if tmpBB is the loop header (.cond) block.
        if (L != NULL && LI.isLoopHeader(tmpBB)) {
            StringRef loopType = tmpBB->getName().split('.').first;
            if (DP_DEBUG) {
                errs() << "loop [" << loopType << "] header: " << tmpBB->getName() << "\n";
            }

            // If tmpBB is the header block, get the exit blocks of the loop.
            if (L->hasDedicatedExits()) {
                // loop exits are in canonical form
                L->getUniqueExitBlocks(ExitBlocks);
            } else {
                // loop exits are NOT in canonical form
                L->getExitBlocks(ExitBlocks);
            }

            if (ExitBlocks.size() == 0) {
                errs() << "WARNING: loop at " << tmpBB << " is ignored: exit BB not found.\n";
                continue;
            }

            // When loop has break statement inside, exit blocks may contain
            // the if-else block containing the break. Since we always want
            // to find the real exit (.end) block, we need to check the
            // successors of the break statement(s).
            SmallVector < BasicBlock * , 4 > RealExitBlocks;
            if (DP_DEBUG) {
                errs() << "loop exits:";
            }
            for (SmallVectorImpl<BasicBlock *>::iterator EI = ExitBlocks.begin(), END = ExitBlocks.end();
                 EI != END; ++EI) {
                StringRef exitType = (*EI)->getName().split('.').first;
                if (exitType.equals(loopType) && ((*EI)->getName().find("end") != string::npos) &&
                    (std::find(RealExitBlocks.begin(), RealExitBlocks.end(), *EI) == RealExitBlocks.end())) {
                    RealExitBlocks.push_back(*EI);
                    if (DP_DEBUG) {
                        errs() << " " << (*EI)->getName();
                    }
                } else {
                    // Changed TerminatorInst to Instruction
                    Instruction *TI = (*EI)->getTerminator();
                    assert(TI != NULL && "Exit block is not well formed!");
                    unsigned int numSucc = TI->getNumSuccessors();
                    for (unsigned int i = 0; i < numSucc; ++i) {
                        BasicBlock *succ = TI->getSuccessor(i);
                        exitType = succ->getName().split('.').first;
                        if (exitType.equals(loopType) && (succ->getName().find("end") != string::npos) &&
                            (std::find(RealExitBlocks.begin(), RealExitBlocks.end(), succ) == RealExitBlocks.end())) {
                            RealExitBlocks.push_back(succ);
                            if (DP_DEBUG) {
                                errs() << " " << succ->getName();
                            }
                        }
                    }
                }
            }
            if (DP_DEBUG) {
                errs() << "\n";
            }

            //assert((RealExitBlocks.size() == 1) && "Loop has more than one real exit block!");
            if (RealExitBlocks.size() == 0) {
                if(DP_VERBOSE) {
                    errs() << "WARNING: loop at " << tmpBB << " is ignored: exit blocks are not well formed.\n";
                }
                continue;
            }

            // Check if entry block and exit block(s) have valid LID.
            bool hasValidEntry = sanityCheck(tmpBB);
            bool hasValidExit = false;
            for (SmallVectorImpl<BasicBlock *>::iterator EI = RealExitBlocks.begin(), END = RealExitBlocks.end();
                 EI != END; ++EI) {
                hasValidExit = sanityCheck(*EI);
                if (hasValidExit == true)
                    break;
            }

            if (hasValidEntry && hasValidExit) {
                // Instrument loop header block.
                instrumentLoopEntry(tmpBB, loopID);

                // Instrument loop exit block(s).
                for (SmallVectorImpl<BasicBlock *>::iterator EI = RealExitBlocks.begin(), END = RealExitBlocks.end();
                     EI != END; ++EI) {
                    instrumentLoopExit(*EI, loopID);
                }
                ++loopID;
            }
        }
    }
}

// pass get invoked here
bool DiscoPoP::runOnModule(Module &M) {
    //cout << "MODULE " << M.getName().str() << "\n";
    long counter = 0;
    //cout << "\tFUNCTION:\n";
    for (Function &F: M) {
        /*
            string to_be_printed = "\t(" + to_string(++counter) + " / " + to_string(M.size()) + ") -- " + F.getName().str();
            while(to_be_printed.size() < 100){
                to_be_printed += " ";
            }
            cout << to_be_printed + "\r";
        */
        runOnFunction(F);
    }

    //cout << "\n\tFunctions Done.\n";

    // DPReduction
    module_ = &M;
    ctx_ = &module_->getContext();

    reduction_file = new std::ofstream();
    reduction_file->open("reduction.txt", std::ios_base::app);

    loop_counter_file = new std::ofstream();
    loop_counter_file->open("loop_counter_output.txt", std::ios_base::app);

    bool success = dp_reduction_init_util(FileMappingPath);
    if (!success) {
        llvm::errs() << "could not find the FileMapping file: " << FileMappingPath << "\n";
        return false;
    }

    instrument_module(&M, &trueVarNamesFromMetadataMap);

    dp_reduction_insert_functions();

    if (reduction_file != NULL && reduction_file->is_open()) {
        reduction_file->flush();
        reduction_file->close();
    }

    if (loop_counter_file != NULL && loop_counter_file->is_open()) {
        loop_counter_file->flush();
        loop_counter_file->close();
    }
    // End DPReduction
    return true;
}

bool DiscoPoP::runOnFunction(Function &F) {
    if (DP_DEBUG) {
        errs() << "pass DiscoPoP: run pass on function\n";
    }

    StringRef funcName = F.getName();
    // Avoid functions we don't want to instrument
    if (funcName.find("llvm.") != string::npos)    // llvm debug calls
    {
        return false;
    }
    if (funcName.find("__dp_") != string::npos)       // instrumentation calls
    {
        return false;
    }
    if (funcName.find("__cx") != string::npos)        // c++ init calls
    {
        return false;
    }
    if (funcName.find("__clang") != string::npos)     // clang helper calls
    {
        return false;
    }
    if (funcName.find("_GLOBAL_") != string::npos)    // global init calls (c++)
    {
        return false;
    }
    if (funcName.find("pthread_") != string::npos) {
        return false;
    }

    vector < CU * > CUVector;
    set <string> globalVariablesSet; // list of variables which appear in more than
    // one basic block
    map <string, vector<CU *>> BBIDToCUIDsMap;

    determineFileID(F, fileID);

    // only instrument functions belonging to project source files
    if (!fileID)
        return false;

    // CUGeneration
    {
        /********************* Initialize root values ***************************/
        Node *root = new Node;
        root->name = F.getName().str();
        root->type = nodeTypes::func;

        // Get list of arguments for this function and store them in root.
        // NOTE: changed the way we get the arguments
        BasicBlock *BB = &F.getEntryBlock();
        auto BI = BB->begin();
        string lid;
        if (DebugLoc dl = BI->getDebugLoc()) {
            lid = to_string(dl->getLine());
        } else {
            lid = to_string(BI->getFunction()->getSubprogram()->getLine());
        }

        for (Function::arg_iterator it = F.arg_begin(); it != F.arg_end(); it++) {
            string type_str;
            raw_string_ostream rso(type_str);
            (it->getType())->print(rso);
            Type *variableType = it->getType();
            while(variableType->isPointerTy()){
                variableType = variableType->getPointerElementType();
            }
            Variable v(it->getName().str(), rso.str(), to_string(fileID) + ":" + lid, true, true, to_string(variableType->getScalarSizeInBits()/8));
            root->argumentsList.push_back(v);
        }
        /********************* End of initialize root values
         * ***************************/
        LoopInfo &LI = getAnalysis<LoopInfoWrapperPass>(F).getLoopInfo();

        // get the top level region
        RIpass = &getAnalysis<RegionInfoPass>(F);
        RI = &(RIpass->getRegionInfo());
        Region *TopRegion = RI->getTopLevelRegion();

        getTrueVarNamesFromMetadata(TopRegion, root, &trueVarNamesFromMetadataMap);

        getFunctionReturnLines(TopRegion, root);

        populateGlobalVariablesSet(TopRegion, globalVariablesSet);

        createCUs(TopRegion, globalVariablesSet, CUVector, BBIDToCUIDsMap, root, LI);

        fillCUVariables(TopRegion, globalVariablesSet, CUVector, BBIDToCUIDsMap);

        fillStartEndLineNumbers(root, LI);

        secureStream();

        // printOriginalVariables(originalVariablesSet);

        printData(root);

        for (auto i: CUVector) {
            delete (i);
        }
    }
    // CUGeneration end

    // DPInstrumentation
    {
        // Check loop parallelism?
        if (ClCheckLoopPar) {
            LoopInfo &LI = getAnalysis<LoopInfoWrapperPass>(F).getLoopInfo();
            CFA(F, LI);
        }

        // Instrument the entry of the function.
        // Each function entry is instrumented, and the first
        // executed function will initialize shadow memory.
        // See the definition of __dp_func_entry() for detail.
        instrumentFuncEntry(F);

        // Traverse all instructions, collect loads/stores/returns, check for calls.
        for (Function::iterator FI = F.begin(), FE = F.end(); FI != FE; ++FI) {
            BasicBlock &BB = *FI;
            runOnBasicBlock(BB);
        }

        if (DP_DEBUG) {
            errs() << "pass DiscoPoP: finished function\n";
        }
    }
    // DPInstrumentation end

    // DPInstrumentationOmission
    {
        if (F.getInstructionCount() == 0) return false;
        if (DP_hybrid_SKIP) return true;
        if (DP_hybrid_DEBUG) errs() << "\n---------- Omission Analysis on " << F.getName() << " ----------\n";

        DebugLoc dl;
        Value *V;

        set < Instruction * > omittableInstructions;

        set < Value * > staticallyPredictableValues;
        // Get local values (variables)
        for (Instruction &I: F.getEntryBlock()) {
            if (AllocaInst * AI = dyn_cast<AllocaInst>(&I)) {
                staticallyPredictableValues.insert(AI);
            }
        }
        for (BasicBlock &BB: F) {
            for (Instruction &I: BB) {
                // Remove from staticallyPredictableValues those which are passed to other functions (by ref/ptr)
                if (CallInst * call_inst = dyn_cast<CallInst>(&I)) {
                    if (Function * Fun = call_inst->getCalledFunction()) {
                        if (Fun->getName() == "__dp_write" || Fun->getName() == "__dp_read" ||
                            Fun->getName() == "__dp_alloca") {
                            ++totalInstrumentations;
                        }
                        for (uint i = 0; i < call_inst->getNumOperands() - 1; ++i) {
                            V = call_inst->getArgOperand(i);
                            std::set<Value *>::iterator it = staticallyPredictableValues.find(V);
                            if (it != staticallyPredictableValues.end()) {
                                staticallyPredictableValues.erase(V);
                                if (DP_hybrid_DEBUG) errs() << VNF->getVarName(V) << "\n";
                            }
                        }
                    }
                }
                // Remove values from locals if dereferenced
                if (isa<StoreInst>(I)) {
                    V = I.getOperand(0);
                    for (Value *w: staticallyPredictableValues) {
                        if (w == V) {
                            staticallyPredictableValues.erase(V);
                        }
                    }
                }
            }
        }

        // assign static memory region IDs to statically predictable values and thus dependencies
        unordered_map<string, pair<string, string>> staticValueNameToMemRegIDMap;  // <SSA variable name>: (original variable name, statically assigned MemReg ID)
        bool tmpIsGlobal;
        long next_id;
        string llvmIRVarName;
        string originalVarName;
        string staticMemoryRegionID;
        for(auto V: staticallyPredictableValues){
            next_id = nextFreeStaticMemoryRegionID++;
            llvmIRVarName = VNF->getVarName(V);
            // Note: Using variables names as keys is only possible at this point, since the map is created for each function individually.
            // Thus, we can rely on the SSA properties of LLVM IR and can assume that e.g. scoping is handled by LLVM and destinct variable names are introduced.
            originalVarName = trueVarNamesFromMetadataMap[llvmIRVarName];
            if(originalVarName.size() == 0){
                // no original variable name could be identified using the available metadata. Fall back to the LLVM IR name of the value.
                originalVarName = llvmIRVarName;
            }
            staticMemoryRegionID = "S" + to_string(next_id);
            staticValueNameToMemRegIDMap[llvmIRVarName] = pair<string, string>(originalVarName, staticMemoryRegionID);
        }

        if (DP_hybrid_DEBUG) {
            errs() << "--- Local Values ---\n";
            for (auto V: staticallyPredictableValues) {
                errs() << VNF->getVarName(V) << "\n";
            }
        }

        // Perform the SPA dependence analysis
        int32_t fid;
        determineFileID(F, fid);
        map < BasicBlock * , set < string >> conditionalBBDepMap;
        map < BasicBlock * , map < BasicBlock *, set < string>>> conditionalBBPairDepMap;

        auto &DT = getAnalysis<DominatorTreeWrapperPass>(F).getDomTree();
        InstructionCFG CFG(VNF, F);
        InstructionDG DG(VNF, &CFG, fid);

        for (auto edge: DG.getEdges()) {
            Instruction *Src = edge->getSrc()->getItem();
            Instruction *Dst = edge->getDst()->getItem();

            V = Src->getOperand(isa<StoreInst>(Src) ? 1 : 0);
            if (isa<AllocaInst>(Dst)) V = dyn_cast<Value>(Dst);

            if (staticallyPredictableValues.find(V) == staticallyPredictableValues.end())
                continue;

            if (Src != Dst && DT.dominates(Dst, Src)) {
                if (!conditionalBBDepMap.count(Src->getParent())) {
                    set <string> tmp;
                    conditionalBBDepMap[Src->getParent()] = tmp;
                }
                conditionalBBDepMap[Src->getParent()].insert(DG.edgeToDPDep(edge, staticValueNameToMemRegIDMap));
            } else {
                if (!conditionalBBPairDepMap.count(Dst->getParent())) {
                    map < BasicBlock * , set < string >> tmp;
                    conditionalBBPairDepMap[Dst->getParent()] = tmp;
                }
                if (!conditionalBBPairDepMap[Dst->getParent()].count(Src->getParent())) {
                    set <string> tmp;
                    conditionalBBPairDepMap[Dst->getParent()][Src->getParent()] = tmp;
                }
                conditionalBBPairDepMap[Dst->getParent()][Src->getParent()].insert(DG.edgeToDPDep(edge, staticValueNameToMemRegIDMap));
            }
            omittableInstructions.insert(Src);
            omittableInstructions.insert(Dst);
        }

        // Omit SPA instructions with no dependences
        for (auto node: DG.getInstructionNodes()) {
            if (!isa<StoreInst>(node->getItem()) && !!isa<LoadInst>(node->getItem())) continue;
            V = node->getItem()->getOperand(isa<StoreInst>(node->getItem()) ? 1 : 0);
            if (!DG.getInEdges(node).size() && !DG.getOutEdges(node).size() &&
                staticallyPredictableValues.find(V) != staticallyPredictableValues.end())
                omittableInstructions.insert(node->getItem());
        }

        // Add observation of execution of single basic blocks
        for (auto pair: conditionalBBDepMap) {
            // Insert call to reportbb
            Instruction *insertionPoint = pair.first->getTerminator();
            if (isa<ReturnInst>(pair.first->getTerminator())) {
                insertionPoint = insertionPoint->getPrevNonDebugInstruction();
            }
            auto CI = CallInst::Create(
                    ReportBB,
                    ConstantInt::get(Int32, bbDepCount),
                    "",
                    insertionPoint
            );

            // ---- Insert deps into string ----
            if (bbDepCount)
                bbDepString += "/";
            bool first = true;
            bbDepString += to_string(bbDepCount) + "=";
            for (auto dep: pair.second) {
                if (!first)
                    bbDepString += ",";
                bbDepString += dep;
                first = false;
            }
            // ---------------------------------
            ++bbDepCount;
        }

        // Add observation of in-order execution of pairs of basic blocks
        for (auto pair1: conditionalBBPairDepMap) {
            // Alloca and init semaphore var for BB
            auto AI = new AllocaInst(Int32, 0, "__dp_bb",
                                     F.getEntryBlock().getFirstNonPHI()->getNextNonDebugInstruction());
            new StoreInst(ConstantInt::get(Int32, 0), AI, false, AI->getNextNonDebugInstruction());

            for (auto pair2: pair1.second) {
                // Insert check for semaphore
                Instruction *insertionPoint = pair2.first->getTerminator();
                if (isa<ReturnInst>(pair2.first->getTerminator()))
                    insertionPoint = insertionPoint->getPrevNonDebugInstruction();

                auto LI = new LoadInst(Int32, AI, Twine(""), false, insertionPoint);
                ArrayRef < Value * > arguments({LI, ConstantInt::get(Int32, bbDepCount)});
                CallInst::Create(
                        ReportBBPair,
                        arguments,
                        "",
                        insertionPoint
                );

                // ---- Insert deps into string ----
                if (bbDepCount)
                    bbDepString += "/";
                bbDepString += to_string(bbDepCount);
                bbDepString += "=";
                bool first = true;
                for (auto dep: pair2.second) {
                    if (!first)
                        bbDepString += ",";
                    bbDepString += dep;
                    first = false;
                }
                // ----------------------------------
                ++bbDepCount;
            }
            // Insert semaphore update to true
            new StoreInst(ConstantInt::get(Int32, 1), AI, false, pair1.first->getTerminator());
        }

        if (DumpToDot) {
            CFG.dumpToDot(fileName + "_" + string(F.getName()) + ".CFG.dot");
            DG.dumpToDot(fileName + "_" + string(F.getName()) + ".DG.dot");
        }

        if (DP_hybrid_DEBUG) {
            errs() << "--- Conditional BB Dependences:\n";
            for (auto pair: conditionalBBDepMap) {
                errs() << pair.first->getName() << ":\n";
                for (auto s: pair.second) {
                    errs() << "\t" << s << "\n";
                }
            }

            errs() << "--- Conditional BB-Pair Dependences:\n";
            for (auto pair1: conditionalBBPairDepMap) {
                for (auto pair2: pair1.second) {
                    errs() << pair1.first->getName() << "-";
                    errs() << pair2.first->getName() << ":\n";
                    for (auto s: pair2.second)
                        errs() << "\t" << s << "\n";
                }
            }
        }

        if (DP_hybrid_DEBUG) {
            errs() << "--- Program Instructions:\n";
            for (BasicBlock &BB: F) {
                for (Instruction &I: BB) {
                    if (!isa<StoreInst>(I) && !isa<LoadInst>(I) && !isa<AllocaInst>(I))
                        continue;
                    errs() << "\t" << (isa<StoreInst>(I) ? "Write " : (isa<AllocaInst>(I) ? "Alloca " : "Read "))
                           << " | ";
                    if (dl = I.getDebugLoc()) {
                        errs() << dl.getLine() << "," << dl.getCol();
                    } else {
                        errs() << F.getSubprogram()->getLine() << ",*";
                    }
                    errs() << " | ";
                    V = I.getOperand(isa<StoreInst>(I) ? 1 : 0);
                    if (isa<AllocaInst>(I)) {
                        V = dyn_cast<Value>(&I);
                    }
                    errs() << VNF->getVarName(V);

                    if (omittableInstructions.find(&I) != omittableInstructions.end()) {
                        errs() << " | OMITTED";
                    }
                    errs() << "\n";
                }
            }
        }

        // Remove omittable instructions from profiling
        Instruction *DP_Instrumentation;
        for (Instruction *I: omittableInstructions) {
            if (isa<AllocaInst>(I)) {
                DP_Instrumentation = I->getNextNode()->getNextNode();
            } else {
                DP_Instrumentation = I->getPrevNode();
            }

            if (!DP_Instrumentation)
                continue;
            if (CallInst * call_inst = dyn_cast<CallInst>(DP_Instrumentation)) {
                if (Function * Fun = call_inst->getCalledFunction()) {
                    string fn = Fun->getName().str();
                    if (fn == "__dp_write" || fn == "__dp_read" || fn == "__dp_alloca") {
                        DP_Instrumentation->eraseFromParent();
                        ++removedInstrumentations;
                    }
                }
            }
        }

        // Report statically identified dependencies

        staticDependencyFile = new std::ofstream();
        staticDependencyFile->open("static_dependencies.txt", std::ios_base::app);

        for (auto pair: conditionalBBDepMap) {
                for (auto s: pair.second) {
                    *staticDependencyFile << s << "\n";
                }
        }
        staticDependencyFile->flush();
        staticDependencyFile->close();

        if (DP_hybrid_DEBUG) errs() << "Done with function " << F.getName() << ":\n";
    }
    // DPInstrumentationOmission end
    return true;
}

void DiscoPoP::collectDebugInfo() {
    if (NamedMDNode * CU_Nodes = ThisModule->getNamedMetadata("llvm.dbg.cu")) {
        for (unsigned i = 0, e = CU_Nodes->getNumOperands(); i != e; ++i) {
            DICompileUnit *CU = cast<DICompileUnit>(CU_Nodes->getOperand(i));
            auto GVs = CU->getGlobalVariables();
            for (unsigned i = 0, e = GVs.size(); i < e; ++i) {
                DIGlobalVariable *DIG = GVs[i]->getVariable();
                if (DIG) {
                    GlobalVars.insert(DIG);
                }
            }
        }
    }
}

DIGlobalVariable *DiscoPoP::findDbgGlobalDeclare(GlobalVariable *v) {
    assert(v && "Global variable cannot be null");
    for (set<DIGlobalVariable *>::iterator it = GlobalVars.begin(); it != GlobalVars.end(); ++it) {
        if ((*it)->getDisplayName() == v->getName())
            return *it;
    }
    return NULL;
}

string DiscoPoP::getOrInsertVarName_static(string varName, IRBuilder<> &builder)
{
    Value *valName = NULL;
    std::string vName = varName;
    map<string, Value *>::iterator pair = VarNames.find(varName);
    if (pair == VarNames.end())
    {
        valName = builder.CreateGlobalStringPtr(StringRef(varName.c_str()), ".str");

        VarNames[varName] = valName;
    }
    else
    {
        vName = pair->first;
    }

    return vName;
}


Value *DiscoPoP::getOrInsertVarName_dynamic(string varName, IRBuilder<> &builder)
{
    // 26.08.2022 Lukas
    // update varName with original varName from Metadata
    if (trueVarNamesFromMetadataMap.find(varName) == trueVarNamesFromMetadataMap.end()) {
        // not found, do nothing
    } else {
        // found, update varName
        varName = trueVarNamesFromMetadataMap[varName];
    }

    Value *vName = NULL;
    map<string, Value *>:: iterator pair = VarNames.find(varName);
    if (pair == VarNames.end())
    {
        vName = builder.CreateGlobalStringPtr(StringRef(varName.c_str()), ".str");
        VarNames[varName] = vName;
    }
    else
    {
        vName = pair->second;
    }
    return vName;
}


Value *DiscoPoP::findStructMemberName(MDNode *structNode, unsigned idx, IRBuilder<> &builder) {
    assert(structNode);
    assert(structNode->getOperand(10));
    MDNode *memberListNodes = cast<MDNode>(structNode->getOperand(10));
    if (idx < memberListNodes->getNumOperands()) {
        assert(memberListNodes->getOperand(idx));
        MDNode *member = cast<MDNode>(memberListNodes->getOperand(idx));
        if (member->getOperand(3)) {
            return getOrInsertVarName_dynamic(dyn_cast<MDString>(member->getOperand(3))->getString().str(), builder);
        }
    }
    return NULL;
}

Type *DiscoPoP::pointsToStruct(PointerType *PTy) {
    assert(PTy);
    Type *structType = PTy;
    if (PTy->getTypeID() == Type::PointerTyID) {
        while (structType->getTypeID() == Type::PointerTyID) {
            structType = cast<PointerType>(structType)->getElementType();
        }
    }
    return structType->getTypeID() == Type::StructTyID ? structType : NULL;
}

string DiscoPoP::determineVariableName_static(Instruction *I, bool &isGlobalVariable /*=defaultIsGlobalVariableValue*/, bool disable_MetadataMap)
{

    assert(I && "Instruction cannot be NULL \n");
    int index = isa<StoreInst>(I) ? 1 : 0;
    Value *operand = I->getOperand(index);

    IRBuilder<> builder(I);

    if (operand == NULL)
    {
        string retVal = getOrInsertVarName_static("", builder);
        if (trueVarNamesFromMetadataMap.find(retVal) == trueVarNamesFromMetadataMap.end() || disable_MetadataMap) {
            return retVal;  // not found
        } else {
            return trueVarNamesFromMetadataMap[retVal];  // found
        }
    }

    if (operand->hasName())
    {
        //// we've found a global variable
        if (isa<GlobalVariable>(*operand))
        {
            //MOHAMMAD ADDED THIS FOR CHECKING
            isGlobalVariable = true;
            string retVal = string(operand->getName());
            if (trueVarNamesFromMetadataMap.find(retVal) == trueVarNamesFromMetadataMap.end() || disable_MetadataMap) {
                return retVal;  // not found
            } else {
                return trueVarNamesFromMetadataMap[retVal];  // found
            }
        }
        if (isa<GetElementPtrInst>(*operand))
        {
            GetElementPtrInst *gep = cast<GetElementPtrInst>(operand);
            Value *ptrOperand = gep->getPointerOperand();
            PointerType *PTy = cast<PointerType>(ptrOperand->getType());

            // we've found a struct/class
            Type *structType = pointsToStruct(PTy);
            if (structType && gep->getNumOperands() > 2)
            {
                Value *constValue = gep->getOperand(2);
                if (constValue && isa<ConstantInt>(*constValue))
                {
                    ConstantInt *idxPtr = cast<ConstantInt>(gep->getOperand(2));
                    uint64_t memberIdx = *(idxPtr->getValue().getRawData());
                    if (!(cast<StructType>(structType))->isLiteral())
                    {
                        string strName(structType->getStructName().data());
                        map<string, MDNode *>::iterator it = Structs.find(strName);
                        if (it != Structs.end())
                        {
                            std::string ret = findStructMemberName_static(it->second, memberIdx, builder);
                            if (ret.size() > 0)
                            {
                                string retVal = ret;
                                if (trueVarNamesFromMetadataMap.find(retVal) == trueVarNamesFromMetadataMap.end() || disable_MetadataMap) {
                                    return retVal;  // not found
                                } else {
                                    return trueVarNamesFromMetadataMap[retVal];  // found
                                }
                            }
                            else
                            {
                                string retVal = getOrInsertVarName_static("", builder);
                                if (trueVarNamesFromMetadataMap.find(retVal) == trueVarNamesFromMetadataMap.end() || disable_MetadataMap) {
                                    return retVal;  // not found
                                } else {
                                    return trueVarNamesFromMetadataMap[retVal];  // found
                                }
                            //return ret;
                            }
                        }
                    }
                }
            }

            // we've found an array
            if (PTy->getPointerElementType()->getTypeID() == Type::ArrayTyID && isa<GetElementPtrInst>(*ptrOperand))
            {
                return determineVariableName_static((Instruction *)ptrOperand, isGlobalVariable, false);
            }
            return determineVariableName_static((Instruction *)gep, isGlobalVariable, false);
        }
        string retVal = string(operand->getName().data());
        if (trueVarNamesFromMetadataMap.find(retVal) == trueVarNamesFromMetadataMap.end() || disable_MetadataMap) {
            return retVal;  // not found
        } else {
            return trueVarNamesFromMetadataMap[retVal];  // found
        }
        //return getOrInsertVarName(string(operand->getName().data()), builder);
    }

    if (isa<LoadInst>(*operand) || isa<StoreInst>(*operand))
    {
        return determineVariableName_static((Instruction *)(operand), isGlobalVariable, false);
    }
    // if we cannot determine the name, then return *
    return ""; //getOrInsertVarName("*", builder);
}


   Value *DiscoPoP::determineVariableName_dynamic(Instruction *const I)
{
    assert(I && "Instruction cannot be NULL \n");
    int index = isa<StoreInst>(I) ? 1 : 0;
    Value *operand = I->getOperand(index);

    IRBuilder<> builder(I);

    if (operand == NULL)
    {
        return getOrInsertVarName_dynamic("*", builder);
    }

    if (operand->hasName())
    {
        // we've found a global variable
        if (isa<GlobalVariable>(*operand))
        {
            DIGlobalVariable *gv = findDbgGlobalDeclare(cast<GlobalVariable>(operand));
            if (gv != NULL)
            {
                return getOrInsertVarName_dynamic(string (gv->getDisplayName().data()), builder);
            }
        }
        if (isa<GetElementPtrInst>(*operand))
        {
            GetElementPtrInst *gep = cast<GetElementPtrInst>(operand);
            Value *ptrOperand = gep->getPointerOperand();
            PointerType *PTy = cast<PointerType>(ptrOperand->getType());

            // we've found a struct/class
            Type *structType = pointsToStruct(PTy);
            if (structType && gep->getNumOperands() > 2)
            {
                Value *constValue = gep->getOperand(2);
                if (constValue && isa<ConstantInt>(*constValue))
                {
                    ConstantInt *idxPtr = cast<ConstantInt>(gep->getOperand(2));
                    uint64_t memberIdx = *(idxPtr->getValue().getRawData());

                    StructType *STy = cast<StructType>(structType);
                    if(!STy ->isLiteral()){
                        string strName(structType->getStructName().data());
                        map<string, MDNode *>::iterator it = Structs.find(strName);
                        if (it != Structs.end())
                        {
                            Value *ret = findStructMemberName(it->second, memberIdx, builder);
                            if (ret)
                                return ret;
                        }
                    }
                }
            }

            // we've found an array
            if (PTy->getPointerElementType()->getTypeID() == Type::ArrayTyID && isa<GetElementPtrInst>(*ptrOperand))
            {
                return determineVariableName_dynamic((Instruction *)ptrOperand);
            }
            return determineVariableName_dynamic((Instruction *)gep);
        }
        return getOrInsertVarName_dynamic(string(operand->getName().data()), builder);
    }

    if (isa<LoadInst>(*operand) || isa<StoreInst>(*operand))
    {
        return determineVariableName_dynamic((Instruction *)(operand));
    }
    if (isa<AllocaInst>(I)){
        return getOrInsertVarName_dynamic(I->getName().str(), builder);
    }
    // if we cannot determine the name, then return *
    return getOrInsertVarName_dynamic("*", builder);
}


void DiscoPoP::getTrueVarNamesFromMetadata(Region *TopRegion, Node *root,
                                           std::map <string, string> *trueVarNamesFromMetadataMap) {
    int lid = 0;
    for (Region::block_iterator bb = TopRegion->block_begin(); bb != TopRegion->block_end(); ++bb) {
        for (BasicBlock::iterator instruction = (*bb)->begin(); instruction != (*bb)->end(); ++instruction) {
            // search for call instructions to @llvm.dbg.declare
            if (isa<CallInst>(instruction)) {
                Function *f = (cast<CallInst>(instruction))->getCalledFunction();
                if (f) {
                    StringRef funcName = f->getName();
                    if (funcName.find("llvm.dbg.declare") != string::npos) // llvm debug calls
                    {
                        CallInst *call = cast<CallInst>(instruction);
                        // check if @llvm.dbg.declare is called
                        // int cmp_res = dbg_declare.compare(call->getCalledFunction()->getName().str());
                        // if(cmp_res == 0){
                        // call to @llvm.dbg.declare found
                        // extract original and working variable name
                        string SRCVarName;
                        string IRVarName;

                        Metadata *Meta = cast<MetadataAsValue>(call->getOperand(0))->getMetadata();
                        if (isa<ValueAsMetadata>(Meta)) {
                            Value *V = cast<ValueAsMetadata>(Meta)->getValue();
                            IRVarName = V->getName().str();
                        }
                        DIVariable *V = cast<DIVariable>(cast<MetadataAsValue>(call->getOperand(1))->getMetadata());
                        SRCVarName = V->getName().str();

                        // add to trueVarNamesFromMetadataMap
                        // overwrite entry if already existing
                        if (trueVarNamesFromMetadataMap->find(IRVarName) == trueVarNamesFromMetadataMap->end()) {
                            // not found
                            trueVarNamesFromMetadataMap->insert(std::pair<string, string>(IRVarName, SRCVarName));
                        } else {
                            // found
                            (*trueVarNamesFromMetadataMap)[IRVarName] = SRCVarName;
                        }
                    }
                }
            }
        }
    }
}

void DiscoPoP::processStructTypes(string const &fullStructName, MDNode *structNode) {
    assert(structNode && "structNode cannot be NULL");
    DIType *strDes = cast<DIType>(structNode);
    assert(strDes->getTag() == dwarf::DW_TAG_structure_type);
    // sometimes it's impossible to get the list of struct members (e.g badref)
    if (structNode->getNumOperands() <= 10 || structNode->getOperand(10) == NULL) {
        errs() << "cannot process member list of this struct: \n";
        structNode->dump();
        return;
    }
    Structs[fullStructName] = structNode;

    MDNode *memberListNodes = cast<MDNode>(structNode->getOperand(10));
    for (unsigned i = 0; i < memberListNodes->getNumOperands(); ++i) {
        assert(memberListNodes->getOperand(i));
        MDNode *member = cast<MDNode>(memberListNodes->getOperand(i));
        DINode *memberDes = cast<DINode>(member);
        // DIDescriptor memberDes(member);
        if (memberDes->getTag() == dwarf::DW_TAG_member) {
            assert(member->getOperand(9));
            MDNode *memberType = cast<MDNode>(member->getOperand(9));
            DIType *memberTypeDes = cast<DIType>(memberType);
            // DIType memberTypeDes(memberType);
            if (memberTypeDes->getTag() == dwarf::DW_TAG_structure_type) {
                string fullName = "";
                // try to get namespace
                if (memberType->getNumOperands() > 2 && structNode->getOperand(2) != NULL) {
                    MDNode *namespaceNode = cast<MDNode>(structNode->getOperand(2));
                    DINamespace *dins = cast<DINamespace>(namespaceNode);
                    // DINameSpace dins(namespaceNode);
                    fullName = "struct." + string(dins->getName().data()) + "::";
                }
                //fullName += string(memberType->getOperand(3)->getName().data());
                fullName += (dyn_cast<MDString>(memberType->getOperand(3)))->getString();

                if (Structs.find(fullName) == Structs.end())
                    processStructTypes(fullName, memberType);
            }
        }
    }
}


/********** Output functions *********/
string DiscoPoP::xmlEscape(string data) {
    string::size_type pos = 0;
    for (;;) {
        pos = data.find_first_of("\"&<>", pos);
        if (pos == string::npos)
            break;
        string replacement;
        switch (data[pos]) {
            case '\"':
                replacement = "&quot;";
                break;
            case '&':
                replacement = "&amp;";
                break;
            case '<':
                replacement = "&lt;";
                break;
            case '>':
                replacement = "&gt;";
                break;
            default:;
        }
        data.replace(pos, 1, replacement);
        pos += replacement.size();
    };
    return data;
}

void DiscoPoP::secureStream() {
    outOriginalVariables = new std::ofstream();
    outOriginalVariables->open("OriginalVariables.txt", std::ios_base::app);

    outCUs = new std::ofstream();
    outCUs->open("Data.xml", std::ios_base::app);

    outCUIDCounter = new std::ofstream();
    outCUIDCounter->open("DP_CUIDCounter.txt", std::ios_base::out);
}

string DiscoPoP::getLineNumbersString(set<int> LineNumbers) {
    string line = "";
    for (auto li: LineNumbers) {
        std::string temp = ',' + dputil::decodeLID(li);
        if (temp != ",*") {
            if (line == "") {
                line = dputil::decodeLID(li);
            } else {
                line = line + temp;
            }
        }
    }
    return line;
}

string DiscoPoP::getChildrenNodesString(Node *root) {
    string childrenIDs = "";
    int i = 0;
    std::for_each(root->childrenNodes.begin(), root->childrenNodes.end(),
                  [&](Node *node) {
                      if (i == 0) {
                          childrenIDs = node->ID;
                          i++;
                      } else {
                          childrenIDs += "," + node->ID;
                      }
                  });
    return childrenIDs;
}


void DiscoPoP::printData(Node *root) {
    *outCUs << "<Nodes>" << endl << endl;

    printTree(root, true);

    *outCUs << "</Nodes>" << endl << endl << endl;

    closeOutputFiles();
}

void DiscoPoP::printTree(Node *root, bool isRoot) {
    printNode(root, isRoot);

    std::for_each(root->childrenNodes.begin(), root->childrenNodes.end(),
                  [&](Node *node) {
                      if (node->type == nodeTypes::func) {
                          isRoot = false;
                      }
                      printTree(node, isRoot);
                  });
}

void DiscoPoP::printNode(Node *root, bool isRoot) {
    if (root->name.find("llvm")) {
        string start = "";
        if (root->type == nodeTypes::loop) {
            start = loopStartLines[root->ID];
        } else {
            start = dputil::decodeLID(root->startLine);
        }
        *outCUs << "\t<Node"
                << " id=\"" << xmlEscape(root->ID) << "\""
                << " type=\"" << root->type << "\""
                << " name=\"" << xmlEscape(root->name) << "\""
                << " startsAtLine = \"" << start << "\""
                << " endsAtLine = \"" << dputil::decodeLID(root->endLine) << "\""
                << ">" << endl;
        *outCUs << "\t\t<childrenNodes>" << getChildrenNodesString(root)
                << "</childrenNodes>" << endl;
        if (root->type == nodeTypes::func || root->type == nodeTypes::dummy) {
            *outCUs << "\t\t<funcArguments>" << endl;
            for (auto ai: root->argumentsList) {
                *outCUs << "\t\t\t<arg type=\"" << xmlEscape(ai.type) << "\""
                        << " defLine=\"" << xmlEscape(ai.defLine) << "\""
                        << " sizeInByte=\"" << ai.sizeInBytes << "\""
                        << " accessMode=\"" << (ai.readAccess ? "R" : "") << (ai.writeAccess ? "W" : "")
                        << "\">"
                        << xmlEscape(ai.name) << "</arg>" << endl;
            }
            *outCUs << "\t\t</funcArguments>" << endl;

            string rlVals = "";
            for (auto rl: root->returnLines) {
                rlVals += dputil::decodeLID(rl) + ", ";
            }
            *outCUs << "\t\t<funcReturnLines>" << rlVals << "</funcReturnLines>"
                    << endl;
        }

        if (root->type == nodeTypes::cu) {
            CU *cu = static_cast<CU *>(root);
            *outCUs << "\t\t<BasicBlockID>" << cu->BBID << "</BasicBlockID>" << endl;
            *outCUs << "\t\t<readDataSize>" << cu->readDataSize << "</readDataSize>"
                    << endl;
            *outCUs << "\t\t<writeDataSize>" << cu->writeDataSize
                    << "</writeDataSize>" << endl;
            *outCUs << "\t\t<performsFileIO>" << cu->performsFileIO
                    << "</performsFileIO>" << endl;

            *outCUs << "\t\t<instructionsCount>" << cu->instructionsCount
                    << "</instructionsCount>" << endl;
            *outCUs << "\t\t<instructionLines count=\""
                    << (cu->instructionsLineNumbers).size() << "\">"
                    << getLineNumbersString(cu->instructionsLineNumbers)
                    << "</instructionLines>" << endl;
            *outCUs << "\t\t<readPhaseLines count=\""
                    << (cu->readPhaseLineNumbers).size() << "\">"
                    << getLineNumbersString(cu->readPhaseLineNumbers)
                    << "</readPhaseLines>" << endl;
            *outCUs << "\t\t<writePhaseLines count=\""
                    << (cu->writePhaseLineNumbers).size() << "\">"
                    << getLineNumbersString(cu->writePhaseLineNumbers)
                    << "</writePhaseLines>" << endl;
            *outCUs << "\t\t<returnInstructions count=\""
                    << (cu->returnInstructions).size() << "\">"
                    << getLineNumbersString(cu->returnInstructions)
                    << "</returnInstructions>" << endl;
            *outCUs << "\t\t<successors>" << endl;
            for (auto sucCUi: cu->successorCUs) {
                *outCUs << "\t\t\t<CU>" << sucCUi << "</CU>" << endl;
            }
            *outCUs << "\t\t</successors>" << endl;

            *outCUs << "\t\t<localVariables>" << endl;
            for (auto lvi: cu->localVariableNames) {
                *outCUs << "\t\t\t<local type=\"" << xmlEscape(lvi.type) << "\""
                        << " defLine=\"" << xmlEscape(lvi.defLine) << "\""
                        << " sizeInByte=\"" << lvi.sizeInBytes << "\""
                        << " accessMode=\"" << (lvi.readAccess ? "R" : "") << (lvi.writeAccess ? "W" : "")
                        << "\">"
                        << xmlEscape(lvi.name) << "</local>" << endl;
            }
            *outCUs << "\t\t</localVariables>" << endl;

            *outCUs << "\t\t<globalVariables>" << endl;
            for (auto gvi: cu->globalVariableNames) {
                *outCUs << "\t\t\t<global type=\"" << xmlEscape(gvi.type) << "\""
                        << " defLine=\"" << xmlEscape(gvi.defLine) << "\""
                        << " sizeInByte=\"" << gvi.sizeInBytes << "\""
                        << " accessMode=\"" << (gvi.readAccess ? "R" : "") << (gvi.writeAccess ? "W" : "")
                        << "\">"
                        << xmlEscape(gvi.name) << "</global>" << endl;
            }
            *outCUs << "\t\t</globalVariables>" << endl;

            *outCUs << "\t\t<callsNode>" << endl;
            for (auto i: (cu->callLineTofunctionMap)) {
                for (auto ii: i.second) {
                    *outCUs << "\t\t\t<nodeCalled atLine=\"" << dputil::decodeLID(i.first)
                            << "\">" << ii->ID << "</nodeCalled>" << endl;
                    // specifica for recursive fucntions inside loops. (Mo 5.11.2019)
                    *outCUs << "\t\t\t\t<recursiveFunctionCall>"
                            << ii->recursiveFunctionCall << "</recursiveFunctionCall>"
                            << endl;
                }
            }
            *outCUs << "\t\t</callsNode>" << endl;
        }

        *outCUs << "\t</Node>" << endl << endl;
    }
}

void DiscoPoP::closeOutputFiles() {

    if (outCUs != NULL && outCUs->is_open()) {
        outCUs->flush();
        outCUs->close();
    }

    if (outOriginalVariables != NULL && outOriginalVariables->is_open()) {
        outOriginalVariables->flush();
        outOriginalVariables->close();
    }

    if(outCUIDCounter != NULL && outCUIDCounter->is_open()){
        outCUIDCounter->flush();
        outCUIDCounter->close();
    }
    // delete outCUs;
}
/************** End of output functions *******************/

/* metadata format in LLVM IR:
!5 = metadata !{
  i32,      ;; Tag (see below)  // DW_TAG_pointer_type:     0
  metadata, ;; Reference to context  // 1
  metadata, ;; Name (may be "" for anonymous types) // 2
  metadata, ;; Reference to file where defined (may be NULL) // 3
  i32,      ;; Line number where defined (may be 0) // 4
  i64,      ;; Size in bits // 5
  i64,      ;; Alignment in bits // 6
  i64,      ;; Offset in bits // 7
  i32,      ;; Flags to encode attributes, e.g. private // 8
  metadata, ;; Reference to type derived from     // 9   --> get operand at index 9
  metadata, ;; (optional) Name of the Objective C property associated with
            ;; Objective-C an ivar, or the type of which this
            ;; pointer-to-member is pointing to members of.
  metadata, ;; (optional) Name of the Objective C property getter selector.
  metadata, ;; (optional) Name of the Objective C property setter selector.
  i32       ;; (optional) Objective C property attributes.
}

A real case would be:
!2 = metadata !{
  i32 524307,        ;; Tag   // 0
  metadata !1,       ;; Context // 1
  metadata !"Color", ;; Name // 2
  metadata !1,       ;; Compile unit // 3
  i32 1,             ;; Line number // 4
  i64 96,            ;; Size in bits // 5
  i64 32,            ;; Align in bits // 6
  i64 0,             ;; Offset in bits // 7
  i32 0,             ;; Flags // 8
  null,              ;; Derived From // 9
  metadata !3,       ;; Elements // 10 --> list of elements
  i32 0              ;; Runtime Language
}
*/
// TODO: atomic variables
void DiscoPoP::runOnBasicBlock(BasicBlock &BB) {
    for (BasicBlock::iterator BI = BB.begin(), E = BB.end(); BI != E; ++BI) {
        if (DbgDeclareInst * DI = dyn_cast<DbgDeclareInst>(BI)) {
            assert(DI->getOperand(0));
            if (AllocaInst * alloc = dyn_cast<AllocaInst>(DI->getOperand(0))) {
                Type *type = alloc->getAllocatedType();
                Type *structType = type;
                unsigned depth = 0;
                if (type->getTypeID() == Type::PointerTyID) {
                    while (structType->getTypeID() == Type::PointerTyID) {
                        structType = cast<PointerType>(structType)->getElementType();
                        ++depth;
                    }
                }
                if (structType->getTypeID() == Type::StructTyID) {
                    assert(DI->getOperand(1));
                    MDNode *varDesNode = DI->getVariable();
                    assert(varDesNode->getOperand(5));
                    MDNode *typeDesNode = cast<MDNode>(varDesNode->getOperand(5));
                    MDNode *structNode = typeDesNode;
                    if (type->getTypeID() == Type::PointerTyID) {
                        MDNode *ptr = typeDesNode;
                        for (unsigned i = 0; i < depth; ++i) {
                            assert(ptr->getOperand(9));
                            ptr = cast<MDNode>(ptr->getOperand(9));
                        }
                        structNode = ptr;
                    }
                    DINode *strDes = cast<DINode>(structNode);
                    // DIDescriptor strDes(structNode);
                    // handle the case when we have pointer to struct (or pointer to pointer to struct ...)
                    if (strDes->getTag() == dwarf::DW_TAG_pointer_type) {
                        DINode *ptrDes = strDes;
                        do {
                            if (structNode->getNumOperands() < 10)
                                break;
                            assert(structNode->getOperand(9));
                            structNode = cast<MDNode>(structNode->getOperand(9));
                            ptrDes = cast<DINode>(structNode);
                        } while (ptrDes->getTag() != dwarf::DW_TAG_structure_type);
                    }

                    if (strDes->getTag() == dwarf::DW_TAG_typedef) {
                        assert(strDes->getOperand(9));
                        structNode = cast<MDNode>(strDes->getOperand(9));
                    }
                    strDes = cast<DINode>(structNode);
                    if (strDes->getTag() == dwarf::DW_TAG_structure_type) {
                        string strName(structType->getStructName().data());
                        if (Structs.find(strName) == Structs.end()) {
                            processStructTypes(strName, structNode);
                        }
                    }
                }
            }
        }
            // alloca instruction
        else if (isa<AllocaInst>(BI)) {
            AllocaInst *AI = cast<AllocaInst>(BI);

            // if the option is set, check if the AllocaInst is static at the entry block of
            // a function and skip it's instrumentation.
            // This leads to a strong improvement of the profiling time if a lot of function
            // calls are used, but results in a worse accurracy.
            // As the default, the accurate profiling is used.
            // Effectively, this check disables the instrumentation of allocas which belong to function parameters.

            if(DP_MEMORY_PROFILING_SKIP_FUNCTION_ARGUMENTS){
                if(! AI->isStaticAlloca()){
                    // only instrument non-static alloca instructions
                    instrumentAlloca(AI);
                }
            }
            else{
                // instrument every alloca instruction
                instrumentAlloca(AI);
            }

            
        }
            // load instruction
        else if (isa<LoadInst>(BI)) {
            instrumentLoad(cast<LoadInst>(BI));
        }
            // // store instruction
        else if (isa<StoreInst>(BI)) {
            instrumentStore(cast<StoreInst>(BI));
        }
            // call and invoke
        else if (isaCallOrInvoke(&*BI)) {
            Function *F;
            if (isa<CallInst>(BI))
                F = (cast<CallInst>(BI))->getCalledFunction();
            else if (isa<InvokeInst>(BI))
                F = (cast<InvokeInst>(BI))->getCalledFunction();

            // For ordinary function calls, F has a name.
            // However, sometimes the function being called
            // in IR is encapsulated by "bitcast()" due to
            // the way of compiling and linking. In this way,
            // getCalledFunction() method returns NULL.
            StringRef fn = "";
            if (F) {
                fn = F->getName();
                if (fn.find("__dp_") != string::npos)           // avoid instrumentation calls
                {
                    continue;
                }
                if (fn.find("__clang_") != string::npos)        // clang helper calls
                {
                    continue;
                }
                if (fn.equals("pthread_exit")) {
                    // pthread_exit does not return to its caller.
                    // Therefore, we insert DpFuncExit before pthread_exit
                    IRBuilder<> IRBRet(&*BI);
                    ArrayRef < Value * >
                    arguments({ConstantInt::get(Int32, getLID(&*BI, fileID)), ConstantInt::get(Int32, 0)});
                    IRBRet.CreateCall(DpFuncExit, arguments);
                    continue;
                }
                if (fn.equals("exit") || F->doesNotReturn())    // using exit() to terminate program
                {
                    // only insert DpFinalize right before the main program exits
                    insertDpFinalize(&*BI);
                    continue;
                }
                if (fn.equals("_Znam") || fn.equals("_Znwm") || fn.equals("malloc"))
                {
                    if(isa<CallInst>(BI)){
                        instrumentNewOrMalloc(cast<CallInst>(BI));
                    }
                    else if(isa<InvokeInst>(BI)){
                        instrumentNewOrMalloc(cast<InvokeInst>(BI));
                    }
                    continue;
                }
<<<<<<< HEAD
                if (fn.equals("realloc"))
                {
                    if(isa<CallInst>(BI)){
                        instrumentRealloc(cast<CallInst>(BI));
                    }
                    else if(isa<InvokeInst>(BI)){
                        instrumentRealloc(cast<InvokeInst>(BI));
                    }
                    continue;
                }
=======
                if(fn.equals("calloc")){
                    if(isa<CallInst>(BI)){
                        instrumentCalloc(cast<CallInst>(BI));
                    }
                    else if(isa<InvokeInst>(BI)){
                        instrumentCalloc(cast<InvokeInst>(BI));
                    }
                }

>>>>>>> 58e284a5
                if (fn.equals("_ZdlPv") || fn.equals("free"))
                {
                    instrumentDeleteOrFree(cast<CallBase>(BI));
                    continue;
                }

            }
            LID lid = getLID(&*BI, fileID);
            if (lid > 0)                   // calls on non-user code are not instrumented
            {
                IRBuilder<> IRBCall(&*BI);
                IRBCall.CreateCall(DpCallOrInvoke, ConstantInt::get(Int32, lid));
                if (DP_DEBUG) {
                    if (isa<CallInst>(BI)) {
                        if (!fn.equals(""))
                            errs() << "calling " << fn << " on " << lid << "\n";
                        else
                            errs() << "calling unknown function on " << lid << "\n";
                    } else {
                        if (!fn.equals(""))
                            errs() << "invoking " << fn << " on " << lid << "\n";
                        else
                            errs() << "invoking unknown function on " << lid << "\n";
                    }
                }
            }
        }
            // return
        else if (isa<ReturnInst>(BI)) {
            LID lid = getLID(&*BI, fileID);
            assert((lid > 0) && "Returning on LID = 0!");

            Function *parent = BB.getParent();
            assert(parent != NULL);
            StringRef fn = parent->getName();

            if (fn.equals("main"))     // returning from main
            {
                insertDpFinalize(&*BI);
            } else {
                IRBuilder<> IRBRet(&*BI);
                ArrayRef < Value * > arguments({ConstantInt::get(Int32, lid), ConstantInt::get(Int32, 0)});
                IRBRet.CreateCall(DpFuncExit, arguments);
            }

            if (DP_DEBUG) {
                errs() << fn << " returning on " << lid << "\n";
            }
        }
    }
}

// Instrumentation function inserters.
void DiscoPoP::instrumentAlloca(AllocaInst *toInstrument) {
    LID lid = getLID(toInstrument, fileID);
    if (lid == 0)
        return;

    // NOTE: manual memory management using malloc etc. not covered yet!


    IRBuilder<> IRB(toInstrument->getNextNode());

    vector < Value * > args;
    args.push_back(ConstantInt::get(Int32, lid));
    args.push_back(determineVariableName_dynamic(toInstrument));

    bool isGlobal;
    //Value *startAddr = PtrToIntInst::CreatePointerCast(toInstrument, Int64, "", toInstrument->getNextNonDebugInstruction());
    Value *startAddr = IRB.CreatePtrToInt(toInstrument, Int64, "");
    args.push_back(startAddr);

    Value *endAddr = startAddr;
    uint64_t elementSizeInBytes = toInstrument->getAllocatedType()->getScalarSizeInBits() / 8;
    Value *numElements = toInstrument->getOperand(0);
    if(toInstrument->isArrayAllocation()){
        // endAddr = startAddr + allocated size
        endAddr = IRB.CreateAdd(startAddr, IRB.CreateIntCast(numElements, Int64, true));
    }
    else if(toInstrument->getAllocatedType()->isArrayTy()){
        // unpack potentially multidimensional allocations

        Type *typeToParse = toInstrument->getAllocatedType();
        Type *elementType;

        uint64_t tmp_numElements = 1;

        // unpack multidimensional allocations
        while(typeToParse->isArrayTy()){
            // extract size from current dimension and multiply to numElements
            tmp_numElements *= cast<ArrayType>(typeToParse)->getNumElements();
            // proceed one dimension
            typeToParse = typeToParse->getArrayElementType();
        }
        // typeToParse now contains the element type
        elementType = typeToParse;

        // allocated size = Element size in Bytes * Number of elements
        elementSizeInBytes = elementType->getScalarSizeInBits() / 8;

        // endAddr = startAddr + allocated size
        numElements = ConstantInt::get(Int64, tmp_numElements);
        endAddr = IRB.CreateAdd(startAddr, IRB.CreateIntCast(numElements, Int64, true));
    }

    args.push_back(endAddr);
    args.push_back(IRB.CreateMul(IRB.CreateIntCast(numElements, Int64, true), ConstantInt::get(Int64, elementSizeInBytes)));
    args.push_back(IRB.CreateIntCast(numElements, Int64, true));
    IRB.CreateCall(DpAlloca, args, "");
}   

void DiscoPoP::instrumentNewOrMalloc(CallBase *toInstrument) {
    // add instrumentation for new instructions or calls to malloc
    LID lid = getLID(toInstrument, fileID);
    if(lid == 0)
        return;

    // Determine correct placement for the call to __dp_new
    Instruction* nextInst;
    if(isa<CallInst>(toInstrument)){
        nextInst = toInstrument->getNextNonDebugInstruction();
    }
    else if(isa<InvokeInst>(toInstrument)){
        // Invoke instructions are always located at the end of a basic block.
        // Invoke instructions may throw errors, in which case the successor is a "landing pad" basic block.
        // If no error is thrown, the control flow is resumed at a "normal destination" basic block.
        // Set the first instruction of the normal destination as nextInst in order to add the Instrumentation at the correct location.
        nextInst = cast<InvokeInst>(toInstrument)->getNormalDest()->getFirstNonPHIOrDbg();
    }

    IRBuilder<> IRB(nextInst);

    vector < Value * > args;
    args.push_back(ConstantInt::get(Int32, lid));

    Value* startAddr = PtrToIntInst::CreatePointerCast(toInstrument, Int64, "", nextInst);
    Value* endAddr = startAddr;
    Value* numBytes = toInstrument->getArgOperand(0);

    args.push_back(startAddr);
    args.push_back(endAddr);  // currently unused
    args.push_back(numBytes);

    IRB.CreateCall(DpNew, args, "");
}

<<<<<<< HEAD
void DiscoPoP::instrumentRealloc(CallBase *toInstrument) {
    // add instrumentation for calls to realloc
=======
void DiscoPoP::instrumentCalloc(CallBase *toInstrument) {
    // add instrumentation for calls to calloc
>>>>>>> 58e284a5
    LID lid = getLID(toInstrument, fileID);
    if(lid == 0)
        return;

    // Determine correct placement for the call to __dp_new
    Instruction* nextInst;
    if(isa<CallInst>(toInstrument)){
        nextInst = toInstrument->getNextNonDebugInstruction();
    }
    else if(isa<InvokeInst>(toInstrument)){
        // Invoke instructions are always located at the end of a basic block.
        // Invoke instructions may throw errors, in which case the successor is a "landing pad" basic block.
        // If no error is thrown, the control flow is resumed at a "normal destination" basic block.
        // Set the first instruction of the normal destination as nextInst in order to add the Instrumentation at the correct location.
        nextInst = cast<InvokeInst>(toInstrument)->getNormalDest()->getFirstNonPHIOrDbg();
    }

    IRBuilder<> IRB(nextInst);
<<<<<<< HEAD
    vector < Value * > args;

    // deallocate
    args.push_back(ConstantInt::get(Int32, lid));
    Value* startAddr = PtrToIntInst::CreatePointerCast(toInstrument->getArgOperand(0), Int64, "", toInstrument->getNextNode());
    args.push_back(startAddr);
    IRB.CreateCall(DpDelete, args, "");
    args.clear();

    // allocate
    args.push_back(ConstantInt::get(Int32, lid));
    Value* endAddr = startAddr;
    Value* numBytes = toInstrument->getArgOperand(1);
=======

    vector < Value * > args;
    args.push_back(ConstantInt::get(Int32, lid));

    Value* startAddr = PtrToIntInst::CreatePointerCast(toInstrument, Int64, "", nextInst);
    Value* endAddr = startAddr;
    Value* numBytes = IRB.CreateMul(toInstrument->getArgOperand(0), toInstrument->getArgOperand(1));

>>>>>>> 58e284a5
    args.push_back(startAddr);
    args.push_back(endAddr);  // currently unused
    args.push_back(numBytes);

    IRB.CreateCall(DpNew, args, "");
}

void DiscoPoP::instrumentDeleteOrFree(CallBase *toInstrument) {
    // add instrumentation for delete instructions or calls to free
    LID lid = getLID(toInstrument, fileID);
    if(lid == 0)
        return;
    IRBuilder<> IRB(toInstrument->getNextNonDebugInstruction());

    vector < Value * > args;
    args.push_back(ConstantInt::get(Int32, lid));


    Value* startAddr = PtrToIntInst::CreatePointerCast(toInstrument->getArgOperand(0), Int64, "", toInstrument->getNextNode());

    args.push_back(startAddr);

    IRB.CreateCall(DpDelete, args, "");
}


void DiscoPoP::instrumentLoad(LoadInst *toInstrument) {

    LID lid = getLID(toInstrument, fileID);
    if (lid == 0)
        return;

    vector < Value * > args;

    args.push_back(ConstantInt::get(Int32, lid));

    Value *memAddr = PtrToIntInst::CreatePointerCast(toInstrument->getPointerOperand(),
                                                     Int64, "", toInstrument);
    args.push_back(memAddr);

    args.push_back(determineVariableName_dynamic(toInstrument));

#ifdef SKIP_DUP_INSTR
    Twine name = Twine("L").concat(Twine(uniqueNum));

    GlobalVariable *addrTracker =
        new GlobalVariable(*this->ThisModule,
                           Int64,//trackerType
                           false,
                           GlobalVariable::PrivateLinkage,
                           Constant::getNullValue(Int64),//trackerType
                           name);
    GlobalVariable *countTracker =
        new GlobalVariable(*this->ThisModule,
                           Int64,
                           false,
                           GlobalVariable::PrivateLinkage,
                           Constant::getNullValue(Int64),
                           name.concat(Twine("count")));
    uniqueNum++;

    //Load current values before instr
    LoadInst *currentAddrTracker = new LoadInst::LoadInst(addrTracker, Twine(), toInstrument);
    LoadInst *currentCount = new LoadInst::LoadInst(countTracker, Twine(), toInstrument);

    //add instr before before
    args.push_back(currentAddrTracker);
    args.push_back(currentCount);
#endif
    CallInst::Create(DpRead, args, "", toInstrument);

#ifdef SKIP_DUP_INSTR
    //Post instrumentation call
    //Create updates
    StoreInst *addrUpdate = new StoreInst::StoreInst(memAddr, addrTracker);
    BinaryOperator::BinaryOperator *incCount =
        BinaryOperator::Create(Instruction::Add,
                               currentCount,
                               ConstantInt::get(Int64, 1)
                              );
    StoreInst *countUpdate = new StoreInst::StoreInst(incCount, countTracker);

    //add updates after before
    addrUpdate->insertAfter(toInstrument);
    incCount->insertAfter(toInstrument);
    countUpdate->insertAfter(incCount);
#endif
}


void DiscoPoP::instrumentStore(StoreInst *toInstrument) {

    LID lid = getLID(toInstrument, fileID);
    if (lid == 0) return;

    vector < Value * > args;
    args.push_back(ConstantInt::get(Int32, lid));

    Value *memAddr = PtrToIntInst::CreatePointerCast(toInstrument->getPointerOperand(),
                                                     Int64, "", toInstrument);
    args.push_back(memAddr);

    args.push_back(determineVariableName_dynamic(toInstrument));

#ifdef SKIP_DUP_INSTR
    Twine name = Twine("S").concat(Twine(uniqueNum));

    GlobalVariable *addrTracker =
        new GlobalVariable(*this->ThisModule,
                           Int64,//trackerType
                           false,
                           GlobalVariable::PrivateLinkage,
                           Constant::getNullValue(Int64),//trackerType
                           name);
    GlobalVariable *countTracker =
        new GlobalVariable(*this->ThisModule,
                           Int64,
                           false,
                           GlobalVariable::PrivateLinkage,
                           Constant::getNullValue(Int64),
                           name.concat(Twine("count")));
    uniqueNum++;

    //Load current values before instr
    LoadInst *currentAddrTracker = new LoadInst::LoadInst(addrTracker, Twine(), toInstrument);
    LoadInst *currentCount = new LoadInst::LoadInst(countTracker, Twine(), toInstrument);

    //add instr before before
    args.push_back(currentAddrTracker);
    args.push_back(currentCount);
#endif

    CallInst::Create(DpWrite, args, "", toInstrument);

#ifdef SKIP_DUP_INSTR
    //Post instrumentation call
    //Create updates
    StoreInst *addrUpdate = new StoreInst::StoreInst(memAddr, addrTracker);
    BinaryOperator::BinaryOperator *incCount =
        BinaryOperator::Create(Instruction::Add,
                               currentCount,
                               ConstantInt::get(Int64, 1)
                              );
    StoreInst *countUpdate = new StoreInst::StoreInst(incCount, countTracker);

    //add updates after before
    addrUpdate->insertAfter(toInstrument);
    incCount->insertAfter(toInstrument);
    countUpdate->insertAfter(incCount);
#endif
}

void DiscoPoP::insertDpFinalize(Instruction *before) {
    LID lid = getLID(before, fileID);
    assert((lid > 0) && "Returning on an invalid LID.");
    IRBuilder<> IRB(before);
    IRB.CreateCall(DpFinalize, ConstantInt::get(Int32, lid));
}

void DiscoPoP::instrumentFuncEntry(Function &F) {
    BasicBlock &entryBB = F.getEntryBlock();
    LID lid = 0;
    int32_t isStart = 0;

    StringRef fn = F.getName();
    if (fn.equals("main")){
        isStart = 1;

        // insert 'allocations' of global variables
        Instruction *insertBefore = &*entryBB.begin();

        auto tmp_end = F.getParent()->getGlobalList().end();
        tmp_end--;  // necessary, since the list of Globals is modified when e.g. new strings are created.
        for(auto Global_it = F.getParent()->getGlobalList().begin(); Global_it != tmp_end; Global_it++){
            // ignore globals which make use of "Appending Linkage", since they are system internal
            // and do not behave like regular values. An example for such a value is @llvm.global_ctors
            if (cast<GlobalVariable>(&*Global_it)->hasAppendingLinkage()){
                continue;
            }

            IRBuilder<> IRB(insertBefore->getNextNode());

            vector < Value * > args;
            args.push_back(ConstantInt::get(Int32, lid));
            args.push_back(getOrInsertVarName_dynamic(Global_it->getName().str(), IRB));

            bool isGlobal;
            //Value *startAddr = PtrToIntInst::CreatePointerCast(toInstrument, Int64, "", toInstrument->getNextNonDebugInstruction());
            Value *startAddr = IRB.CreatePtrToInt(cast<Value>(&*Global_it), Int64, "");
            args.push_back(startAddr);
            
            Value *endAddr = startAddr;
            uint64_t numElements = 1;
            uint64_t allocatedSize = Global_it->getValueType()->getScalarSizeInBits();
            if(Global_it->getValueType()->isArrayTy()){
                // unpack potentially multidimensional allocations
                Type *typeToParse = Global_it->getValueType();
                Type *elementType;

                // unpack multidimensional allocations
                while(typeToParse->isArrayTy()){
                    // extract size from current dimension and multiply to numElements
                    numElements *= cast<ArrayType>(typeToParse)->getNumElements();
                    // proceed one dimension
                    typeToParse = typeToParse->getArrayElementType();
                }
                // typeToParse now contains the element type
                elementType = typeToParse;

                // allocated size = Element size in Bytes * Number of elements
                auto elementSizeInBytes = elementType->getScalarSizeInBits() / 8;
                allocatedSize = elementSizeInBytes * numElements;

                // endAddr = startAddr + allocated size
                endAddr = IRB.CreateAdd(startAddr, ConstantInt::get(Int64, allocatedSize));
            }

            args.push_back(endAddr);
            args.push_back(ConstantInt::get(Int64, allocatedSize));
            args.push_back(ConstantInt::get(Int64, numElements));
            IRB.CreateCall(DpAlloca, args, "");
        }
    }

    // We always want to insert __dp_func_entry at the beginning
    // of the basic block, but we need the first valid LID to
    // get the entry line of the function.
    for (BasicBlock::iterator BI = entryBB.begin(), EI = entryBB.end(); BI != EI; ++BI) {
        lid = getLID(&*BI, fileID);
        if (lid > 0 && !isa<PHINode>(BI)) {
            IRBuilder<> IRB(&*entryBB.begin());
            //NOTE: Changed to arrayref
            ArrayRef < Value * > arguments({ConstantInt::get(Int32, lid), ConstantInt::get(Int32, isStart)});
            IRB.CreateCall(DpFuncEntry, arguments);
            if (DP_DEBUG) {
                errs() << "DiscoPoP: funcEntry instrumented\n";
            }
            break;
        }
    }
    assert((lid > 0) && "Function entry is not instrumented because LID are all invalid for the entry block.");
}

void DiscoPoP::instrumentLoopEntry(BasicBlock *bb, int32_t id) {
    BasicBlock *currentBB = bb;
    vector < Value * > args;
    LID lid = 0;

    // Take care of the order of instrumentation functions for loop entry
    // and exit. Loop exit must appear before the next loop entry.
    // Usually every loop has a .end block as the exit block, thus the
    // exit of a loop will not be the entry of another loop. The first if
    // check is just in case the blocks are organized in a abnormal way.
    for (BasicBlock::iterator BI = currentBB->begin(), EI = currentBB->end(); BI != EI; ++BI) {
        if (isa<CallInst>(BI)) {
            Function *tmpF = (cast<CallInst>(BI))->getCalledFunction();
            StringRef tmpFn = tmpF->getName();
            if (tmpFn.find("__dp_loop_exit") != string::npos)
                continue;
        }
        lid = getLID(&*BI, fileID);
        if (lid > 0 && !isa<PHINode>(BI)) {
            args.push_back(ConstantInt::get(Int32, lid));
            args.push_back(ConstantInt::get(Int32, id));
            CallInst::Create(DpLoopEntry, args, "", &*BI);
            break;
        }
    }
    //assert((lid > 0) && "Loop entry is not instrumented because LID are all invalid for the whole basic block.");
}

void DiscoPoP::instrumentLoopExit(BasicBlock *bb, int32_t id) {
    BasicBlock *currentBB = bb;
    vector < Value * > args;
    LID lid = 0;

    for (BasicBlock::iterator BI = currentBB->begin(), EI = currentBB->end(); BI != EI; ++BI) {
        lid = getLID(&*BI, fileID);
        if (lid > 0 && !isa<PHINode>(BI)) {
            args.push_back(ConstantInt::get(Int32, lid));
            args.push_back(ConstantInt::get(Int32, id));
            CallInst::Create(DpLoopExit, args, "", &*currentBB->begin()); // always insert to the beiginning
            break;
        }
    }
}<|MERGE_RESOLUTION|>--- conflicted
+++ resolved
@@ -3207,7 +3207,6 @@
                     }
                     continue;
                 }
-<<<<<<< HEAD
                 if (fn.equals("realloc"))
                 {
                     if(isa<CallInst>(BI)){
@@ -3218,7 +3217,6 @@
                     }
                     continue;
                 }
-=======
                 if(fn.equals("calloc")){
                     if(isa<CallInst>(BI)){
                         instrumentCalloc(cast<CallInst>(BI));
@@ -3228,7 +3226,6 @@
                     }
                 }
 
->>>>>>> 58e284a5
                 if (fn.equals("_ZdlPv") || fn.equals("free"))
                 {
                     instrumentDeleteOrFree(cast<CallBase>(BI));
@@ -3375,13 +3372,8 @@
     IRB.CreateCall(DpNew, args, "");
 }
 
-<<<<<<< HEAD
 void DiscoPoP::instrumentRealloc(CallBase *toInstrument) {
     // add instrumentation for calls to realloc
-=======
-void DiscoPoP::instrumentCalloc(CallBase *toInstrument) {
-    // add instrumentation for calls to calloc
->>>>>>> 58e284a5
     LID lid = getLID(toInstrument, fileID);
     if(lid == 0)
         return;
@@ -3400,7 +3392,6 @@
     }
 
     IRBuilder<> IRB(nextInst);
-<<<<<<< HEAD
     vector < Value * > args;
 
     // deallocate
@@ -3414,7 +3405,33 @@
     args.push_back(ConstantInt::get(Int32, lid));
     Value* endAddr = startAddr;
     Value* numBytes = toInstrument->getArgOperand(1);
-=======
+    args.push_back(startAddr);
+    args.push_back(endAddr);  // currently unused
+    args.push_back(numBytes);
+
+    IRB.CreateCall(DpNew, args, "");
+}
+
+void DiscoPoP::instrumentCalloc(CallBase *toInstrument) {
+    // add instrumentation for calls to calloc
+    LID lid = getLID(toInstrument, fileID);
+    if(lid == 0)
+        return;
+
+    // Determine correct placement for the call to __dp_new
+    Instruction* nextInst;
+    if(isa<CallInst>(toInstrument)){
+        nextInst = toInstrument->getNextNonDebugInstruction();
+    }
+    else if(isa<InvokeInst>(toInstrument)){
+        // Invoke instructions are always located at the end of a basic block.
+        // Invoke instructions may throw errors, in which case the successor is a "landing pad" basic block.
+        // If no error is thrown, the control flow is resumed at a "normal destination" basic block.
+        // Set the first instruction of the normal destination as nextInst in order to add the Instrumentation at the correct location.
+        nextInst = cast<InvokeInst>(toInstrument)->getNormalDest()->getFirstNonPHIOrDbg();
+    }
+
+    IRBuilder<> IRB(nextInst);
 
     vector < Value * > args;
     args.push_back(ConstantInt::get(Int32, lid));
@@ -3423,7 +3440,6 @@
     Value* endAddr = startAddr;
     Value* numBytes = IRB.CreateMul(toInstrument->getArgOperand(0), toInstrument->getArgOperand(1));
 
->>>>>>> 58e284a5
     args.push_back(startAddr);
     args.push_back(endAddr);  // currently unused
     args.push_back(numBytes);
