--- conflicted
+++ resolved
@@ -3174,19 +3174,11 @@
 
     Value* startAddr = PtrToIntInst::CreatePointerCast(toInstrument, Int64, "", toInstrument->getNextNonDebugInstruction());
     Value* endAddr = startAddr;
-<<<<<<< HEAD
-    Value* numElements = toInstrument->getArgOperand(0);
-
-    args.push_back(startAddr);
-    args.push_back(endAddr);  // currently unused
-    args.push_back(numElements);
-=======
     Value* numBytes = toInstrument->getArgOperand(0);
 
     args.push_back(startAddr);
     args.push_back(endAddr);  // currently unused
     args.push_back(numBytes);
->>>>>>> d137260d
 
     IRB.CreateCall(DpNew, args, "");
 }
