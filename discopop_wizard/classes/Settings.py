# This file is part of the DiscoPoP software (http://www.discopop.tu-darmstadt.de)
#
# Copyright (c) 2020, Technische Universitaet Darmstadt, Germany
#
# This software may be modified and distributed under the terms of
# the 3-Clause BSD License.  See the LICENSE file in the package base
# directory for details.

import os
import shutil

import jsons
import tkinter as tk


class Settings(object):
    # general settings
    initialized = False
    discopop_build_dir: str = ""
    clang: str = ""
    clangpp: str = ""
    llvm_ar: str = ""
    llvm_link: str = ""
    llvm_dis: str = ""
    llvm_opt: str = ""
    llvm_llc: str = ""
    go_bin: str = ""
    use_docker_container_for_profiling: bool = True

    # code preview settings
    code_preview_show_metadata_regions: int = 1  # 1 = True, 0 = False
    code_preview_show_metadata_live_device_variables: int = 1  # 1 = True, 0 = False
    code_preview_show_line_numbers: int = 1  # 1 = True, 0 = False

    def __init__(self, discopop_build_dir="", go_bin_dir="", use_docker_container: bool = True) -> None:
        self.discopop_build_dir = discopop_build_dir
        self.go_bin = go_bin_dir
        self.use_docker_container_for_profiling = use_docker_container
        # validate settings
        settings_valid = os.path.exists(self.discopop_build_dir) and os.path.exists(self.go_bin)

        # get llvm_bin_dir from stored build configuration
        llvm_bin_dir = ""
        if settings_valid:
            command = 'cat ' + self.discopop_build_dir + '/build_config.txt | grep -oP "(?<=LLVM_BIN_DIR=).*"'
            llvm_bin_dir = os.popen(command).read().replace("\n", "")
            if not os.path.exists(llvm_bin_dir):
                llvm_bin_dir = ""

        # try and find default values using llvm_bin_dir and shutil.which
        if os.path.exists(os.path.join(llvm_bin_dir, "clang")):
            self.clang = os.path.join(llvm_bin_dir, "clang")
        else:
            self.clang = "" if shutil.which("clang") is None else shutil.which("clang")

        if os.path.exists(os.path.join(llvm_bin_dir, "clang++")):
            self.clangpp = os.path.join(llvm_bin_dir, "clang++")
        else:
            self.clangpp = "" if shutil.which("clang++") is None else shutil.which("clang++")

        if os.path.exists(os.path.join(llvm_bin_dir, "llvm-ar")):
            self.llvm_ar = os.path.join(llvm_bin_dir, "llvm-ar")
        else:
            self.llvm_ar = "" if shutil.which("llvm-ar-11") is None else shutil.which("llvm-ar-11")

        if os.path.exists(os.path.join(llvm_bin_dir, "llvm-link")):
            self.llvm_link = os.path.join(llvm_bin_dir, "llvm-link")
        else:
            self.llvm_link = "" if shutil.which("llvm-link-11") is None else shutil.which("llvm-link-11")

        if os.path.exists(os.path.join(llvm_bin_dir, "llvm-dis")):
            self.llvm_dis = os.path.join(llvm_bin_dir, "llvm-dis")
        else:
            self.llvm_dis = "" if shutil.which("llvm-dis-11") is None else shutil.which("llvm-dis-11")

        if os.path.exists(os.path.join(llvm_bin_dir, "opt")):
            self.llvm_opt = os.path.join(llvm_bin_dir, "opt")
        else:
            self.llvm_opt = "" if shutil.which("opt-11") is None else shutil.which("opt-11")

        if os.path.exists(os.path.join(llvm_bin_dir, "llc")):
            self.llvm_llc = os.path.join(llvm_bin_dir, "llc")
        else:
            self.llvm_llc = "" if shutil.which("llc-11") is None else shutil.which("llc-11")

        # validate settings
        settings_valid = settings_valid and len(self.clang) > 0 and len(self.clangpp) > 0 and len(self.llvm_ar) > 0 \
                         and len(self.llvm_link) > 0 and len(self.llvm_dis) > 0 and len(self.llvm_opt) > 0 and len(
            self.llvm_llc) > 0

        # set initialized, if all values could be determined and are valid, or docker container is used
        self.initialized = use_docker_container or settings_valid

    def get_as_json_string(self) -> str:
        """returns a representation of the settings which will be stored in a configuration file."""
        return jsons.dumps(self)

    def save_to_file(self, config_dir: str):
        settings_path = os.path.join(config_dir, "SETTINGS.txt")
        # remove old config if present
        if os.path.exists(settings_path):
            os.remove(settings_path)
        # write config to file
        with open(settings_path, "w+") as f:
            f.write(self.get_as_json_string())


def load_from_config_file(config_dir: str) -> Settings:
    json_str = ""
    with open(os.path.join(config_dir, "SETTINGS.txt"), "r") as f:
        for line in f.readlines():
            json_str += line
    value_dict = jsons.loads(json_str)
    settings = Settings()
<<<<<<< HEAD
    # general settings
    settings.discopop_build_dir = value_dict["discopop_build_dir"]
    settings.clang = value_dict["clang"]
    settings.clangpp = value_dict["clangpp"]
    settings.llvm_ar = value_dict["llvm_ar"]
    settings.llvm_link = value_dict["llvm_link"]
    settings.llvm_dis = value_dict["llvm_dis"]
    settings.llvm_opt = value_dict["llvm_opt"]
    settings.llvm_llc = value_dict["llvm_llc"]
    settings.go_bin = value_dict["go_bin"]
    settings.use_docker_container_for_profiling = value_dict["use_docker_container_for_profiling"]
    # code preview settings
    settings.code_preview_show_metadata_regions = value_dict["code_preview_show_metadata_regions"]
    settings.code_preview_show_line_numbers = value_dict["code_preview_show_line_numbers"]
    settings.code_preview_show_metadata_live_device_variables = value_dict["code_preview_show_metadata_live_device_variables"]
=======

    # general settings
    settings.discopop_build_dir = __load_or_get_default(value_dict, "discopop_build_dir")
    settings.clang = __load_or_get_default(value_dict, "clang")
    settings.clangpp = __load_or_get_default(value_dict, "clangpp")
    settings.llvm_ar = __load_or_get_default(value_dict, "llvm_ar")
    settings.llvm_link = __load_or_get_default(value_dict, "llvm_link")
    settings.llvm_dis = __load_or_get_default(value_dict, "llvm_dis")
    settings.llvm_opt = __load_or_get_default(value_dict, "llvm_opt")
    settings.llvm_llc = __load_or_get_default(value_dict, "llvm_llc")
    settings.go_bin = __load_or_get_default(value_dict, "go_bin")
    settings.use_docker_container_for_profiling = __load_or_get_default(value_dict,
                                                                        "use_docker_container_for_profiling")
>>>>>>> 0d5dbda8

    settings.initialized = True
    return settings


def __load_or_get_default(value_dict, key_name):
    if key_name in value_dict:
        return value_dict[key_name]
    # get default value
    return getattr(Settings(), key_name)<|MERGE_RESOLUTION|>--- conflicted
+++ resolved
@@ -11,7 +11,6 @@
 
 import jsons
 import tkinter as tk
-
 
 class Settings(object):
     # general settings
@@ -112,23 +111,6 @@
             json_str += line
     value_dict = jsons.loads(json_str)
     settings = Settings()
-<<<<<<< HEAD
-    # general settings
-    settings.discopop_build_dir = value_dict["discopop_build_dir"]
-    settings.clang = value_dict["clang"]
-    settings.clangpp = value_dict["clangpp"]
-    settings.llvm_ar = value_dict["llvm_ar"]
-    settings.llvm_link = value_dict["llvm_link"]
-    settings.llvm_dis = value_dict["llvm_dis"]
-    settings.llvm_opt = value_dict["llvm_opt"]
-    settings.llvm_llc = value_dict["llvm_llc"]
-    settings.go_bin = value_dict["go_bin"]
-    settings.use_docker_container_for_profiling = value_dict["use_docker_container_for_profiling"]
-    # code preview settings
-    settings.code_preview_show_metadata_regions = value_dict["code_preview_show_metadata_regions"]
-    settings.code_preview_show_line_numbers = value_dict["code_preview_show_line_numbers"]
-    settings.code_preview_show_metadata_live_device_variables = value_dict["code_preview_show_metadata_live_device_variables"]
-=======
 
     # general settings
     settings.discopop_build_dir = __load_or_get_default(value_dict, "discopop_build_dir")
@@ -142,7 +124,10 @@
     settings.go_bin = __load_or_get_default(value_dict, "go_bin")
     settings.use_docker_container_for_profiling = __load_or_get_default(value_dict,
                                                                         "use_docker_container_for_profiling")
->>>>>>> 0d5dbda8
+    # code preview settings
+    settings.code_preview_show_metadata_regions = value_dict["code_preview_show_metadata_regions"]
+    settings.code_preview_show_line_numbers = value_dict["code_preview_show_line_numbers"]
+    settings.code_preview_show_metadata_live_device_variables = value_dict["code_preview_show_metadata_live_device_variables"]
 
     settings.initialized = True
     return settings
