# This file is part of the DiscoPoP software (http://www.discopop.tu-darmstadt.de)
#
# Copyright (c) 2020, Technische Universitaet Darmstadt, Germany
#
# This software may be modified and distributed under the terms of
# the 3-Clause BSD License.  See the LICENSE file in the package base
# directory for details.

import os
import shutil

<<<<<<< HEAD
import jsons # type:ignore


=======
import jsons
import tkinter as tk
>>>>>>> 4f7205aa

class Settings(object):
    # general settings
    initialized = False
    discopop_build_dir: str = ""
    clang: str = ""
    clangpp: str = ""
    llvm_ar: str = ""
    llvm_link: str = ""
    llvm_dis: str = ""
    llvm_opt: str = ""
    llvm_llc: str = ""
    go_bin: str = ""
    use_docker_container_for_profiling: bool = True

    # code preview settings
    code_preview_show_metadata_regions: int = 0  # 1 = True, 0 = False
    code_preview_show_metadata_live_device_variables: int = 0  # 1 = True, 0 = False
    code_preview_show_line_numbers: int = 1  # 1 = True, 0 = False
    code_preview_disable_compile_check: int = 0  # 1 = True, 0 = False

    def __init__(self, discopop_build_dir="", go_bin_dir="", use_docker_container: bool = True) -> None:
        self.discopop_build_dir = discopop_build_dir
        self.go_bin = go_bin_dir
        self.use_docker_container_for_profiling = use_docker_container
        # validate settings
        settings_valid = os.path.exists(self.discopop_build_dir) and os.path.exists(self.go_bin)

        # get llvm_bin_dir from stored build configuration
        llvm_bin_dir = ""
        if settings_valid:
            command = 'cat ' + self.discopop_build_dir + '/build_config.txt | grep -oP "(?<=LLVM_BIN_DIR=).*"'
            llvm_bin_dir = os.popen(command).read().replace("\n", "")
            if not os.path.exists(llvm_bin_dir):
                llvm_bin_dir = ""

        # try and find default values using llvm_bin_dir and shutil.which
        if os.path.exists(os.path.join(llvm_bin_dir, "clang")):
            self.clang = os.path.join(llvm_bin_dir, "clang")
        else:
            self.clang = shutil.which("clang") or ""
        if os.path.exists(os.path.join(llvm_bin_dir, "clang++")):
            self.clangpp = os.path.join(llvm_bin_dir, "clang++")
        else:
            self.clangpp = shutil.which("clang++") or ""

        if os.path.exists(os.path.join(llvm_bin_dir, "llvm-ar")):
            self.llvm_ar = os.path.join(llvm_bin_dir, "llvm-ar")
        else:
            self.llvm_ar = shutil.which("llvm-ar-11") or ""

        if os.path.exists(os.path.join(llvm_bin_dir, "llvm-link")):
            self.llvm_link = os.path.join(llvm_bin_dir, "llvm-link")
        else:
            self.llvm_link = shutil.which("llvm-link-11") or ""

        if os.path.exists(os.path.join(llvm_bin_dir, "llvm-dis")):
            self.llvm_dis = os.path.join(llvm_bin_dir, "llvm-dis")
        else:
            self.llvm_dis = shutil.which("llvm-dis-11") or ""

        if os.path.exists(os.path.join(llvm_bin_dir, "opt")):
            self.llvm_opt = os.path.join(llvm_bin_dir, "opt")
        else:
            self.llvm_opt = shutil.which("opt-11") or ""

        if os.path.exists(os.path.join(llvm_bin_dir, "llc")):
            self.llvm_llc = os.path.join(llvm_bin_dir, "llc")
        else:
            self.llvm_llc = shutil.which("llc-11") or ""

        # validate settings
        settings_valid = settings_valid and len(self.clang) > 0 and len(self.clangpp) > 0 and len(self.llvm_ar) > 0 \
                         and len(self.llvm_link) > 0 and len(self.llvm_dis) > 0 and len(self.llvm_opt) > 0 and len(
            self.llvm_llc) > 0

        # set initialized, if all values could be determined and are valid, or docker container is used
        self.initialized = use_docker_container or settings_valid

    def get_as_json_string(self) -> str:
        """returns a representation of the settings which will be stored in a configuration file."""
        return jsons.dumps(self)

    def save_to_file(self, config_dir: str):
        settings_path = os.path.join(config_dir, "SETTINGS.txt")
        # remove old config if present
        if os.path.exists(settings_path):
            os.remove(settings_path)
        # write config to file
        with open(settings_path, "w+") as f:
            f.write(self.get_as_json_string())


def load_from_config_file(config_dir: str) -> Settings:
    json_str = ""
    with open(os.path.join(config_dir, "SETTINGS.txt"), "r") as f:
        for line in f.readlines():
            json_str += line
    value_dict = jsons.loads(json_str)
    settings = Settings()

    # general settings
    settings.discopop_build_dir = __load_or_get_default(value_dict, "discopop_build_dir")
    settings.clang = __load_or_get_default(value_dict, "clang")
    settings.clangpp = __load_or_get_default(value_dict, "clangpp")
    settings.llvm_ar = __load_or_get_default(value_dict, "llvm_ar")
    settings.llvm_link = __load_or_get_default(value_dict, "llvm_link")
    settings.llvm_dis = __load_or_get_default(value_dict, "llvm_dis")
    settings.llvm_opt = __load_or_get_default(value_dict, "llvm_opt")
    settings.llvm_llc = __load_or_get_default(value_dict, "llvm_llc")
    settings.go_bin = __load_or_get_default(value_dict, "go_bin")
    settings.use_docker_container_for_profiling = __load_or_get_default(value_dict,
                                                                        "use_docker_container_for_profiling")
    # code preview settings
    settings.code_preview_show_metadata_regions = __load_or_get_default(value_dict, "code_preview_show_metadata_regions")
    settings.code_preview_show_line_numbers = __load_or_get_default(value_dict, "code_preview_show_line_numbers")
    settings.code_preview_show_metadata_live_device_variables = __load_or_get_default(value_dict, "code_preview_show_metadata_live_device_variables")
    settings.code_preview_disable_compile_check = __load_or_get_default(value_dict, "code_preview_disable_compile_check")

    settings.initialized = True
    return settings


def __load_or_get_default(value_dict, key_name):
    if key_name in value_dict:
        return value_dict[key_name]
    # get default value
    return getattr(Settings(), key_name)<|MERGE_RESOLUTION|>--- conflicted
+++ resolved
@@ -9,14 +9,8 @@
 import os
 import shutil
 
-<<<<<<< HEAD
 import jsons # type:ignore
-
-
-=======
-import jsons
 import tkinter as tk
->>>>>>> 4f7205aa
 
 class Settings(object):
     # general settings
