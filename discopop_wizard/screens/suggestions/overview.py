--- conflicted
+++ resolved
@@ -59,13 +59,8 @@
     scrollbar.pack(side="right", fill="y")
 
 
-<<<<<<< HEAD
 def get_suggestion_objects(wizard, execution_configuration_obj) -> List[Suggestion]:
-    suggestions_path = os.path.join(execution_configuration_obj.working_copy_path, "patterns.json")
-=======
-def get_suggestion_objects(execution_configuration_obj) -> List[Suggestion]:
     suggestions_path = os.path.join(execution_configuration_obj.value_dict["working_copy_path"], "patterns.json")
->>>>>>> 734124b2
 
     suggestions_list: List[Suggestion] = []
     with open(suggestions_path, "r") as f:
