--- conflicted
+++ resolved
@@ -13,15 +13,7 @@
                "console": "integratedTerminal",
                "cwd": "/media/backuphd/norouzi/discopop/gpu/discopop/",
                "args": [
-<<<<<<< HEAD
                     "--path=/media/backuphd/norouzi/benchmarks/polybench-gpu/backup/data/input/ludcmp/MINI_DATASET/",
-                    "--fmap=/media/backuphd/norouzi/benchmarks/polybench-gpu/FileMapping.txt"
-=======
-                    // "--path=/media/backuphd/norouzi/benchmarks/lulesh/LULESH_dp/build1/"
-                    "--path=/media/backuphd/norouzi/benchmarks/hybrid/lulesh/LULESH_dp/discopop/"
-                    // "--path=/media/backuphd/norouzi/benchmarks/hybrid/polybench-gpu/data/input/2mm/MINI_DATASET"
-                    // "--path=/media/backuphd/norouzi/benchmarks/hybrid/test27/discopop"
->>>>>>> 2699eb32
                ]
           }
      ]
