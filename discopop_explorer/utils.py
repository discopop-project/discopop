# This file is part of the DiscoPoP software (http://www.discopop.tu-darmstadt.de)
#
# Copyright (c) 2020, Technische Universitaet Darmstadt, Germany
#
# This software may be modified and distributed under the terms of
# the 3-Clause BSD License.  See the LICENSE file in the package base
# directory for details.

import time
import itertools
from typing import List, Set, Dict, Tuple

import numpy as np

from .PETGraphX import PETGraphX, NodeType, CUNode, DepType, EdgeType, Dependency
from .variable import Variable

loop_data: Dict[str, int] = {}


def correlation_coefficient(v1: List[float], v2: List[float]) -> float:
    """Calculates correlation coefficient as (A dot B) / (norm(A) * norm(B))

    :param v1: first vector
    :param v2: second vector
    :return: correlation coefficient, 0 if one of the norms is 0
    """
    norm_product = np.linalg.norm(v1) * np.linalg.norm(v2)  # type:ignore
    # type:ignore
    return 0 if norm_product == 0 else np.dot(v1, v2) / norm_product


def find_subnodes(pet: PETGraphX, node: CUNode, criteria: EdgeType) -> List[CUNode]:
    """Returns direct children of a given node

    :param pet: PET graph
    :param node: CUNode
    :param criteria: EdgeType, type of edges to traverse
    :return: list of children nodes
    """
    return [pet.node_at(t) for s, t, d in pet.out_edges(node.id) if d.etype == criteria]


def depends(pet: PETGraphX, source: CUNode, target: CUNode) -> bool:
    """Detects if source node or one of it's children has a RAW dependency to target node or one of it's children

    :param pet: PET graph
    :param source: source node for dependency detection
    :param target: target of dependency
    :return: true, if there is RAW dependency
    """
    if source == target:
        return False
    # target_nodes = pet.get_left_right_subtree(target, True)
    target_nodes = pet.subtree_of_type(target, None)

    # for node in pet.get_left_right_subtree(source, True):
    for node in pet.subtree_of_type(source, NodeType.CU):
        # for dep in [e.target() for e in pet.out_edges(node.id, EdgeType.DATA)]: # if e.dtype == 'RAW']:
        for target in [pet.node_at(target_id) for source_id, target_id, dependence in
                       pet.out_edges(node.id, EdgeType.DATA) if dependence.dtype == DepType.RAW]:
            if target in target_nodes:
                return True
    return False


def is_loop_index2(pet: PETGraphX, root_loop: CUNode, var_name: str) -> bool:
    """Checks, whether the variable is a loop index.

    :param pet: CU graph
    :param root_loop: root loop
    :param var_name: name of the variable
    :return: true if variable is index of the loop
    """
    loops_start_lines = [v.start_position()
                         for v in pet.subtree_of_type(root_loop, NodeType.LOOP)]
    return pet.is_loop_index(var_name, loops_start_lines, pet.subtree_of_type(root_loop, NodeType.CU))


def total_instructions_count(pet: PETGraphX, root: CUNode) -> int:
    """Calculates total number of the instructions in the subtree of a given node

    :param pet: PET graph
    :param root: root node
    :return: number of instructions
    """
    res = 0
    for node in pet.get_left_right_subtree(root, True):
        res += node.instructions_count
    return res


def calculate_workload(pet: PETGraphX, node: CUNode) -> int:
    """Calculates workload for a given node
    The workload is the number of instructions multiplied by respective number of iterations

    :param pet: PET graph
    :param node: root node
    :return: workload
    """
    res = 0
    if node.type == NodeType.DUMMY:
        return 0
    elif node.type == NodeType.CU:
        res += node.instructions_count
    elif node.type == NodeType.FUNC:
        for child in find_subnodes(pet, node, EdgeType.CHILD):
            res += calculate_workload(pet, child)
    elif node.type == NodeType.LOOP:
        for child in find_subnodes(pet, node, EdgeType.CHILD):
            if child.type == NodeType.CU:
                if 'for.inc' in child.basic_block_id:
                    res += child.instructions_count
                elif 'for.cond' in child.basic_block_id:
                    res += child.instructions_count * (
                            get_loop_iterations(node.start_position()) + 1)
                else:
                    res += child.instructions_count * get_loop_iterations(node.start_position())
            else:
                res += calculate_workload(pet, child) * get_loop_iterations(node.start_position())
    return res


def get_loop_iterations(line: str) -> int:
    """Calculates the number of iterations in specified loop

    :param line: start line of the loop
    """
    return loop_data.get(line, 0)


def __get_dep_of_type(pet: PETGraphX, node: CUNode, dep_type: DepType,
                      reversed: bool) -> List[Tuple[str, str, Dependency]]:
    """Searches all dependencies of specified type

    :param pet: CU graph
    :param node: node
    :param dep_type: type of dependency
    :param reversed: if true the it looks for incoming dependencies
    :return: list of dependencies
    """
    return [e for e in (pet.in_edges(node.id, EdgeType.DATA) if reversed else pet.out_edges(node.id, EdgeType.DATA))
            if e[2].dtype == dep_type]


def __get_variables(nodes: List[CUNode]) -> Set[Variable]:
    """Gets all variables in nodes

    :param nodes: nodes
    :return: Set of variables
    """
    res = set()
    for node in nodes:
        for v in node.local_vars:
            res.add(v)
        for v in node.global_vars:
            res.add(v)
    return res


def is_reduction_var(line: str, name: str, reduction_vars: List[Dict[str, str]]) -> bool:
    """Determines, whether or not the given variable is reduction variable

    :param line: loop line number
    :param name: variable name
    :param reduction_vars: List of reduction variables
    :return: true if is reduction variable
    """
    return any(rv for rv in reduction_vars if rv['loop_line'] == line and rv['name'] == name)


def is_reduction_any(possible_lines: List[str], name: str, reduction_vars: List[Dict[str, str]]) -> bool:
    """Determines, whether or not the given variable is reduction variable

    :param possible_lines: possible loop line number
    :param name: variable name
    :param reduction_vars: List of reduction variables
    :return: true if is reduction variable
    """
    for line in possible_lines:
        if is_reduction_var(line, name, reduction_vars):
            return True

    return False


def is_written_in_subtree(var_name: str, raw: Set[Tuple[str, str, Dependency]],
                          waw: Set[Tuple[str, str, Dependency]], tree: List[CUNode]) -> bool:
    """ Checks if variable is written in subtree

    :param var_name: variable name
    :param raw: raw dependencies of the loop
    :param waw: waw dependencies of the loop
    :param tree: subtree
    :return: true if is written
    """
    # for i in tree:
    #     if i.start_line >= 900 and i.start_line <= 1000:
    #         print(f"----------{i.start_line} {i.end_line}")
    for e in itertools.chain(raw, waw):
        if e[2].var_name == var_name and any([n.id == e[1] for n in tree]):
            return True
    return False


def is_func_arg(pet: PETGraphX, var: str, node: CUNode) -> bool:
    """Checks if variable is a function argument

    :param pet: CU graph
    :param var: variable name
    :param node: loop node
    :return: true if variable is argument
    """
    # None may occur because __get_variables doesn't check for actual elements
    if var is None:
        return False
    if '.' not in var:
        return False
    parents = [pet.node_at(edge[0]) for edge in pet.in_edges(node.id, EdgeType.CHILD)]
    # add current node to parents, if it is of type FUNC
    if node.type == NodeType.FUNC:
        parents.append(node)
    parent_functions = [cu for cu in parents if cu.type == NodeType.FUNC]
    for pf in parent_functions:
        for arg in pf.args:
            if var.startswith(arg.name):
                return True
    return False


def is_scalar_val(var) -> bool:
    """Checks if variable is a scalar value

    :param var: variable
    :return: true if scalar
    """
    return not (var.type.endswith('**') or var.type.startswith('ARRAY' or var.type.startswith('[')))


def is_readonly(var: str, war: Set[Tuple[str, str, Dependency]],
                waw: Set[Tuple[str, str, Dependency]], rev_war: Set[Tuple[str, str, Dependency]]) -> bool:
    """Checks if variable is readonly

    :param var: variable name
    :param war: war dependencies of the loop
    :param waw: waw dependencies of the loop
    :param rev_war: reversed raw dependencies of the loop
    :return: trie if readonly
    """
    for e in itertools.chain(war, waw, rev_war):
        if e[2].var_name == var:
            return False
    return True


def is_global(var: str, tree: List[CUNode]) -> bool:
    """Checks if variable is global

    :param var: variable name
    :param tree: nodes to search
    :return: true if global
    """

    for node in tree:
        if node.type == NodeType.CU:
            for gv in node.global_vars:
                if gv.name == var:
                    # TODO from tmp global vars
                    return False
    return False


def is_first_written(var: str, raw: Set[Tuple[str, str, Dependency]],
                     war: Set[Tuple[str, str, Dependency]], sub: List[CUNode]) -> bool:
    """Checks whether a variable is first written inside the current node

    :param var: variable name
    :param raw: raw dependencies of the loop
    :param war: war dependencies of the loop
    :param sub: subtree of the loop
    :return: true if first written
    """
    for e in war:
        if e[2].var_name == var and any([n.id == e[1] for n in sub]):
            res = False
            for eraw in raw:
                # TODO check
                if (eraw[2].var_name == var and any([n.id == e[1] for n in sub])
                        and e[0] == eraw[2].sink):
                    res = True
                    break
            if not res:
                return False
    return True


def is_first_written_new(var: Variable, raw_deps: Set[Tuple[str, str, Dependency]],
                         war_deps: Set[Tuple[str, str, Dependency]], reverse_raw_deps: Set[Tuple[str, str, Dependency]],
                         reverse_war_deps: Set[Tuple[str, str, Dependency]], tree: List[CUNode]):
    """Checks whether a variable is first written inside the current node

    :param var:
    :param raw_deps: raw dependencies of the loop
    :param war_deps: war dependencies of the loop
    :param reverse_raw_deps:
    :param reverse_war_deps:
    :param tree: subtree of the loop
    :return: true if first written
    """
    result = False
    # None may occur because __get_variables doesn't check for actual elements
    if var.name is None:
        return False
    is_read = is_read_in(var, raw_deps, war_deps,
                         reverse_raw_deps, reverse_war_deps, tree)
    if var.name is None:
        print("Empty var.name found. Skipping.")
        return False
    for dep in raw_deps:
        assert dep[2].var_name is not None
        if var.name in dep[2].var_name and any([n.id == dep[1] for n in tree]):
            result = True
            for warDep in war_deps:
                assert warDep[2].var_name is not None
                if (var.name in warDep[2].var_name
                        and any([n.id == dep[1] for n in tree])
                        and dep[2].source == warDep[2].sink):
                    result = False
                    break
    return result or not is_read


def is_read_in_subtree(var: str, rev_raw: Set[Tuple[str, str, Dependency]], tree: List[CUNode]) -> bool:
    """Checks if variable is read in subtree

    :param var: variable name
    :param rev_raw: reversed raw dependencies of the loop
    :param tree: subtree
    :return: true if read in right subtree
    """
    for e in rev_raw:
        if e[2].var_name == var and any([n.id == e[0] for n in tree]):
            return True
    return False


def is_depend_in_out(var: Variable, in_deps: List[Tuple[str, str, Dependency]],
                     out_deps: List[Tuple[str, str, Dependency]]) -> bool:
    """there is an in and out dependency

    :param var: Variable
    :param in_deps: in dependencies
    :param out_deps: out dependencies
    :return: true if dependency is both in and out
    """
    for in_dep in in_deps:
        for out_dep in out_deps:
            if var.name == in_dep[2].var_name and in_dep[2].var_name == out_dep[2].var_name:
                return True
    return False


def is_depend_in_var(var: Variable, in_deps: List[Tuple[str, str, Dependency]],
                     raw_deps_on: Set[Tuple[str, str, Dependency]]) -> bool:
    """Checks if variable is written inside a dependent task and read in current task

    :param var: Variable
    :param in_deps: in dependencies
    :param raw_deps_on: raw dependencies
    :return: true if variable is in dependency
    """
    for in_dep in in_deps:
        if in_dep[2].var_name == var.name and in_dep in raw_deps_on:
            return True
    return False


def is_depend_out_var(var: Variable, reverse_raw_deps_on: Set[Tuple[str, str, Dependency]],
                      out_deps: List[Tuple[str, str, Dependency]]) -> bool:
    """Checks if variable is written inside a current task and read in dependent task

        :param var: Variable
        :param reverse_raw_deps_on: raw dependencies
        :param out_deps: in dependencies
        :return: true if variable is out dependency
        """
    for dep in out_deps:
        if dep[2].var_name == var.name and dep in reverse_raw_deps_on:
            return True
    return False


def is_read_in(var: Variable, raw_deps_on: Set[Tuple[str, str, Dependency]],
               war_deps_on: Set[Tuple[str, str, Dependency]], reverse_raw_deps_on: Set[Tuple[str, str, Dependency]],
               reverse_war_deps_on: Set[Tuple[str, str, Dependency]], tree: List[CUNode]) -> bool:
    """Check all reverse RAW dependencies (since we know that var is written in loop, because
    is_first_written returned true)

    :param var: variable
    :param raw_deps_on: raw dependencies
    :param war_deps_on: war dependencies
    :param reverse_raw_deps_on: reverse raw dependencies
    :param reverse_war_deps_on: reverse war dependencies
    :param tree: nodes of the loop
    :return:
    """
    for dep in raw_deps_on:
        # If there is a reverse raw dependency for var and the sink cu is not part
        # of the loop, then var is read in rst
        if var.name == dep[2].var_name:
            return True
    for dep in war_deps_on:
        if var.name == dep[2].var_name and any([n.id == dep[1] for n in tree]):
            return True
    for dep in reverse_raw_deps_on:
        # If there is a reverse raw dependency for var and the sink cu is not part
        # of the loop, then var is read in rst
        if var.name == dep[2].var_name and any([n.id == dep[1] for n in tree]):
            return True
    for dep in reverse_war_deps_on:
        if var.name == dep[2].var_name:
            return True
    return False


def get_child_loops(pet: PETGraphX, node: CUNode) -> Tuple[List[CUNode], List[CUNode]]:
    """Gets all do-all and reduction subloops

    :param pet: CU graph
    :param node: root node
    :return: list of do-all and list of reduction loop nodes
    """
    do_all = []
    reduction = []

    for child in pet.subtree_of_type(node, NodeType.LOOP):
        if child.do_all:
            do_all.append(child)
        elif child.reduction:
            reduction.append(child)

    for func_child in pet.direct_children_of_type(node, NodeType.FUNC):
        for child in pet.direct_children_of_type(func_child, NodeType.LOOP):
            if child.do_all:
                do_all.append(child)
            elif child.reduction:
                reduction.append(child)

    return do_all, reduction


def classify_loop_variables(pet: PETGraphX, loop: CUNode) -> Tuple[List[Variable], List[Variable], List[Variable],
                                                                   List[Variable], List[Variable]]:
    """Classifies variables inside the loop

    :param pet: CU graph
    :param loop: loop node
    :return: first_private, private, last_private, shared, reduction
    """
    first_private = []
    private = []
    last_private = []
    shared = []
    reduction = []
    # start1 = time.time()
    # print(f"{loop.start_line}")
    lst = pet.get_left_right_subtree(loop, False)
    rst = pet.get_left_right_subtree(loop, True)
    sub = pet.subtree_of_type(loop, NodeType.CU)

<<<<<<< HEAD
    variables = __get_variables(sub)

=======
>>>>>>> cd6cd1ae
    raw = set()
    war = set()
    waw = set()
    rev_raw = set()

    for sub_node in sub:
        raw.update(__get_dep_of_type(pet, sub_node, DepType.RAW, False))
        war.update(__get_dep_of_type(pet, sub_node, DepType.WAR, False))
        waw.update(__get_dep_of_type(pet, sub_node, DepType.WAW, False))
        rev_raw.update(__get_dep_of_type(pet, sub_node, DepType.RAW, True))

<<<<<<< HEAD
    for var in variables:
        if is_loop_index2(pet, loop, var.name):
            private.append(var)
        elif loop.reduction and pet.is_reduction_var(loop.start_position(), var.name):
            var.operation = pet.get_reduction_sign(loop.start_position(), var.name)
=======
    vars = pet.get_undefined_variables_inside_loop(loop)
    # start = time.time()
    # print(f"-- {loop.start_line} {start - start1}")
    for var in vars:
        # print(f"Variable: {var.name}")
        if is_loop_index2(pet, loop, var.name):
            private.append(var)
        elif loop.reduction and pet.is_reduction_var(loop.start_position(), var.name):
            var.operation = pet.get_reduction_sign(
                loop.start_position(), var.name)
>>>>>>> cd6cd1ae
            reduction.append(var)
            # TODO grouping
        elif (is_written_in_subtree(var.name, raw, waw, lst) or is_func_arg(pet, var.name, loop)
              and is_scalar_val(var)):
            if is_readonly(var.name, war, waw, rev_raw):
                if is_global(var.name, sub):
                    shared.append(var)
                else:
                    first_private.append(var)
            elif is_read_in_subtree(var.name, rev_raw, rst):
                if is_scalar_val(var):
                    last_private.append(var)
                else:
                    shared.append(var)

        elif is_first_written(var.name, raw, war, sub):
            # TODO simplify
            if is_read_in_subtree(var.name, rev_raw, rst):
                if is_scalar_val(var):
                    last_private.append(var)
                else:
                    shared.append(var)
            else:
                if is_scalar_val(var):
                    private.append(var)
                else:
                    shared.append(var)
    # end = time.time()
    # print(f"end {loop.start_line}: {end - start}")
    return first_private, private, last_private, shared, reduction


def classify_task_vars(pet: PETGraphX, task: CUNode, type: str, in_deps: List[Tuple[str, str, Dependency]],
                       out_deps: List[Tuple[str, str, Dependency]], used_in_task_parallelism_detection=False):
    """Classify task variables

    :param pet: CU graph
    :param task: node
    :param type: type of task
    :param in_deps: in dependencies
    :param out_deps: out dependencies
    :param used_in_task_parallelism_detection: set True, if called in a task-parallelism detection context
    """
    first_private: List[Variable] = []
    private: List[Variable] = []
    shared: List[Variable] = []
    depend_in: List[Variable] = []
    depend_out: List[Variable] = []
    depend_in_out: List[Variable] = []
    reduction: List[str] = []

    left_sub_tree = pet.get_left_right_subtree(task, False)

    right_sub_tree = pet.get_left_right_subtree(task, True)
    subtree = pet.subtree_of_type(task, NodeType.CU)
    t_loop = pet.subtree_of_type(task, NodeType.LOOP)

    vars: Set[Variable] = set()
    if task.type == NodeType.FUNC:
        tmp = __get_variables(subtree)
        vars_strings = []
        for v in task.args:
            vars_strings.append(v.name)
        for v in tmp:
            # None may occur because __get_variables doesn't check for actual elements
            if v.name is None:
                continue

            if "." in v.name:
                name = v.name[0: v.name.index(".")]  # substring before '.'
            else:
                name = v.name

            if name in vars_strings:
                vars.add(v)
    else:
        vars = __get_variables(pet.subtree_of_type(task, NodeType.CU))

    raw_deps_on = set()  # set<Dependence>
    war_deps_on = set()
    waw_deps_on = set()

    reverse_raw_deps_on = set()
    reverse_war_deps_on = set()
    reverse_waw_deps_on = set()
    # init = []  # set<String>

    for sub_node in subtree:
        # insert all entries from child_cu.RAW_deps_on into RAW_deps_on etc.
        raw_deps_on.update(__get_dep_of_type(
            pet, sub_node, DepType.RAW, False))
        war_deps_on.update(__get_dep_of_type(
            pet, sub_node, DepType.WAR, False))
        waw_deps_on.update(__get_dep_of_type(
            pet, sub_node, DepType.WAW, False))

        reverse_raw_deps_on.update(__get_dep_of_type(
            pet, sub_node, DepType.RAW, True))
        reverse_war_deps_on.update(__get_dep_of_type(
            pet, sub_node, DepType.WAR, True))
        reverse_waw_deps_on.update(__get_dep_of_type(
            pet, sub_node, DepType.WAW, True))

    do_all_loops, reduction_loops = get_child_loops(pet, task)
    # reduction_result = ""

    if task.type == NodeType.LOOP:
        if task.reduction:
            reduction_loops.append(task)
        else:
            do_all_loops.append(task)

    loop_nodes = [n for n in t_loop if n.reduction]
    if task.reduction:
        loop_nodes.append(task)

    loops_start_lines = [n.start_position() for n in loop_nodes]
    loop_children = [c for n in loop_nodes for c in pet.direct_children(n)]

    for var in vars:
        var_is_loop_index = False
        # get RAW dependencies for var
        tmp_deps = [dep for dep in raw_deps_on if dep[2].var_name == var.name]
        for edge in tmp_deps:
            if pet.is_loop_index(edge[2].var_name, loops_start_lines, loop_children):
                var_is_loop_index = True
                break
        if var_is_loop_index:
            private.append(var)
        elif (("GeometricDecomposition" in type or "Pipeline" in type)
              and is_reduction_any(loops_start_lines, var.name, pet.reduction_vars)):
            reduction.append(var.name)
        elif is_depend_in_out(var, in_deps, out_deps):
            depend_in_out.append(var)
        elif is_depend_in_var(var, in_deps, raw_deps_on):
            depend_in.append(var)
        elif is_depend_out_var(var, reverse_raw_deps_on, out_deps):
            depend_out.append(var)
        elif ((is_written_in_subtree(var.name, raw_deps_on, waw_deps_on, left_sub_tree) or
               (is_func_arg(pet, var.name, task) and is_scalar_val(var))) and
              is_readonly(var.name, war_deps_on, waw_deps_on, reverse_raw_deps_on)):
            if is_global(var.name, subtree):
                shared.append(var)
            else:
                first_private.append(var)
        elif is_first_written_new(var, raw_deps_on, war_deps_on, reverse_raw_deps_on, reverse_war_deps_on, subtree):
            if is_scalar_val(var) and \
                    (not used_in_task_parallelism_detection or not __is_written_prior_to_task(pet, var, task)):
                if is_read_in(var, raw_deps_on, war_deps_on, reverse_raw_deps_on, reverse_war_deps_on, right_sub_tree):
                    shared.append(var)
                else:
                    private.append(var)
            else:
                shared.append(var)

    return first_private, private, shared, depend_in, depend_out, depend_in_out, reduction


def __is_written_prior_to_task(pet: PETGraphX, var: Variable, task: CUNode) -> bool:
    """Check if var has been written in predecessor of task.

    :param pet: CU graph
    :param var: variable
    :param task: node
    """
    # get predecessors of task
    queue: List[CUNode] = [task]
    visited: List[CUNode] = []
    predecessors: List[CUNode] = []
    while queue:
        current = queue.pop()
        if current not in visited:
            visited.append(current)
        if current not in predecessors:
            predecessors.append(current)
        queue += [pet.node_at(edge[0]) for edge in pet.in_edges(current.id, EdgeType.SUCCESSOR) if pet.node_at(edge[0]) not in visited]

    # check if raw-dependency on var to any predecessor exists)
    for out_dep in pet.out_edges(task.id, EdgeType.DATA):
        if out_dep[2].dtype != DepType.RAW:
            continue
        # check if out_dep.source in predecessors
        if pet.node_at(out_dep[0]) in predecessors:
            return True
    return False<|MERGE_RESOLUTION|>--- conflicted
+++ resolved
@@ -113,11 +113,13 @@
                     res += child.instructions_count
                 elif 'for.cond' in child.basic_block_id:
                     res += child.instructions_count * (
-                            get_loop_iterations(node.start_position()) + 1)
+                        get_loop_iterations(node.start_position()) + 1)
                 else:
-                    res += child.instructions_count * get_loop_iterations(node.start_position())
+                    res += child.instructions_count * \
+                        get_loop_iterations(node.start_position())
             else:
-                res += calculate_workload(pet, child) * get_loop_iterations(node.start_position())
+                res += calculate_workload(pet, child) * \
+                    get_loop_iterations(node.start_position())
     return res
 
 
@@ -216,7 +218,8 @@
         return False
     if '.' not in var:
         return False
-    parents = [pet.node_at(edge[0]) for edge in pet.in_edges(node.id, EdgeType.CHILD)]
+    parents = [pet.node_at(edge[0])
+               for edge in pet.in_edges(node.id, EdgeType.CHILD)]
     # add current node to parents, if it is of type FUNC
     if node.type == NodeType.FUNC:
         parents.append(node)
@@ -468,11 +471,6 @@
     rst = pet.get_left_right_subtree(loop, True)
     sub = pet.subtree_of_type(loop, NodeType.CU)
 
-<<<<<<< HEAD
-    variables = __get_variables(sub)
-
-=======
->>>>>>> cd6cd1ae
     raw = set()
     war = set()
     waw = set()
@@ -484,13 +482,6 @@
         waw.update(__get_dep_of_type(pet, sub_node, DepType.WAW, False))
         rev_raw.update(__get_dep_of_type(pet, sub_node, DepType.RAW, True))
 
-<<<<<<< HEAD
-    for var in variables:
-        if is_loop_index2(pet, loop, var.name):
-            private.append(var)
-        elif loop.reduction and pet.is_reduction_var(loop.start_position(), var.name):
-            var.operation = pet.get_reduction_sign(loop.start_position(), var.name)
-=======
     vars = pet.get_undefined_variables_inside_loop(loop)
     # start = time.time()
     # print(f"-- {loop.start_line} {start - start1}")
@@ -501,7 +492,6 @@
         elif loop.reduction and pet.is_reduction_var(loop.start_position(), var.name):
             var.operation = pet.get_reduction_sign(
                 loop.start_position(), var.name)
->>>>>>> cd6cd1ae
             reduction.append(var)
             # TODO grouping
         elif (is_written_in_subtree(var.name, raw, waw, lst) or is_func_arg(pet, var.name, loop)
@@ -677,7 +667,8 @@
             visited.append(current)
         if current not in predecessors:
             predecessors.append(current)
-        queue += [pet.node_at(edge[0]) for edge in pet.in_edges(current.id, EdgeType.SUCCESSOR) if pet.node_at(edge[0]) not in visited]
+        queue += [pet.node_at(edge[0]) for edge in pet.in_edges(current.id,
+                                                                EdgeType.SUCCESSOR) if pet.node_at(edge[0]) not in visited]
 
     # check if raw-dependency on var to any predecessor exists)
     for out_dep in pet.out_edges(task.id, EdgeType.DATA):
