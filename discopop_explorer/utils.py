# This file is part of the DiscoPoP software (http://www.discopop.tu-darmstadt.de)
#
# Copyright (c) 2020, Technische Universitaet Darmstadt, Germany
#
# This software may be modified and distributed under the terms of
# the 3-Clause BSD License.  See the LICENSE file in the package base
# directory for details.
import sys
import time
import itertools
from typing import List, Sequence, Set, Dict, Tuple

import numpy as np

from .PETGraphX import (
    CUNode,
    FunctionNode,
    LineID,
    LoopNode,
    NodeID,
    PETGraphX,
    NodeType,
    Node,
    DepType,
    EdgeType,
    Dependency,
    MemoryRegion,
)
from .variable import Variable

loop_data: Dict[LineID, int] = {}


def contains(list, filter):
    for x in list:
        if filter(x):
            return True
    return False


def correlation_coefficient(v1: List[float], v2: List[float]) -> float:
    """Calculates correlation coefficient as (A dot B) / (norm(A) * norm(B))

    :param v1: first vector
    :param v2: second vector
    :return: correlation coefficient, 0 if one of the norms is 0
    """
    norm_product = np.linalg.norm(v1) * np.linalg.norm(v2)  # type:ignore
    return 0 if norm_product == 0 else np.dot(v1, v2) / norm_product  # type:ignore


def find_subnodes(pet: PETGraphX, node: Node, criteria: EdgeType) -> List[Node]:
    """Returns direct children of a given node

    :param pet: PET graph
    :param node: CUNode
    :param criteria: EdgeType, type of edges to traverse
    :return: list of children nodes
    """
    return [pet.node_at(t) for s, t, d in pet.out_edges(node.id) if d.etype == criteria]


def depends(pet: PETGraphX, source: Node, target: Node) -> bool:
    """Detects if source node or one of it's children has a RAW dependency to target node or one of it's children

    :param pet: PET graph
    :param source: source node for dependency detection
    :param target: target of dependency
    :return: true, if there is RAW dependency
    """
    if source == target:
        return False
    target_nodes = pet.subtree_of_type(target)

    for node in pet.subtree_of_type(source, CUNode):
        for target in [
            pet.node_at(target_id)
            for source_id, target_id, dependence in pet.out_edges(node.id, EdgeType.DATA)
            if dependence.dtype == DepType.RAW
        ]:
            if target in target_nodes:
                return True
    return False


def is_loop_index2(pet: PETGraphX, root_loop: Node, var_name: str) -> bool:
    """Checks, whether the variable is a loop index.

    :param pet: CU graph
    :param root_loop: root loop
    :param var_name: name of the variable
    :return: true if variable is index of the loop
    """
    loops_start_lines = [v.start_position() for v in pet.subtree_of_type(root_loop, LoopNode)]
    return pet.is_loop_index(var_name, loops_start_lines, pet.subtree_of_type(root_loop, CUNode))


# NOTE: left old code as it may become relevant again in the near future
# We decided to omit the information that computes the workload and the relevant codes. For large programs (e.g., ffmpeg), the generated Data.xml file becomes very large. However, we keep the code here because we would like to integrate a hotspot detection algorithm (TODO: Bertin) with the parallelism discovery. Then, we need to retrieve the information to decide which code sections (loops or functions) are worth parallelizing.
# def calculate_workload(pet: PETGraphX, node: CUNode) -> int:
#    """Calculates workload for a given node
#    The workload is the number of instructions multiplied by respective number of iterations
#
#    :param pet: PET graph
#    :param node: root node
#    :return: workload
#    """
#    res = 0
#    if node.type == NodeType.DUMMY:
#        return 0
#    elif node.type == NodeType.CU:
#        res += node.instructions_count
#    elif node.type == NodeType.FUNC:
#        for child in find_subnodes(pet, node, EdgeType.CHILD):
#            res += calculate_workload(pet, child)
#    elif node.type == NodeType.LOOP:
#        for child in find_subnodes(pet, node, EdgeType.CHILD):
#            if child.type == NodeType.CU:
#                if 'for.inc' in child.basic_block_id:
#                    res += child.instructions_count
#                elif 'for.cond' in child.basic_block_id:
#                    res += child.instructions_count * (
#                        get_loop_iterations(node.start_position()) + 1)
#                else:
#                    res += child.instructions_count * \
#                        get_loop_iterations(node.start_position())
#            else:
#                res += calculate_workload(pet, child) * \
#                    get_loop_iterations(node.start_position())
#    return res


def get_loop_iterations(line: LineID) -> int:
    """Calculates the number of iterations in specified loop

    :param line: start line of the loop
    """
    return loop_data.get(line, 0)


def __get_dep_of_type(
    pet: PETGraphX, node: Node, dep_type: DepType, reversed: bool
) -> List[Tuple[NodeID, NodeID, Dependency]]:
    """Searches all dependencies of specified type

    :param pet: CU graph
    :param node: node
    :param dep_type: type of dependency
    :param reversed: if true the it looks for incoming dependencies
    :return: list of dependencies
    """
    return [
        e
        for e in (
            pet.in_edges(node.id, EdgeType.DATA)
            if reversed
            else pet.out_edges(node.id, EdgeType.DATA)
        )
        if e[2].dtype == dep_type
    ]


def __get_variables(nodes: Sequence[Node]) -> Set[Variable]:
    """Gets all variables in nodes

    :param nodes: nodes
    :return: Set of variables
    """
    res = set()
    for node in nodes:
        if not isinstance(node, CUNode):
            continue
        for v in node.local_vars:
            res.add(v)
        for v in node.global_vars:
            res.add(v)
    return res


def is_reduction_var(line: LineID, name: str, reduction_vars: List[Dict[str, str]]) -> bool:
    """Determines, whether or not the given variable is reduction variable

    :param line: loop line number
    :param name: variable name
    :param reduction_vars: List of reduction variables
    :return: true if is reduction variable
    """
    return any(rv for rv in reduction_vars if rv["loop_line"] == line and rv["name"] == name)


def is_reduction_any(
    possible_lines: List[LineID], var_name: str, reduction_vars: List[Dict[str, str]]
) -> bool:
    """Determines, whether or not the given variable is reduction variable

    :param possible_lines: possible loop line number
    :param name: variable name
    :param reduction_vars: List of reduction variables
    :return: true if is reduction variable
    """
    for line in possible_lines:
        if is_reduction_var(line, var_name, reduction_vars):
            return True

    return False


def is_written_in_subtree(
    mem_regs: Set[MemoryRegion],
    raw: Set[Tuple[NodeID, NodeID, Dependency]],
    waw: Set[Tuple[NodeID, NodeID, Dependency]],
    tree: List[Node],
) -> bool:
    """Checks if variable is written in subtree

    :param mem_reg: memory region
    :param raw: raw dependencies of the loop
    :param waw: waw dependencies of the loop
    :param tree: subtree
    :return: true if is written
    """
    for e in itertools.chain(raw, waw):
        if e[2].memory_region in mem_regs and any([n.id == e[1] for n in tree]):
            return True
    return False


def is_func_arg(pet: PETGraphX, var: str, node: Node) -> bool:
    """Checks if variable is a function argument

    :param pet: CU graph
    :param var: variable name
    :param node: loop node
    :return: true if variable is argument
    """
    # None may occur because __get_variables doesn't check for actual elements
    if var is None:
        return False
    if "." not in var:
        return False
    parents = [pet.node_at(edge[0]) for edge in pet.in_edges(node.id, EdgeType.CHILD)]
    # add current node to parents, if it is of type FUNC
    if isinstance(node, FunctionNode):
        parents.append(node)
    parent_functions = [cu for cu in parents if isinstance(cu, FunctionNode)]
    for pf in parent_functions:
        for arg in pf.args:
            if var.startswith(arg.name):
                return True
    return False


def is_scalar_val(var) -> bool:
    """Checks if variable is a scalar value

    :param var: variable
    :return: true if scalar
    """
    return not (var.type.endswith("**") or var.type.startswith("ARRAY" or var.type.startswith("[")))


def is_readonly(
    mem_regs: Set[MemoryRegion],
    war: Set[Tuple[NodeID, NodeID, Dependency]],
    waw: Set[Tuple[NodeID, NodeID, Dependency]],
    rev_war: Set[Tuple[NodeID, NodeID, Dependency]],
) -> bool:
    """Checks if variable is readonly

    :param var: variable name
    :param war: war dependencies of the loop
    :param waw: waw dependencies of the loop
    :param rev_war: reversed raw dependencies of the loop
    :return: trie if readonly
    """
    for e in itertools.chain(war, waw, rev_war):
        if e[2].memory_region in mem_regs:
            return False
    return True


def is_global(var: str, tree: Sequence[Node]) -> bool:
    """Checks if variable is global

    :param var: variable name
    :param tree: nodes to search
    :return: true if global
    """

    for node in tree:
        if isinstance(node, CUNode):
            for gv in node.global_vars:
                if gv.name == var:
                    # TODO from tmp global vars
                    return True
    return False


def is_first_written(
    mem_regs: Set[MemoryRegion],
    raw: Set[Tuple[NodeID, NodeID, Dependency]],
    war: Set[Tuple[NodeID, NodeID, Dependency]],
    sub: List[Node],
) -> bool:
    """Checks whether a variable is first written inside the current node

    :param var: variable name
    :param raw: raw dependencies of the loop
    :param war: war dependencies of the loop
    :param sub: subtree of the loop
    :return: true if first written
    """
    for e in war:
        if e[2].memory_region in mem_regs and any([n.id == e[1] for n in sub]):
            res = False
            for eraw in raw:
                if (
                    eraw[2].memory_region in mem_regs
                    and any([n.id == e[1] for n in sub])
                    and e[2].source_line == eraw[2].sink_line
                ):
                    res = True
                    break
            if not res:
                return False
    return True


def is_first_written_new(
    var: Variable,
    mem_regs: Set[MemoryRegion],
    raw_deps: Set[Tuple[NodeID, NodeID, Dependency]],
    war_deps: Set[Tuple[NodeID, NodeID, Dependency]],
    reverse_raw_deps: Set[Tuple[NodeID, NodeID, Dependency]],
    reverse_war_deps: Set[Tuple[NodeID, NodeID, Dependency]],
    tree: Sequence[Node],
):
    """Checks whether a variable is first written inside the current node

    :param var:
    :param raw_deps: raw dependencies of the loop
    :param war_deps: war dependencies of the loop
    :param reverse_raw_deps:
    :param reverse_war_deps:
    :param tree: subtree of the loop
    :return: true if first written
    """
    result = False
    # None may occur because __get_variables doesn't check for actual elements
    if var.name is None:
        return False
    is_read = is_read_in(mem_regs, raw_deps, war_deps, reverse_raw_deps, reverse_war_deps, tree)
    if var.name is None:
        print("Empty var.name found. Skipping.")
        return False
    for dep in raw_deps:
        assert dep[2].var_name is not None
        if dep[2].memory_region in mem_regs and any([n.id == dep[1] for n in tree]):
            result = True
            for warDep in war_deps:
                assert warDep[2].var_name is not None
                if (
                    warDep[2].memory_region in mem_regs
                    and any([n.id == dep[1] for n in tree])
                    and dep[2].source_line == warDep[2].sink_line
                ):
                    result = False
                    break
    return result or not is_read


def is_read_in_subtree(
    mem_regs: Set[MemoryRegion], rev_raw: Set[Tuple[NodeID, NodeID, Dependency]], tree: List[Node]
) -> bool:
    """Checks if variable is read in subtree

    :param var: variable name
    :param rev_raw: reversed raw dependencies of the loop
    :param tree: subtree
    :return: true if read in right subtree
    """
    for e in rev_raw:
        if e[2].memory_region in mem_regs and any([n.id == e[0] for n in tree]):
            return True
    return False


def is_read_in_right_subtree(
    var: str, rev_raw: Set[Tuple[NodeID, NodeID, Dependency]], tree: List[Node]
) -> bool:
    """Checks if variable is read in subtree

    :param var: variable name
    :param rev_raw: reversed raw dependencies of the loop
    :param tree: subtree
    :return: true if read in right subtree
    """
    for e in rev_raw:
        if e[2].var_name == var:
            if any([n.id == e[1] for n in tree]):
                if not any([k.id == e[0] for k in tree]):
                    return True
    return False


def is_depend_in_out(
    mem_regs: Set[MemoryRegion],
    in_deps: List[Tuple[NodeID, NodeID, Dependency]],
    out_deps: List[Tuple[NodeID, NodeID, Dependency]],
) -> bool:
    """there is an in and out dependency

    :param var: Variable
    :param in_deps: in dependencies
    :param out_deps: out dependencies
    :return: true if dependency is both in and out
    """
    for in_dep in in_deps:
        for out_dep in out_deps:
            if (
                in_dep[2].memory_region in mem_regs
                and in_dep[2].memory_region == out_dep[2].memory_region
            ):
                return True
    return False


def is_depend_in_var(
    mem_regs: Set[MemoryRegion],
    in_deps: List[Tuple[NodeID, NodeID, Dependency]],
    raw_deps_on: Set[Tuple[NodeID, NodeID, Dependency]],
) -> bool:
    """Checks if variable is written inside a dependent task and read in current task

    :param var: Variable
    :param in_deps: in dependencies
    :param raw_deps_on: raw dependencies
    :return: true if variable is in dependency
    """
    for in_dep in in_deps:
        if in_dep[2].memory_region in mem_regs and in_dep in raw_deps_on:
            return True
    return False


def is_depend_out_var(
    mem_regs: Set[MemoryRegion],
    reverse_raw_deps_on: Set[Tuple[NodeID, NodeID, Dependency]],
    out_deps: List[Tuple[NodeID, NodeID, Dependency]],
) -> bool:
    """Checks if variable is written inside a current task and read in dependent task

    :param var: Variable
    :param reverse_raw_deps_on: raw dependencies
    :param out_deps: in dependencies
    :return: true if variable is out dependency
    """
    for dep in out_deps:
        if dep[2].memory_region in mem_regs and dep in reverse_raw_deps_on:
            return True
    return False


def is_read_in(
    mem_regs: Set[MemoryRegion],
    raw_deps_on: Set[Tuple[NodeID, NodeID, Dependency]],
    war_deps_on: Set[Tuple[NodeID, NodeID, Dependency]],
    reverse_raw_deps_on: Set[Tuple[NodeID, NodeID, Dependency]],
    reverse_war_deps_on: Set[Tuple[NodeID, NodeID, Dependency]],
    tree: Sequence[Node],
) -> bool:
    """Check all reverse RAW dependencies (since we know that var is written in loop, because
    is_first_written returned true)

    :param var: variable
    :param raw_deps_on: raw dependencies
    :param war_deps_on: war dependencies
    :param reverse_raw_deps_on: reverse raw dependencies
    :param reverse_war_deps_on: reverse war dependencies
    :param tree: nodes of the loop
    :return:
    """
    for dep in raw_deps_on:
        # If there is a reverse raw dependency for var and the sink cu is not part
        # of the loop, then var is read in rst
        if dep[2].memory_region in mem_regs:
            return True
    for dep in war_deps_on:
        if dep[2].memory_region in mem_regs and any([n.id == dep[1] for n in tree]):
            return True
    for dep in reverse_raw_deps_on:
        # If there is a reverse raw dependency for var and the sink cu is not part
        # of the loop, then var is read in rst
        if dep[2].memory_region in mem_regs and any([n.id == dep[1] for n in tree]):
            return True
    for dep in reverse_war_deps_on:
        if dep[2].memory_region in mem_regs:
            return True
    return False


def get_child_loops(pet: PETGraphX, node: Node) -> Tuple[List[Node], List[Node]]:
    """Gets all do-all and reduction subloops

    :param pet: CU graph
    :param node: root node
    :return: list of do-all and list of reduction loop nodes
    """
    do_all: List[Node] = []
    reduction: List[Node] = []

    for loop_child in pet.subtree_of_type(node, LoopNode):
        if loop_child.do_all:
            do_all.append(loop_child)
        elif loop_child.reduction:
            reduction.append(loop_child)

    for func_child in pet.direct_children_or_called_nodes_of_type(node, FunctionNode):
        for child in pet.direct_children_or_called_nodes_of_type(func_child, CUNode):
            if child.do_all:
                do_all.append(child)
            elif child.reduction:
                reduction.append(child)

    return do_all, reduction


def get_initialized_memory_regions_in(pet: PETGraphX, cu_nodes: List[CUNode]) -> Set[MemoryRegion]:
    initialized_memory_regions: Set[MemoryRegion] = set()
    for cu in cu_nodes:
        initialized_memory_regions.update(
            [
                cast(MemoryRegion, d.memory_region)
                for s, t, d in pet.out_edges(cu.id, EdgeType.DATA)
                if d.dtype == DepType.INIT and d.memory_region is not None
            ]
        )
    return initialized_memory_regions


def classify_loop_variables(
    pet: PETGraphX, loop: Node
) -> Tuple[List[Variable], List[Variable], List[Variable], List[Variable], List[Variable]]:
    """Classifies variables inside the loop

    :param pet: CU graph
    :param loop: loop node
    :return: first_private, private, last_private, shared, reduction
    """
    first_private = []
    private = []
    last_private = []
    shared = []
    reduction = []
    lst = pet.get_left_right_subtree(loop, False)
    rst = pet.get_left_right_subtree(loop, True)
    sub: List[Node] = pet.subtree_of_type(loop, CUNode)

    raw = set()
    war = set()
    waw = set()
    rev_raw = set()

    for sub_node in sub:
        raw.update(__get_dep_of_type(pet, sub_node, DepType.RAW, False))
        war.update(__get_dep_of_type(pet, sub_node, DepType.WAR, False))
        waw.update(__get_dep_of_type(pet, sub_node, DepType.WAW, False))
        rev_raw.update(__get_dep_of_type(pet, sub_node, DepType.RAW, True))

    vars = pet.get_undefined_variables_inside_loop(loop)
<<<<<<< HEAD
    sub = pet.subtree_of_type(loop, NodeType.CU)

    # only consider memory regions which are know at the current code location.
    # ignore memory regions which stem from called functions.
    left_subtree_without_called_nodes = pet.get_left_right_subtree(
        loop, False, ignore_called_nodes=True
    )
    prior_known_vars = pet.get_variables(left_subtree_without_called_nodes)
    prior_known_mem_regs = set()
    for pkv in prior_known_vars:
        prior_known_mem_regs.update(prior_known_vars[pkv])
    initialized_in_loop = get_initialized_memory_regions_in(pet, sub)
    for var in vars:
        vars[var] = set(
            [
                mem_reg
                for mem_reg in vars[var]
                if mem_reg in prior_known_mem_regs or mem_reg in initialized_in_loop
            ]
        )

=======
    sub = pet.subtree_of_type(loop, CUNode)
>>>>>>> 42efeccd
    # vars = list(pet.get_variables(sub))
    for var in vars:
        if is_loop_index2(pet, loop, var.name):
            if is_read_in_subtree(vars[var], rev_raw, rst):
                last_private.append(var)
            else:
                private.append(var)
        elif loop.reduction and pet.is_reduction_var(loop.start_position(), var.name):
            var.operation = pet.get_reduction_sign(loop.start_position(), var.name)
            reduction.append(var)
        elif (
            is_written_in_subtree(vars[var], raw, waw, lst)
            or is_func_arg(pet, var.name, loop)
            and is_scalar_val(var)
        ):
            if is_readonly(vars[var], war, waw, rev_raw):
                if is_global(var.name, sub):
                    shared.append(var)
                else:
                    first_private.append(var)
            elif is_read_in_subtree(vars[var], rev_raw, rst):
                if is_scalar_val(var):
                    last_private.append(var)
                else:
                    shared.append(var)
            else:
                if not is_scalar_val(var):
                    # array type variable is written
                    shared.append(var)
                else:
                    private.append(var)

        elif is_first_written(vars[var], raw, war, sub):
            if is_read_in_subtree(vars[var], rev_raw, rst):
                if is_scalar_val(var):
                    last_private.append(var)
                else:
                    shared.append(var)
            else:
                if is_scalar_val(var):
                    private.append(var)
                else:
                    shared.append(var)
    # return first_private, private, last_private, shared, reduction
    return (
        sorted(first_private),
        sorted(private),
        sorted(last_private),
        sorted(shared),
        sorted(reduction),
    )


def classify_task_vars(
    pet: PETGraphX,
    task: Node,
    type: str,
    in_deps: List[Tuple[NodeID, NodeID, Dependency]],
    out_deps: List[Tuple[NodeID, NodeID, Dependency]],
    used_in_task_parallelism_detection=False,
) -> Tuple[
    List[Variable],
    List[Variable],
    List[Variable],
    List[Variable],
    List[Variable],
    List[Variable],
    List[str],
]:
    """Classify task variables

    :param pet: CU graph
    :param task: node
    :param type: type of task
    :param in_deps: in dependencies
    :param out_deps: out dependencies
    :param used_in_task_parallelism_detection: set True, if called in a task-parallelism detection context
    """

    first_private: List[Tuple[Variable, Set[MemoryRegion]]] = []
    private: List[Tuple[Variable, Set[MemoryRegion]]] = []
    shared: List[Tuple[Variable, Set[MemoryRegion]]] = []
    depend_in: List[Tuple[Variable, Set[MemoryRegion]]] = []
    depend_out: List[Tuple[Variable, Set[MemoryRegion]]] = []
    depend_in_out: List[Tuple[Variable, Set[MemoryRegion]]] = []
    reduction_var_names: List[str] = []

    left_sub_tree = pet.get_left_right_subtree(task, False)

    right_sub_tree = pet.get_left_right_subtree(task, True)
    subtree = pet.subtree_of_type(task, CUNode)
    t_loop = pet.subtree_of_type(task, LoopNode)

    vars: Dict[Variable, Set[MemoryRegion]] = dict()
    if isinstance(task, FunctionNode):
        tmp = pet.get_variables(subtree)
        vars_strings = []
        for v in task.args:
            vars_strings.append(v.name)
        for v in tmp:
            # None may occur because __get_variables doesn't check for actual elements
            if v.name is None:
                continue

            if "." in v.name:
                name = v.name[0 : v.name.index(".")]  # substring before '.'
            else:
                name = v.name

            if name in vars_strings:
                vars[v] = tmp[v]
    else:
        vars = pet.get_variables(subtree)

    raw_deps_on = set()  # set<Dependence>
    war_deps_on = set()
    waw_deps_on = set()

    reverse_raw_deps_on = set()
    reverse_war_deps_on = set()
    reverse_waw_deps_on = set()

    for sub_node in subtree:
        # insert all entries from child_cu.RAW_deps_on into RAW_deps_on etc.
        raw_deps_on.update(__get_dep_of_type(pet, sub_node, DepType.RAW, False))
        war_deps_on.update(__get_dep_of_type(pet, sub_node, DepType.WAR, False))
        waw_deps_on.update(__get_dep_of_type(pet, sub_node, DepType.WAW, False))

        reverse_raw_deps_on.update(__get_dep_of_type(pet, sub_node, DepType.RAW, True))
        reverse_war_deps_on.update(__get_dep_of_type(pet, sub_node, DepType.WAR, True))
        reverse_waw_deps_on.update(__get_dep_of_type(pet, sub_node, DepType.WAW, True))

    do_all_loops, reduction_loops = get_child_loops(pet, task)
    # reduction_result = ""

    if isinstance(task, LoopNode):
        if task.reduction:
            reduction_loops.append(task)
        else:
            do_all_loops.append(task)

    loop_nodes: List[Node] = [n for n in t_loop if n.reduction]
    if task.reduction:
        loop_nodes.append(task)

    loops_start_lines = [n.start_position() for n in loop_nodes]
    loop_children = [c for n in loop_nodes for c in pet.direct_children_or_called_nodes(n)]

    for var in vars:
        var_is_loop_index = False
        # get RAW dependencies for var
        tmp_deps = [dep for dep in raw_deps_on if dep[2].memory_region in vars[var]]
        for edge in tmp_deps:
            if pet.is_loop_index(edge[2].var_name, loops_start_lines, loop_children):
                var_is_loop_index = True
                break
        if var_is_loop_index:
            private.append((var, vars[var]))
        elif ("GeometricDecomposition" in type or "Pipeline" in type) and is_reduction_any(
            loops_start_lines, var.name, pet.reduction_vars
        ):
            reduction_var_names.append(var.name)
        elif is_depend_in_out(vars[var], in_deps, out_deps):
            depend_in_out.append((var, vars[var]))
        elif is_depend_in_var(vars[var], in_deps, raw_deps_on):
            depend_in.append((var, vars[var]))
        elif is_depend_out_var(vars[var], reverse_raw_deps_on, out_deps):
            depend_out.append((var, vars[var]))
        elif (
            is_written_in_subtree(vars[var], raw_deps_on, waw_deps_on, left_sub_tree)
            or (is_func_arg(pet, var.name, task) and is_scalar_val(var))
        ) and is_readonly(vars[var], war_deps_on, waw_deps_on, reverse_raw_deps_on):
            if is_global(var.name, subtree):
                shared.append((var, vars[var]))
            else:
                first_private.append((var, vars[var]))
        elif is_first_written_new(
            var,
            vars[var],
            raw_deps_on,
            war_deps_on,
            reverse_raw_deps_on,
            reverse_war_deps_on,
            subtree,
        ):
            if is_scalar_val(var) and (
                not used_in_task_parallelism_detection
                or not __is_written_prior_to_task(pet, var, task)
            ):
                if is_read_in(
                    vars[var],
                    raw_deps_on,
                    war_deps_on,
                    reverse_raw_deps_on,
                    reverse_war_deps_on,
                    right_sub_tree,
                ):
                    shared.append((var, vars[var]))
                else:
                    private.append((var, vars[var]))
            else:
                shared.append((var, vars[var]))

    # use known variables to reconstruct the correct variable names from the classified memory regions
    left_subtree_without_called_nodes = pet.get_left_right_subtree(
        task, False, ignore_called_nodes=True
    )
    prior_known_vars = pet.get_variables(left_subtree_without_called_nodes)

    return (
        sorted(__apply_dealiasing(first_private, prior_known_vars)),
        sorted(__apply_dealiasing(private, prior_known_vars)),
        sorted(__apply_dealiasing(shared, prior_known_vars)),
        sorted(__apply_dealiasing(depend_in, prior_known_vars)),
        sorted(__apply_dealiasing(depend_out, prior_known_vars)),
        sorted(__apply_dealiasing(depend_in_out, prior_known_vars)),
        sorted(reduction_var_names),
    )


def __apply_dealiasing(
    input_list: List[Tuple[Variable, Set[MemoryRegion]]],
    previously_known: Dict[Variable, Set[MemoryRegion]],
) -> List[Variable]:
    tmp_memory_regions = set()
    for _, mem_regs in input_list:
        tmp_memory_regions.update(mem_regs)
    cleaned = [
        pkv
        for pkv in previously_known
        if len(previously_known[pkv].intersection(tmp_memory_regions))
    ]
    return cleaned


def __is_written_prior_to_task(pet: PETGraphX, var: Variable, task: Node) -> bool:
    """Check if var has been written in predecessor of task.

    :param pet: CU graph
    :param var: variable
    :param task: node
    """
    # get predecessors of task
    queue: List[Node] = [task]
    visited: List[Node] = []
    predecessors: List[Node] = []
    while queue:
        current = queue.pop()
        if current not in visited:
            visited.append(current)
        if current not in predecessors:
            predecessors.append(current)
        queue += [
            pet.node_at(edge[0])
            for edge in pet.in_edges(current.id, EdgeType.SUCCESSOR)
            if pet.node_at(edge[0]) not in visited
        ]

    # check if raw-dependency on var to any predecessor exists)
    for out_dep in pet.out_edges(task.id, EdgeType.DATA):
        if out_dep[2].dtype != DepType.RAW:
            continue
        # check if out_dep.source in predecessors
        if pet.node_at(out_dep[0]) in predecessors:
            return True
    return False<|MERGE_RESOLUTION|>--- conflicted
+++ resolved
@@ -568,8 +568,7 @@
         rev_raw.update(__get_dep_of_type(pet, sub_node, DepType.RAW, True))
 
     vars = pet.get_undefined_variables_inside_loop(loop)
-<<<<<<< HEAD
-    sub = pet.subtree_of_type(loop, NodeType.CU)
+    sub = pet.subtree_of_type(loop, CUNode)
 
     # only consider memory regions which are know at the current code location.
     # ignore memory regions which stem from called functions.
@@ -590,9 +589,6 @@
             ]
         )
 
-=======
-    sub = pet.subtree_of_type(loop, CUNode)
->>>>>>> 42efeccd
     # vars = list(pet.get_variables(sub))
     for var in vars:
         if is_loop_index2(pet, loop, var.name):
