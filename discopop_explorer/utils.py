--- conflicted
+++ resolved
@@ -386,11 +386,7 @@
 
 
 def is_read_in_right_subtree(
-<<<<<<< HEAD
     mem_regs: Set[MemoryRegion], rev_raw: Set[Tuple[NodeID, NodeID, Dependency]], tree: List[CUNode]
-=======
-    var: str, rev_raw: Set[Tuple[NodeID, NodeID, Dependency]], tree: List[Node]
->>>>>>> fbf275b0
 ) -> bool:
     """Checks if variable is read in subtree
 
