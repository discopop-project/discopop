# This file is part of the DiscoPoP software (http://www.discopop.tu-darmstadt.de)
#
# Copyright (c) 2020, Technische Universitaet Darmstadt, Germany
#
# This software may be modified and distributed under the terms of
# the 3-Clause BSD License.  See the LICENSE file in the package base
# directory for details.

"""Discopop explorer

Usage:
    discopop_explorer [--path <path>] [--cu-xml <cuxml>] [--dep-file <depfile>] [--plugins <plugs>] \
[--loop-counter <loopcount>] [--reduction <reduction>] [--json <json_out>] [--fmap <fmap>] \
[--task-pattern] [--cu-inst-res <cuinstres>] [--llvm-cxxfilt-path <cxxfp>] \
[--dp-build-path=<dpbuildpath>] [--generate-data-cu-inst <outputdir>]

Options:
    --path=<path>               Directory with input data [default: ./]
    --cu-xml=<cuxml>            CU node xml file [default: Data.xml]
    --dep-file=<depfile>        Dependencies text file [default: dp_run_dep.txt]
    --loop-counter=<loopcount>  Loop counter data [default: loop_counter_output.txt]
    --reduction=<reduction>     Reduction variables file [default: reduction.txt]
    --fmap=<fmap>               File mapping [default: FileMapping.txt]
    --json=<json_out>           Json output
    --plugins=<plugs>           Plugins to execute
    --task-pattern              Enables the task parallelism pattern identification.
                                Requires --cu-inst-res and --llvm-cxxfilt-path to be set.
    --cu-inst-res=<cuinstres>   CU instantiation result file.
    --llvm-cxxfilt-path=<cxxfp> Path to llvm-cxxfilt executable. Required for task pattern detector
                                if non-standard path should be used.
    --dp-build-path=<dpbuildpath>           Path to DiscoPoP build folder [default: discopop/build]
    --generate-data-cu-inst=<outputdir>     Generates Data_CUInst.txt file and stores it in the given directory.
                                            Stops the regular execution of the discopop_explorer.
                                            Requires --cu-xml, --dep-file, --loop-counter, --reduction.
    -h --help                   Show this screen
"""

import json
import os
import sys
import time

from docopt import docopt  # type:ignore
from schema import Schema, Use, SchemaError  # type:ignore
from pathlib import Path

from . import run, __version__
from .json_serializer import PatternInfoSerializer

docopt_schema = Schema({
    '--path': Use(str),
    '--cu-xml': Use(str),
    '--dep-file': Use(str),
    '--loop-counter': Use(str),
    '--reduction': Use(str),
    '--fmap': Use(str),
    '--plugins': Use(str),
    '--json': Use(str),
    '--task-pattern': Use(bool),
    '--cu-inst-res': Use(str),
    '--llvm-cxxfilt-path': Use(str),
    '--dp-build-path': Use(str),
    '--generate-data-cu-inst': Use(str),
})


def get_path(base_path: str, file_name: str) -> str:
    """Combines path and filename if it is not absolute

    :param base_path: path
    :param file_name: file name
    :return: path to file
    """
    return file_name if os.path.isabs(file_name) else os.path.join(base_path, file_name)


def main():
    # t1 = time.time()
    arguments = docopt(__doc__, version=f"DiscoPoP Version {__version__}")

    try:
        arguments = docopt_schema.validate(arguments)
    except SchemaError as e:
        exit(e)

    path = arguments['--path']

    cu_xml = get_path(path, arguments['--cu-xml'])
    dep_file = get_path(path, arguments['--dep-file'])
    loop_counter_file = get_path(path, arguments['--loop-counter'])
    reduction_file = get_path(path, arguments['--reduction'])
    file_mapping = get_path(path, 'FileMapping.txt')
    cu_inst_result_file = get_path(path, arguments['--cu-inst-res'])
    if arguments['--dp-build-path'] != 'None':
        discopop_build_path = arguments['--dp-build-path']
    else:
        # set default discopop build path
        discopop_build_path = Path(__file__).resolve().parent.parent
        discopop_build_path = os.path.join(discopop_build_path, "build")

    for file in [cu_xml, dep_file, loop_counter_file, reduction_file, file_mapping]:
        if not os.path.isfile(file):
            print(f"File not found: \"{file}\"")
            sys.exit()

    plugins = [
    ] if arguments['--plugins'] == 'None' else arguments['--plugins'].split(' ')

    if arguments['--generate-data-cu-inst'] != 'None':
        # start generation of Data_CUInst and stop execution afterwards
        from .generate_Data_CUInst import wrapper as generate_data_cuinst_wrapper
        generate_data_cuinst_wrapper(cu_xml, dep_file, loop_counter_file, reduction_file,
                                     arguments['--generate-data-cu-inst'])
        sys.exit(0)

    start = time.time()

<<<<<<< HEAD
    res, pet = run(cu_xml, dep_file, loop_counter_file, reduction_file, plugins, file_mapping=file_mapping,
                   cu_inst_result_file=cu_inst_result_file, llvm_cxxfilt_path=arguments['--llvm-cxxfilt-path'],
                   discopop_build_path=discopop_build_path, enable_task_pattern=arguments['--task-pattern'])
=======
    res = run(cu_xml, dep_file, loop_counter_file, reduction_file, plugins, file_mapping=file_mapping,
              cu_inst_result_file=cu_inst_result_file, llvm_cxxfilt_path=arguments[
                  '--llvm-cxxfilt-path'],
              discopop_build_path=discopop_build_path, enable_task_pattern=arguments['--task-pattern'])
>>>>>>> 4d01e72c

    end = time.time()

    if arguments['--json'] == 'None':
        print(str(res))
    else:
        with open(arguments['--json'], 'w') as f:
            json.dump(res, f, indent=2, cls=PatternInfoSerializer)

    print("Time taken for pattern detection: {0}".format(end - start))


if __name__ == "__main__":
    main()<|MERGE_RESOLUTION|>--- conflicted
+++ resolved
@@ -115,16 +115,10 @@
 
     start = time.time()
 
-<<<<<<< HEAD
-    res, pet = run(cu_xml, dep_file, loop_counter_file, reduction_file, plugins, file_mapping=file_mapping,
-                   cu_inst_result_file=cu_inst_result_file, llvm_cxxfilt_path=arguments['--llvm-cxxfilt-path'],
-                   discopop_build_path=discopop_build_path, enable_task_pattern=arguments['--task-pattern'])
-=======
     res = run(cu_xml, dep_file, loop_counter_file, reduction_file, plugins, file_mapping=file_mapping,
               cu_inst_result_file=cu_inst_result_file, llvm_cxxfilt_path=arguments[
                   '--llvm-cxxfilt-path'],
               discopop_build_path=discopop_build_path, enable_task_pattern=arguments['--task-pattern'])
->>>>>>> 4d01e72c
 
     end = time.time()
 
