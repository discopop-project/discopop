# This file is part of the DiscoPoP software (http://www.discopop.tu-darmstadt.de)
#
# Copyright (c) 2020, Technische Universitaet Darmstadt, Germany
#
# This software may be modified and distributed under the terms of
# the 3-Clause BSD License.  See the LICENSE file in the package base
# directory for details.

"""Discopop explorer

Usage:
    discopop_explorer [--path <path>] [--cu-xml <cuxml>] [--dep-file <depfile>] [--plugins <plugs>] \
[--loop-counter <loopcount>] [--reduction <reduction>] [--json <json_out>] [--fmap <fmap>] \
[--task-pattern] [--cu-inst-res <cuinstres>] [--llvm-cxxfilt-path <cxxfp>] \
[--dp-build-path=<dpbuildpath>] [--generate-data-cu-inst <outputdir>]

Options:
    --path=<path>               Directory with input data [default: ./]
    --cu-xml=<cuxml>            CU node xml file [default: Data.xml]
    --dep-file=<depfile>        Dependencies text file [default: dp_run_dep.txt]
    --loop-counter=<loopcount>  Loop counter data [default: loop_counter_output.txt]
    --reduction=<reduction>     Reduction variables file [default: reduction.txt]
    --fmap=<fmap>               File mapping [default: FileMapping.txt]
    --json=<json_out>           Json output
    --plugins=<plugs>           Plugins to execute
    --task-pattern              Enables the task parallelism pattern identification.
                                Requires --cu-inst-res and --llvm-cxxfilt-path to be set.
    --cu-inst-res=<cuinstres>   CU instantiation result file.
    --llvm-cxxfilt-path=<cxxfp> Path to llvm-cxxfilt executable. Required for task pattern detector
                                if non-standard path should be used.
    --dp-build-path=<dpbuildpath>           Path to DiscoPoP build folder [default: discopop/build]
    --generate-data-cu-inst=<outputdir>     Generates Data_CUInst.txt file and stores it in the given directory.
                                            Stops the regular execution of the discopop_explorer.
                                            Requires --cu-xml, --dep-file, --loop-counter, --reduction.
    -h --help                   Show this screen
"""

import json
import os
import sys
import time

from docopt import docopt  # type:ignore
from schema import Schema, Use, SchemaError  # type:ignore
from pathlib import Path

from . import run, __version__
from .json_serializer import PatternInfoSerializer

docopt_schema = Schema({
    '--path': Use(str),
    '--cu-xml': Use(str),
    '--dep-file': Use(str),
    '--loop-counter': Use(str),
    '--reduction': Use(str),
    '--fmap': Use(str),
    '--plugins': Use(str),
    '--json': Use(str),
    '--task-pattern': Use(bool),
    '--cu-inst-res': Use(str),
    '--llvm-cxxfilt-path': Use(str),
    '--dp-build-path': Use(str),
    '--generate-data-cu-inst': Use(str),
})


def get_path(base_path: str, file_name: str) -> str:
    """Combines path and filename if it is not absolute

    :param base_path: path
    :param file_name: file name
    :return: path to file
    """
    return file_name if os.path.isabs(file_name) else os.path.join(base_path, file_name)


def main():
    # t1 = time.time()
    arguments = docopt(__doc__, version=f"DiscoPoP Version {__version__}")

    try:
        arguments = docopt_schema.validate(arguments)
    except SchemaError as e:
        exit(e)

    path = arguments['--path']

    cu_xml = get_path(path, arguments['--cu-xml'])
    dep_file = get_path(path, arguments['--dep-file'])
    loop_counter_file = get_path(path, arguments['--loop-counter'])
    reduction_file = get_path(path, arguments['--reduction'])
<<<<<<< HEAD
    file_mapping = get_path(path, 'FileMapping.txt')
    cu_inst_result_file = get_path(path, arguments['--cu-inst-res'])
    if arguments['--dp-build-path'] != 'None':
        discopop_build_path=arguments['--dp-build-path']
    else:
        # set default discopop build path
        discopop_build_path = Path(__file__).resolve().parent.parent
        discopop_build_path = os.path.join(discopop_build_path, "build")
=======
    file_mapping = get_path(path, arguments['--fmap'])
>>>>>>> cd6cd1ae

    for file in [cu_xml, dep_file, loop_counter_file, reduction_file, file_mapping]:
        if not os.path.isfile(file):
            print(f"File not found: \"{file}\"")
            sys.exit()

    plugins = [
    ] if arguments['--plugins'] == 'None' else arguments['--plugins'].split(' ')

    if arguments['--generate-data-cu-inst'] != 'None':
        # start generation of Data_CUInst and stop execution afterwards
        from .generate_Data_CUInst import wrapper as generate_data_cuinst_wrapper
        generate_data_cuinst_wrapper(cu_xml, dep_file, loop_counter_file, reduction_file,
                                     arguments['--generate-data-cu-inst'])
        sys.exit(0)

    start = time.time()
<<<<<<< HEAD

    res = run(cu_xml, dep_file, loop_counter_file, reduction_file, plugins, file_mapping=file_mapping,
              cu_inst_result_file=cu_inst_result_file, llvm_cxxfilt_path=arguments['--llvm-cxxfilt-path'],
              discopop_build_path=discopop_build_path, enable_task_pattern=arguments['--task-pattern'])
=======
    # print(f"init time: {start-t1}")
    res = run(cu_xml, dep_file, loop_counter_file,
              reduction_file, file_mapping, plugins)
>>>>>>> cd6cd1ae

    end = time.time()

    if arguments['--json'] == 'None':
        print(str(res))
    else:
        with open(arguments['--json'], 'w') as f:
            json.dump(res, f, indent=2, cls=PatternInfoSerializer)

    print("Time taken for pattern detection: {0}".format(end - start))


if __name__ == "__main__":
    main()<|MERGE_RESOLUTION|>--- conflicted
+++ resolved
@@ -89,18 +89,14 @@
     dep_file = get_path(path, arguments['--dep-file'])
     loop_counter_file = get_path(path, arguments['--loop-counter'])
     reduction_file = get_path(path, arguments['--reduction'])
-<<<<<<< HEAD
     file_mapping = get_path(path, 'FileMapping.txt')
     cu_inst_result_file = get_path(path, arguments['--cu-inst-res'])
     if arguments['--dp-build-path'] != 'None':
-        discopop_build_path=arguments['--dp-build-path']
+        discopop_build_path = arguments['--dp-build-path']
     else:
         # set default discopop build path
         discopop_build_path = Path(__file__).resolve().parent.parent
         discopop_build_path = os.path.join(discopop_build_path, "build")
-=======
-    file_mapping = get_path(path, arguments['--fmap'])
->>>>>>> cd6cd1ae
 
     for file in [cu_xml, dep_file, loop_counter_file, reduction_file, file_mapping]:
         if not os.path.isfile(file):
@@ -118,16 +114,11 @@
         sys.exit(0)
 
     start = time.time()
-<<<<<<< HEAD
 
     res = run(cu_xml, dep_file, loop_counter_file, reduction_file, plugins, file_mapping=file_mapping,
-              cu_inst_result_file=cu_inst_result_file, llvm_cxxfilt_path=arguments['--llvm-cxxfilt-path'],
+              cu_inst_result_file=cu_inst_result_file, llvm_cxxfilt_path=arguments[
+                  '--llvm-cxxfilt-path'],
               discopop_build_path=discopop_build_path, enable_task_pattern=arguments['--task-pattern'])
-=======
-    # print(f"init time: {start-t1}")
-    res = run(cu_xml, dep_file, loop_counter_file,
-              reduction_file, file_mapping, plugins)
->>>>>>> cd6cd1ae
 
     end = time.time()
 
