--- conflicted
+++ resolved
@@ -94,13 +94,8 @@
     ):
         """Runs pattern discovery on the CU graph"""
         self.__merge(False, True)
-<<<<<<< HEAD
-
-        res = DetectionResult(self.pet)
-=======
         self.pet.calculateFunctionMetadata()
         res = DetectionResult()
->>>>>>> 55f67a8c
 
         # reduction before doall!
         res.reduction = detect_reduction(self.pet)
