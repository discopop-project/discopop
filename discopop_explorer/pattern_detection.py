--- conflicted
+++ resolved
@@ -112,11 +112,6 @@
         # will be moved and calculated based on the optimization graph
         # res.combined_gpu = detect_combined_gpu(self.pet, res, project_folder_path)
 
-<<<<<<< HEAD
-=======
-        # identify scheduling clauses
-        return self.__identify_scheduling_clauses(res, project_path, file_mapping)
->>>>>>> d55d43ec
 
 #        # identify scheduling clauses
 #        return self.__identify_scheduling_clauses(res, project_folder_path, file_mapping)
