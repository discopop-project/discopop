# This file is part of the DiscoPoP software (http://www.discopop.tu-darmstadt.de)
#
# Copyright (c) 2020, Technische Universitaet Darmstadt, Germany
#
# This software may be modified and distributed under the terms of
# the 3-Clause BSD License.  See the LICENSE file in the package base
# directory for details.
import os
import sys

from discopop_library.discopop_optimizer.OptimizationGraph import OptimizationGraph
from discopop_library.discopop_optimizer.Variables.Experiment import Experiment
from discopop_library.discopop_optimizer.scheduling.workload_delta import (
    get_workload_delta_for_cu_node,
)
from discopop_library.discopop_optimizer.utilities.MOGUtilities import get_nodes_from_cu_id
from discopop_library.result_classes.DetectionResult import DetectionResult
from .PETGraphX import DummyNode, LoopNode, PETGraphX, EdgeType
from .pattern_detectors.do_all_detector import run_detection as detect_do_all
from .pattern_detectors.geometric_decomposition_detector import run_detection as detect_gd
from .pattern_detectors.simple_gpu_patterns.gpu_pattern_detector import run_detection as detect_gpu
from .pattern_detectors.pipeline_detector import run_detection as detect_pipeline
from .pattern_detectors.reduction_detector import run_detection as detect_reduction
from discopop_explorer.pattern_detectors.task_parallelism.task_parallelism_detector import (
    build_preprocessed_graph_and_run_detection as detect_tp,
)
from alive_progress import alive_bar  # type: ignore


class PatternDetectorX(object):
    pet: PETGraphX

    def __init__(self, pet_graph: PETGraphX) -> None:
        """This class runs detection algorithms on CU graph

        :param pet_graph: CU graph
        """
        self.pet = pet_graph

    def __merge(self, loop_type: bool, remove_dummies: bool):
        """Removes dummy nodes

        :param loop_type: loops only
        :param remove_dummies: remove dummy nodes
        """
        dummies_to_remove = set()
        for node in self.pet.all_nodes():
            if not loop_type or isinstance(node, LoopNode):
                if remove_dummies and isinstance(node, DummyNode):
                    continue
                for s, t, e in self.pet.out_edges(node.id, [EdgeType.CHILD, EdgeType.CALLSNODE]):
                    if remove_dummies and isinstance(self.pet.node_at(t), DummyNode):
                        dummies_to_remove.add(t)

        for n in dummies_to_remove:
            self.pet.g.remove_node(n)

    def detect_patterns(
        self,
        cu_dict,
        dependencies,
        loop_data,
        reduction_vars,
        file_mapping,
        cu_inst_result_file,
        llvm_cxxfilt_path,
        discopop_build_path,
        enable_task_pattern,
    ):
        """Runs pattern discovery on the CU graph"""
        self.__merge(False, True)
        self.pet.map_static_and_dynamic_dependencies()
        self.pet.calculateFunctionMetadata()
        res = DetectionResult(self.pet)

        # reduction before doall!
        print("REDUCTIONS...")
        res.reduction = detect_reduction(self.pet)
        print("\tDONE.")
        print("DOALL...")
        res.do_all = detect_do_all(self.pet)
        print("\tDONE.")
        print("PIPELINE...")
        res.pipeline = detect_pipeline(self.pet)
        print("\tDONE.")
        print("GEO. DEC...")
        res.geometric_decomposition = detect_gd(self.pet)
        print("\tDONE.")

        # check if task pattern should be enabled
        if enable_task_pattern:
            res.task = detect_tp(
                cu_dict,
                dependencies,
                reduction_vars,
                file_mapping,
                cu_inst_result_file,
                llvm_cxxfilt_path,
                discopop_build_path,
            )

        project_folder_path = os.path.dirname(os.path.abspath(file_mapping))

        # detect GPU patterns based on previously identified patterns
        print("SIMPLE GPU...")
        res.simple_gpu = detect_gpu(self.pet, res, project_folder_path)
        print("\tDONE.")

        # detect combined GPU patterns
        # disabled currently due to high additional overhead.
        # will be moved and calculated based on the optimization graph
        # res.combined_gpu = detect_combined_gpu(self.pet, res, project_folder_path)

        # identify scheduling clauses
<<<<<<< HEAD
        print("IDENTIFYING SCHEDULING CLAUSES...")
        # res = self.__identify_scheduling_clauses(res, project_folder_path, file_mapping)
        print("\tDONE.")

        return res
=======
        return self.__identify_scheduling_clauses(res, project_folder_path, file_mapping)
>>>>>>> fdf0f5d0

    def __identify_scheduling_clauses(
        self,
        res: DetectionResult,
        project_folder_path: str,
        file_mapping_path: str,
    ) -> DetectionResult:
        """Identifies scheduling clauses for suggestions and returns the updated DetectionResult"""
        # construct optimization graph (basically an acyclic representation of the PET)
        experiment = Experiment(project_folder_path, res, file_mapping_path)
        print("\tcreating optimization graph...")
        # saves optimization graph in experiment
        optimization_graph = OptimizationGraph(project_folder_path, experiment)
        print("\tDetermining scheduling clauses...")
        with alive_bar(len(res.do_all)) as progress_bar:
            for do_all_suggestion in res.do_all:
                for node_id in get_nodes_from_cu_id(
                    experiment.optimization_graph, do_all_suggestion.node_id
                ):
                    workload_delta, min_workload, max_workload = get_workload_delta_for_cu_node(
                        experiment, node_id
                    )
                    print(
                        "DOALL @ ",
                        do_all_suggestion.node_id,
                        " -> ",
                        "node_id: ",
                        node_id,
                        " --> Delta WL: ",
                        workload_delta,
                        " (",
                        min_workload,
                        "/",
                        max_workload,
                        ")",
                        file=sys.stderr,
                    )
                    # todo
                    #  very naive and non-robust approach, needs improvement in the future
                    #  reflects the behavior as described in https://dl.acm.org/doi/pdf/10.1145/3330345.3330375
                    if workload_delta != 0:
                        do_all_suggestion.scheduling_clause = "dynamic"
                progress_bar()

        return res<|MERGE_RESOLUTION|>--- conflicted
+++ resolved
@@ -112,15 +112,7 @@
         # res.combined_gpu = detect_combined_gpu(self.pet, res, project_folder_path)
 
         # identify scheduling clauses
-<<<<<<< HEAD
-        print("IDENTIFYING SCHEDULING CLAUSES...")
-        # res = self.__identify_scheduling_clauses(res, project_folder_path, file_mapping)
-        print("\tDONE.")
-
-        return res
-=======
         return self.__identify_scheduling_clauses(res, project_folder_path, file_mapping)
->>>>>>> fdf0f5d0
 
     def __identify_scheduling_clauses(
         self,
