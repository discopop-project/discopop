# This file is part of the DiscoPoP software (http://www.discopop.tu-darmstadt.de)
#
# Copyright (c) 2020, Technische Universitaet Darmstadt, Germany
#
# This software may be modified and distributed under the terms of
# the 3-Clause BSD License.  See the LICENSE file in the package base
# directory for details.

from enum import IntEnum, Enum
from platform import node
from typing import Dict, List, Tuple, Set, Optional

import matplotlib.pyplot as plt
import networkx as nx  # type:ignore
from lxml.objectify import ObjectifiedElement  # type:ignore

from .parser import readlineToCUIdMap, writelineToCUIdMap, DependenceItem
from .variable import Variable
import time
import itertools

node_props = [
    ('BasicBlockID', 'string', '\'\''),
    ('pipeline', 'float', '0'),
    ('doAll', 'bool', 'False'),
    ('geomDecomp', 'bool', 'False'),
    ('reduction', 'bool', 'False'),
    ('mwType', 'int', '2'),
    ('localVars', 'object', '[]'),
    ('globalVars', 'object', '[]'),
    ('args', 'object', '[]'),
    ('recursiveFunctionCalls', 'object', '[]'),
]

edge_props = [
    ('type', 'string'),
    ('source', 'string'),
    ('sink', 'string'),
    ('var', 'string'),
    ('dtype', 'string'),
]


def parse_id(node_id: str) -> Tuple[int, int]:
    split = node_id.split(':')
    return int(split[0]), int(split[1])


class EdgeType(Enum):
    CHILD = 0
    SUCCESSOR = 1
    DATA = 2
    CALLSNODE = 3


class DepType(Enum):
    RAW = 0
    WAR = 1
    WAW = 2
    INIT = 3


class NodeType(IntEnum):
    CU = 0
    FUNC = 1
    LOOP = 2
    DUMMY = 3


class MWType(Enum):
    NONE = 0
    ROOT = 1
    FORK = 2
    WORKER = 3
    BARRIER = 4
    BARRIER_WORKER = 5


class Dependency:
    etype: EdgeType
    dtype: Optional[DepType] = None
    var_name: Optional[str] = None
    source: Optional[str] = None
    sink: Optional[str] = None

    def __init__(self, type: EdgeType):
        self.etype = type

    def __str__(self):
        return self.var_name if self.var_name is not None else str(self.etype)


class CUNode:
    id: str
    file_id: int
    node_id: int
    source_file: int
    start_line: int
    end_line: int
    type: NodeType
    name: str
    instructions_count: int = -1
    return_instructions_count: int = -1
    loop_iterations: int = -1
    mw_type = MWType.FORK
    basic_block_id = ""
    recursive_function_calls: List[str] = []
    node_calls: List[Dict[str, str]] = []
    reduction: bool = False
    do_all: bool = False
    geometric_decomposition: bool = False
    pipeline: float = -1
    local_vars: List[Variable] = []
    global_vars: List[Variable] = []
    args: List[Variable] = []
    tp_contains_task: bool = False
    tp_contains_taskwait: bool = False
    tp_omittable: bool = False

    def __init__(self, node_id: str):
        self.id = node_id
        self.file_id, self.node_id = parse_id(node_id)

    @classmethod
    def from_kwargs(cls, node_id: str, **kwargs):
        node = cls(node_id)
        for key, value in kwargs.items():
            setattr(node, key, value)
        return node

    def start_position(self) -> str:
        """Start position file_id:line
        e.g. 23:45

        :return:
        """
        return f'{self.source_file}:{self.start_line}'

    def end_position(self) -> str:
        """End position file_id:line
        e.g. 23:45

        :return:
        """
        return f'{self.source_file}:{self.end_line}'

    def __str__(self):
        return self.id

    def __eq__(self, other):
        if isinstance(other, CUNode):
            return other.id == self.id
        else:
            return False

    def __hash__(self):
        return hash(id)


def parse_cu(node: ObjectifiedElement) -> CUNode:
    n = CUNode(node.get("id"))
    n.type = NodeType(int(node.get("type")))
    n.source_file, n.start_line = parse_id(node.get("startsAtLine"))
    _, n.end_line = parse_id(node.get("endsAtLine"))
    n.name = node.get("name")
    n.instructions_count = node.get("instructionsCount", 0)

    if hasattr(node, 'funcArguments') and hasattr(node.funcArguments, 'arg'):
<<<<<<< HEAD
        n.args = [Variable(v.get('type'), v.text)
                  for v in node.funcArguments.arg]

    if hasattr(node, 'callsNode') and hasattr(node.callsNode, 'recursiveFunctionCall'):
        n.recursive_function_calls = [
            n.text for n in node.callsNode.recursiveFunctionCall]

    if n.type == NodeType.CU:
        if hasattr(node.localVariables, 'local'):
            n.local_vars = [Variable(v.get('type'), v.text)
                            for v in node.localVariables.local]
        if hasattr(node.globalVariables, 'global'):
            n.global_vars = [Variable(v.get('type'), v.text)
                             for v in getattr(node.globalVariables, 'global')]
        if hasattr(node, 'BasicBlockID'):
            n.basic_block_id = getattr(node, 'BasicBlockID')
        if hasattr(node, 'returnInstructions'):
            n.return_instructions_count = int(
                getattr(node, 'returnInstructions').get('count'))
        if hasattr(node.callsNode, 'nodeCalled'):
            n.node_calls = [{"cuid": v.text,  "atLine": v.get('atLine')} for v in getattr(
                node.callsNode, 'nodeCalled') if v.get('atLine') is not None]
=======
        n.args = [Variable(v.get('type'), v.text, v.get('defLine'))
                  for v in node.funcArguments.arg]
    # TODO recursive calls unused
    if n.type == NodeType.CU:
        if hasattr(node.localVariables, 'local'):
            n.local_vars = [Variable(v.get('type'), v.text, v.get('defLine'))
                            for v in node.localVariables.local]
        if hasattr(node.globalVariables, 'global'):
            n.global_vars = [Variable(v.get('type'), v.text, v.get('defLine'))
                             for v in getattr(node.globalVariables, 'global')]

        # TODO self.graph.vp.instructionsCount[v] = node.instructionsCount
        # TODO self.graph.vp.BasicBlockID[v] = node.BasicBlockID
>>>>>>> cd6cd1ae
    return n


def parse_dependency(dep) -> Dependency:
    d = Dependency(EdgeType.DATA)
    d.source = dep.source
    d.sink = dep.sink
    d.dtype = DepType[dep.type]
    d.var_name = dep.var_name
    return d


class PETGraphX(object):
    g: nx.MultiDiGraph
    reduction_vars: List[Dict[str, str]]
    main: CUNode
    pos: Dict

    def __init__(self, g: nx.MultiDiGraph, reduction_vars: List[Dict[str, str]], pos):
        self.g = g
        self.reduction_vars = reduction_vars
        for _, node in g.nodes(data='data'):
            if node.name == "main":
                self.main = node
        self.pos = pos

    @classmethod
    def from_parsed_input(cls, cu_dict: Dict[str, ObjectifiedElement], dependencies_list: List[DependenceItem],
                          loop_data: Dict[str, int], reduction_vars: List[Dict[str, str]]):
        """Constructor for making a PETGraphX from the output of parser.parse_inputs()"""
        # t1 = time.time()
        g = nx.MultiDiGraph()
        # t2 = time.time()
        # print(f"MultiDiGraph: {t2-t1}")

        for id, node in cu_dict.items():
            n = parse_cu(node)
            g.add_node(id, data=n)
        # t3 = time.time()
        # print(f"for id, node in cu_dict.items(): {t3-t2}")

        for node_id, node in cu_dict.items():
            source = node_id
            if 'childrenNodes' in dir(node):
                for child in [n.text for n in node.childrenNodes]:
                    if child not in g:
                        print(f"WARNING: no child node {child} found")
                    g.add_edge(source, child, data=Dependency(EdgeType.CHILD))
            if 'successors' in dir(node) and 'CU' in dir(node.successors):
                for successor in [n.text for n in node.successors.CU]:
                    if successor not in g:
                        print(f"WARNING: no successor node {successor} found")
                    g.add_edge(source, successor,
                               data=Dependency(EdgeType.SUCCESSOR))
<<<<<<< HEAD
=======
            if 'callsNode' in dir(node) and 'nodeCalled' in dir(node.callsNode):
                for nodeCalled in [n.text for n in node.callsNode.nodeCalled]:
                    if nodeCalled not in g:
                        print(f"WARNING: no nodeCalled {nodeCalled} found")
                    g.add_edge(source, nodeCalled,
                               data=Dependency(EdgeType.CALLSNODE))

        # t4 = time.time()
        # print(f"for node_id, node in cu_dict.items(): {t4-t3}")
>>>>>>> cd6cd1ae

        for _, node in g.nodes(data='data'):
            if node.type == NodeType.LOOP:
                node.loop_iterations = loop_data.get(node.start_position(), 0)
        # t5 = time.time()
        # print(f"for _, node in g.nodes(data='data'): {t5-t4}")

        # calculate position before dependencies affect them
        try:
            pos = nx.planar_layout(g)  # good
        except nx.exception.NetworkXException:
            try:
                # fallback layouts
                pos = nx.shell_layout(g)  # maybe
                # pos = nx.kamada_kawai_layout(g)  # maybe tooo slow
            except nx.exception.NetworkXException:
                pos = nx.random_layout(g)
        # t6 = time.time()
        # print(f"try: {t6-t5}")
        for dep in dependencies_list:
            if dep.type == 'INIT':
                sink = readlineToCUIdMap[dep.sink]
                for s in sink:
                    g.add_edge(s, s, data=parse_dependency(dep))
                continue

            sink_cu_ids = readlineToCUIdMap[dep.sink]
            source_cu_ids = writelineToCUIdMap[dep.source]

            for sink_cu_id in sink_cu_ids:
                for source_cu_id in source_cu_ids:
<<<<<<< HEAD
                    if sink_cu_id == source_cu_id and (dep.type == 'WAR' or dep.type == 'WAW'):
                        continue
                    elif sink_cu_id and source_cu_id:
                        g.add_edge(sink_cu_id, source_cu_id,
                                   data=parse_dependency(dep))
=======
>>>>>>> cd6cd1ae

                    sink_node = g.nodes[sink_cu_id]['data']
                    source_node = g.nodes[source_cu_id]['data']
                    vars_in_sink_node = set()
                    vars_in_source_node = set()
                    for var in itertools.chain(sink_node.local_vars, sink_node.global_vars):
                        vars_in_sink_node.add(var.name)
                    for var in itertools.chain(source_node.local_vars, source_node.global_vars):
                        vars_in_source_node.add(var.name)

                    if(dep.var_name not in vars_in_sink_node and
                            dep.var_name not in vars_in_source_node):
                        continue
                        # if sink_cu_id == source_cu_id and (dep.type == 'WAR' or dep.type == 'WAW'):
                        #     continue
                    if sink_cu_id and source_cu_id:
                        g.add_edge(sink_cu_id, source_cu_id,
                                   data=parse_dependency(dep))
        # t7 = time.time()
        # print(f"for dep in dependencies_list: {t7-t6}")
        return cls(g, reduction_vars, pos)

    def show(self):
        """Plots the graph

        :return:
        """
        # print("showing")
        plt.plot()
        pos = self.pos

        # draw nodes
        nx.draw_networkx_nodes(self.g, pos=pos, node_size=200, node_color='#2B85FD', node_shape='o',
                               nodelist=[n for n in self.g.nodes if self.node_at(n).type == NodeType.CU])
        nx.draw_networkx_nodes(self.g, pos=pos, node_size=200, node_color='#ff5151', node_shape='d',
                               nodelist=[n for n in self.g.nodes if self.node_at(n).type == NodeType.LOOP])
        nx.draw_networkx_nodes(self.g, pos=pos, node_size=200, node_color='grey', node_shape='s',
                               nodelist=[n for n in self.g.nodes if self.node_at(n).type == NodeType.DUMMY])
        nx.draw_networkx_nodes(self.g, pos=pos, node_size=200, node_color='#cf65ff', node_shape='s',
                               nodelist=[n for n in self.g.nodes if self.node_at(n).type == NodeType.FUNC])
        nx.draw_networkx_nodes(self.g, pos=pos, node_color='yellow', node_shape='h', node_size=250,
                               nodelist=[n for n in self.g.nodes if self.node_at(n).name == 'main'])
        # id as label
        labels = {}
        for n in self.g.nodes:
            labels[n] = str(self.g.nodes[n]['data'])
        nx.draw_networkx_labels(self.g, pos, labels, font_size=7)

        nx.draw_networkx_edges(self.g, pos,
                               edgelist=[e for e in self.g.edges(data='data') if e[2].etype == EdgeType.CHILD])
        nx.draw_networkx_edges(self.g, pos, edge_color='green',
                               edgelist=[e for e in self.g.edges(data='data') if e[2].etype == EdgeType.SUCCESSOR])
        nx.draw_networkx_edges(self.g, pos, edge_color='red',
                               edgelist=[e for e in self.g.edges(data='data') if e[2].etype == EdgeType.DATA])
        nx.draw_networkx_edges(self.g, pos, edge_color='yellow',
                               edgelist=[e for e in self.g.edges(data='data') if e[2].etype == EdgeType.CALLSNODE])

        # plt.figure(figsize=(12, 12))
        # nx.spring_layout(self.g, k=0.1, iterations=20)
        plt.show()
        plt.savefig('graphX.svg')

    def node_at(self, node_id: str) -> CUNode:
        """Gets node data by node id

        :param node_id: id of the node
        :return: Node
        """
        return self.g.nodes[node_id]['data']

    def all_nodes(self, type: NodeType = None) -> List[CUNode]:
        """List of all nodes of specified type

        :param type: type of node
        :return: List of all nodes
        """
        return [n[1] for n in self.g.nodes(data='data') if type is None or n[1].type == type]

    def out_edges(self, node_id: str, etype: EdgeType = None) -> List[Tuple[str, str, Dependency]]:
        """Get outgoing edges of node of specified type

        :param node_id: id of the source node
        :param etype: type of edges
        :return: list of outgoing edges
        """
        return [t for t in self.g.out_edges(node_id, data='data') if etype is None or t[2].etype == etype]

    def in_edges(self, node_id: str, etype: EdgeType = None) -> List[Tuple[str, str, Dependency]]:
        """Get incoming edges of node of specified type

        :param node_id: id of the target node
        :param etype: type of edges
        :return: list of incoming edges
        """
        return [t for t in self.g.in_edges(node_id, data='data') if etype is None or t[2].etype == etype]

    def subtree_of_type(self, root: CUNode, type: Optional[NodeType]) -> List[CUNode]:
        """Gets all nodes in subtree of specified type including root

        :param root: root node
        :param type: type of children, None is equal to a wildcard
        :return: list of nodes in subtree
        """
        return self.__subtree_of_type_rec(root, type, set())

    def __subtree_of_type_rec(self, root: CUNode, type: Optional[NodeType], visited: Set[CUNode]) -> List[CUNode]:
        """Gets all nodes in subtree of specified type including root

        :param root: root node
        :param type: type of children, None is equal to a wildcard
        :param visited: set of visited nodes
        :return: list of nodes in subtree
        """
        res: List[CUNode] = []
        for visited_cu in visited:
            if self.__cu_equal__(root, visited_cu):
                return res
        visited.add(root)
        if root.type == type or type is None:
            res.append(root)
        for s, t, e in self.out_edges(root.id, EdgeType.CHILD):
            res.extend(self.__subtree_of_type_rec(
                self.node_at(t), type, visited))
        return res

    def __cu_equal__(self, cu_1: CUNode, cu_2: CUNode):
        """Alternative to CUNode.__eq__, bypasses the isinstance-check and relies on MyPy for type safety.
        :param cu_1: CUNode 1
        :param cu_2: CUNode 2
        :return: True, if cu_1 == cu_2. False, else"""
        if cu_1.id == cu_2.id:
            return True
        return False

    def direct_successors(self, root: CUNode) -> List[CUNode]:
        """Gets only direct successors of any type

        :param root: root node
        :return: list of direct successors
        """
        return [self.node_at(t) for s, t, d in self.out_edges(root.id, EdgeType.SUCCESSOR)]

    def direct_children(self, root: CUNode) -> List[CUNode]:
        """Gets only direct children of any type

        :param root: root node
        :return: list of direct children
        """
        return [self.node_at(t) for s, t, d in self.out_edges(root.id, EdgeType.CHILD)]

    def direct_children_of_type(self, root: CUNode, type: NodeType) -> List[CUNode]:
        """Gets only direct children of specified type

        :param root: root node
        :param type: type of children
        :return: list of direct children
        """
        return [self.node_at(t) for s, t, d in self.out_edges(root.id, EdgeType.CHILD)
                if self.node_at(t).type == type]

    def is_reduction_var(self, line: str, name: str) -> bool:
        """Determines, whether or not the given variable is reduction variable

        :param line: loop line number
        :param name: variable name
        :return: true if is reduction variable
        """
        return any(rv for rv in self.reduction_vars if rv['loop_line'] == line and rv['name'] == name)

    def depends_ignore_readonly(self, source: CUNode, target: CUNode, root_loop: CUNode,
                                children_cache: Dict[CUNode,
                                                     List[CUNode]] = None,
                                dep_cache: Dict[Tuple[CUNode, CUNode], Set[CUNode]] = None) -> bool:
        """Detects if source node or one of it's children has a RAW dependency to target node or one of it's children
        The loop index and readonly variables are ignored

        :param source: source node for dependency detection
        :param target: target of dependency
        :param root_loop: root loop
        :param children_cache: option to allow caching of found children, used for do-all-detection
        :param dep_cache: option to allow caching of found dependencies, used for do-all-detection
        :return: true, if there is RAW dependency
        """
        if children_cache is not None:
            if target in children_cache:
                children = children_cache[target]
            else:
                children = self.subtree_of_type(target, NodeType.CU)
                children_cache[target] = children
        else:
            children = self.subtree_of_type(target, NodeType.CU)
        # TODO children.append(target)

        if dep_cache is not None:
            if (source, root_loop) in dep_cache:
                dependencies = dep_cache[(source, root_loop)]
            else:
                dependencies = self.get_all_dependencies(source, root_loop)
                dep_cache[(source, root_loop)] = dependencies
        else:
            dependencies = self.get_all_dependencies(source, root_loop)

        for dep in dependencies:
            if dep in children:
                return True
        return False

    def get_all_dependencies(self, node: CUNode, root_loop: CUNode) -> Set[CUNode]:
        """Returns all data dependencies of the node and it's children
        This method ignores loop index and read only variables

        :param node: node
        :param root_loop: root loop
        :return: list of all RAW dependencies of the node
        """
        dep_set = set()
        loops_start_lines = []
        undefinedVarsInLoop = []
        firstWrittenVarsInLoop = []

        loop_node_ids = [n.id for n in self.subtree_of_type(
            root_loop, NodeType.CU)]
        children = self.subtree_of_type(node, NodeType.CU)

<<<<<<< HEAD
        loops_start_lines = [v.start_position()
                             for v in self.subtree_of_type(root_loop, NodeType.LOOP)]

        for v in children:
            for t, d in [(t, d) for s, t, d in self.out_edges(v.id, EdgeType.DATA) if d.dtype == DepType.RAW and self.is_inside_node(d, root_loop)]:
=======
        for v in self.subtree_of_type(root_loop, NodeType.LOOP):
            loops_start_lines.append(v.start_position())

        allVars = self.get_undefined_variables_inside_loop(root_loop)
        undefinedVarsInLoop = [var.name for var in allVars]
        firstWrittenVarsInLoop = self.get_first_written_vars_in_loop(
            undefinedVarsInLoop, node, root_loop)

        for v in children:
            for s, t, d in [(s, t, d) for s, t, d in self.out_edges(v.id, EdgeType.DATA)
                            if d.dtype == DepType.RAW and d.var_name in undefinedVarsInLoop]:
>>>>>>> cd6cd1ae
                if (self.is_loop_index(d.var_name, loops_start_lines, self.subtree_of_type(root_loop, NodeType.CU))
                        or self.is_readonly_inside_loop_body(d, root_loop)):
                    continue
                # TODO:
                # if the dependence is by a variable
                # which is written first in the loop, ignore it
                if d.var_name in firstWrittenVarsInLoop:
                    continue
                # if(self.is_first_written_in_loop(d, root_loop)):
                #     # if (self.is_scalar_val(allVars, d.var_name)):
                #     continue
                # if the dependence is not inside the loop, ignore it
                if s not in loop_node_ids or t not in loop_node_ids:
                    continue
# check if the var name of the dep appears in either of the CU nodes.
# Otherwise, it should be a false pos/neg dep.
                dep_set.add(self.node_at(t))

        return dep_set

<<<<<<< HEAD
    def is_inside_node(self, d: Dependency, tmpNode: node) -> bool:
        sink = int(d.sink.split(":")[1])
        source = int(d.source.split(":")[1])
        if sink >= tmpNode.start_line and sink <= tmpNode.end_line and source >= tmpNode.start_line and source <= tmpNode.end_line:
            return True
        else:
            return False
=======
    def check_alias(self, s: str, t: str, d: Dependency, root_loop: CUNode) -> bool:
        sub = self.subtree_of_type(root_loop, NodeType.CU)
        parent_func_sink = self.get_parent_function(self.node_at(s))
        parent_func_source = self.get_parent_function(self.node_at(t))

        res = False

        if(self.is_global(d.var_name, sub) and
            not (self.is_passed_by_reference(d, parent_func_sink) and
                 self.is_passed_by_reference(d, parent_func_source))):
            return res

    def is_global(self, var: str, tree: List[CUNode]) -> bool:
        """Checks if variable is global

        :param var: variable name
        :param tree: nodes to search
        :return: true if global
        """

        for node in tree:
            if node.type == NodeType.CU:
                for gv in node.global_vars:
                    if gv.name == var:
                        # TODO from tmp global vars
                        return False
        return False

    def is_passed_by_reference(self, dep: Dependency, func: CUNode) -> bool:

        res = False

        for i in func.args:
            if(i.name == dep.var_name):
                res = True
                break

        return res

    def get_first_written_vars_in_loop(self, undefinedVarsInLoop: List[Variable], node: CUNode, root_loop: CUNode) -> set[str]:
        loop_node_ids = [n.id for n in self.subtree_of_type(
            root_loop, NodeType.CU)]
        fwVars = set()

        raw = set()
        war = set()
        waw = set()
        sub = self.subtree_of_type(root_loop, NodeType.CU)
        for sub_node in sub:
            raw.update(self.get_dep(sub_node, DepType.RAW, False))
            war.update(self.get_dep(sub_node, DepType.WAR, False))
            waw.update(self.get_dep(sub_node, DepType.WAW, False))

        for var in undefinedVarsInLoop:
            if var not in fwVars:
                for i in raw:
                    if(i[2].var_name == var
                       and i[0] in loop_node_ids and i[1] in loop_node_ids):
                        for e in itertools.chain(war, waw):
                            if (e[2].var_name == var
                                    and e[0] in loop_node_ids and e[1] in loop_node_ids):
                                if e[2].sink == i[2].source:
                                    fwVars.add(var)

        return fwVars

    def get_dep(self, node: CUNode, dep_type: DepType,
                reversed: bool) -> List[Tuple[str, str, Dependency]]:
        """Searches all dependencies of specified type

        :param node: node
        :param dep_type: type of dependency
        :param reversed: if true the it looks for incoming dependencies
        :return: list of dependencies
        """
        return [e for e in (self.in_edges(node.id, EdgeType.DATA) if reversed else self.out_edges(node.id, EdgeType.DATA))
                if e[2].dtype == dep_type]

    def is_scalar_val(self, allVars: List[Variable], var: str) -> bool:
        """Checks if variable is a scalar value

        :param var: variable
        :return: true if scalar
        """
        for x in allVars:
            if x.name == var:
                return not (x.type.endswith('**') or x.type.startswith('ARRAY' or x.type.startswith('[')))
            else:
                return False

    def __get_variables(self, nodes: List[CUNode]) -> Set[Variable]:
        """Gets all variables in nodes

        :param nodes: nodes
        :return: Set of variables
        """
        res = set()
        for node in nodes:
            for v in node.local_vars:
                res.add(v)
            for v in node.global_vars:
                res.add(v)
        return res

    def get_undefined_variables_inside_loop(self, root_loop: CUNode) -> List[Variable]:

        sub = self.subtree_of_type(root_loop, NodeType.CU)
        vars = self.__get_variables(sub)
        dummyVariables = []
        definedVarsInLoop = []
        definedVarsInCalledFunctions = []

        # Remove llvm temporary variables
        for var in vars:
            if var.defLine == "LineNotFound" or var.defLine == "GlobalVar" or "0:" in var.defLine:
                dummyVariables.append(var)

        vars = list(set(vars) ^ set(dummyVariables))
        # Exclude variables which are defined inside the loop
        for var in vars:
            if var.defLine >= root_loop.start_position() and var.defLine <= root_loop.end_position():
                definedVarsInLoop.append(var)

        vars = list(set(vars) ^ set(definedVarsInLoop))

        # Also, exclude variables which are defined inside
        # functions that are called within the loop
        for var in vars:
            for s in sub:
                if var.defLine >= s.start_position() and var.defLine <= s.end_position():
                    definedVarsInCalledFunctions.append(var)

        vars = list(set(vars) ^ set(definedVarsInCalledFunctions))

        return vars

    def is_first_written_in_loop(self, dep: Dependency, root_loop: CUNode):
        """Checks whether a variable is first written inside the current node

        :param var:
        :param raw_deps: raw dependencies of the loop
        :param war_deps: war dependencies of the loop
        :param reverse_raw_deps:
        :param reverse_war_deps:
        :param tree: subtree of the loop
        :return: true if first written
        """

        result = False
        children = self.subtree_of_type(root_loop, NodeType.CU)

        for v in children:
            for t, d in [(t, d) for s, t, d in self.out_edges(v.id, EdgeType.DATA)
                         if d.dtype == DepType.WAR or d.dtype == DepType.WAW]:
                if d.var_name is None:
                    return False
                assert d.var_name is not None
                if dep.var_name == d.var_name:
                    if dep.source == d.sink:
                        result = True
                        break
                # None may occur because __get_variables doesn't check for actual elements
        return result

    def is_first_written(self, var: str, raw: Set[Tuple[str, str, Dependency]],
                         war: Set[Tuple[str, str, Dependency]], sub: List[CUNode]) -> bool:
        """Checks whether a variable is first written inside the current node

        :param var: variable name
        :param raw: raw dependencies of the loop
        :param war: war dependencies of the loop
        :param sub: subtree of the loop
        :return: true if first written
        """
        for e in war:
            if e[2].var_name == var and any([n.id == e[1] for n in sub]):
                res = False
                for eraw in raw:
                    # TODO check
                    if (eraw[2].var_name == var and any([n.id == e[1] for n in sub])
                            and e[0] == eraw[2].sink):
                        res = True
                        break
                if not res:
                    return False
        return False
>>>>>>> cd6cd1ae

    def is_loop_index(self, var_name: Optional[str], loops_start_lines: List[str], children: List[CUNode]) -> bool:
        """Checks, whether the variable is a loop index.

        :param var_name: name of the variable
        :param loops_start_lines: start lines of the loops
        :param children: children nodes of the loops
        :return: true if edge represents loop index
        """

        # If there is a raw dependency for var, the source cu is part of the loop
        # and the dependency occurs in loop header, then var is loop index+

        for c in children:
            for t, d in [(t, d) for s, t, d in self.out_edges(c.id, EdgeType.DATA)
                         if d.dtype == DepType.RAW and d.var_name == var_name]:
                if (d.sink == d.source
                        and d.source in loops_start_lines
                        and self.node_at(t) in children):
                    return True

        return False

    def is_readonly_inside_loop_body(self, dep: Dependency, root_loop: CUNode) -> bool:
        """Checks, whether a variable is read-only in loop body

        :param dep: dependency variable
        :param root_loop: root loop
        :return: true if variable is read-only in loop body
        """
        # TODO pass as param?
        loops_start_lines = [v.start_position()
                             for v in self.subtree_of_type(root_loop, NodeType.LOOP)]
        children = self.subtree_of_type(root_loop, NodeType.CU)

        for v in children:
            for t, d in [(t, d) for s, t, d in self.out_edges(v.id, EdgeType.DATA)
                         if d.dtype == DepType.WAR or d.dtype == DepType.WAW]:
                # If there is a waw dependency for var, then var is written in loop
                # (sink is always inside loop for waw/war)
                if (dep.var_name == d.var_name
                        and not (d.sink in loops_start_lines)):
                    return False
            for t, d in [(t, d) for s, t, d in self.in_edges(v.id, EdgeType.DATA)
                         if d.dtype == DepType.RAW]:
                # If there is a reverse raw dependency for var, then var is written in loop
                # (source is always inside loop for reverse raw)
                if (dep.var_name == d.var_name
                        and not (d.source in loops_start_lines)):
                    return False
        return True

    def get_parent_function(self, node: CUNode) -> CUNode:
        """Finds the parent of a node

        :param node: current node
        :return: number of iterations
        """
        parent = self.in_edges(node.id, EdgeType.CHILD)

        while parent:
            node = self.node_at(parent[0][0])
            if node.type == NodeType.FUNC:
                break
            parent = self.in_edges(node.id, EdgeType.CHILD)

        return node

    def get_left_right_subtree(self, target: CUNode, right_subtree: bool) -> List[CUNode]:
        """Searches for all subnodes of main which are to the left or to the right of the specified node

        :param target: node that divides the tree
        :param right_subtree: true - right subtree, false - left subtree
        :return: list of nodes in the subtree
        """
        stack: List[CUNode] = []
        res: List[CUNode] = []
        visited = []

        parent_func = self.get_parent_function(target)
        stack.append(parent_func)

        while stack:
            current = stack.pop()

            if current == target:
                return res
            if current.type == NodeType.CU:
                res.append(current)

            if current in visited:  # suppress looping
                continue
            else:
                visited.append(current)

            stack.extend(self.direct_children(current) if right_subtree
                         else reversed(self.direct_children(current)))
        return res

    def path(self, source: CUNode, target: CUNode) -> List[CUNode]:
        """DFS from source to target over edges of child type

        :param source: source node
        :param target: target node
        :return: list of nodes from source to target
        """
        return self.__path_rec(source, target, set())

    def __path_rec(self, source: CUNode, target: CUNode, visited: Set[CUNode]) -> List[CUNode]:
        """DFS from source to target over edges of child type

        :param source: source node
        :param target: target node
        :return: list of nodes from source to target
        """
        visited.add(source)
        if source == target:
            return [source]

        for child in [c for c in self.direct_children(source) if c not in visited]:
            path = self.__path_rec(child, target, visited)
            if path:
                path.insert(0, source)
                return path
        return []

    def get_reduction_sign(self, line: str, name: str) -> str:
        """Returns reduction operation for variable

        :param line: loop line number
        :param name: variable name
        :return: reduction operation
        """
        for rv in self.reduction_vars:
            if rv['loop_line'] == line and rv['name'] == name:
                return rv['operation']
        return ""<|MERGE_RESOLUTION|>--- conflicted
+++ resolved
@@ -166,8 +166,7 @@
     n.instructions_count = node.get("instructionsCount", 0)
 
     if hasattr(node, 'funcArguments') and hasattr(node.funcArguments, 'arg'):
-<<<<<<< HEAD
-        n.args = [Variable(v.get('type'), v.text)
+        n.args = [Variable(v.get('type'), v.text, v.get('defLine'))
                   for v in node.funcArguments.arg]
 
     if hasattr(node, 'callsNode') and hasattr(node.callsNode, 'recursiveFunctionCall'):
@@ -176,10 +175,10 @@
 
     if n.type == NodeType.CU:
         if hasattr(node.localVariables, 'local'):
-            n.local_vars = [Variable(v.get('type'), v.text)
+            n.local_vars = [Variable(v.get('type'), v.text, v.get('defLine'))
                             for v in node.localVariables.local]
         if hasattr(node.globalVariables, 'global'):
-            n.global_vars = [Variable(v.get('type'), v.text)
+            n.global_vars = [Variable(v.get('type'), v.text, v.get('defLine'))
                              for v in getattr(node.globalVariables, 'global')]
         if hasattr(node, 'BasicBlockID'):
             n.basic_block_id = getattr(node, 'BasicBlockID')
@@ -189,21 +188,6 @@
         if hasattr(node.callsNode, 'nodeCalled'):
             n.node_calls = [{"cuid": v.text,  "atLine": v.get('atLine')} for v in getattr(
                 node.callsNode, 'nodeCalled') if v.get('atLine') is not None]
-=======
-        n.args = [Variable(v.get('type'), v.text, v.get('defLine'))
-                  for v in node.funcArguments.arg]
-    # TODO recursive calls unused
-    if n.type == NodeType.CU:
-        if hasattr(node.localVariables, 'local'):
-            n.local_vars = [Variable(v.get('type'), v.text, v.get('defLine'))
-                            for v in node.localVariables.local]
-        if hasattr(node.globalVariables, 'global'):
-            n.global_vars = [Variable(v.get('type'), v.text, v.get('defLine'))
-                             for v in getattr(node.globalVariables, 'global')]
-
-        # TODO self.graph.vp.instructionsCount[v] = node.instructionsCount
-        # TODO self.graph.vp.BasicBlockID[v] = node.BasicBlockID
->>>>>>> cd6cd1ae
     return n
 
 
@@ -258,8 +242,8 @@
                         print(f"WARNING: no successor node {successor} found")
                     g.add_edge(source, successor,
                                data=Dependency(EdgeType.SUCCESSOR))
-<<<<<<< HEAD
-=======
+
+            # 28.02.2022 as a merge conflict to ClassificationBug added
             if 'callsNode' in dir(node) and 'nodeCalled' in dir(node.callsNode):
                 for nodeCalled in [n.text for n in node.callsNode.nodeCalled]:
                     if nodeCalled not in g:
@@ -269,7 +253,6 @@
 
         # t4 = time.time()
         # print(f"for node_id, node in cu_dict.items(): {t4-t3}")
->>>>>>> cd6cd1ae
 
         for _, node in g.nodes(data='data'):
             if node.type == NodeType.LOOP:
@@ -301,14 +284,13 @@
 
             for sink_cu_id in sink_cu_ids:
                 for source_cu_id in source_cu_ids:
-<<<<<<< HEAD
-                    if sink_cu_id == source_cu_id and (dep.type == 'WAR' or dep.type == 'WAW'):
-                        continue
-                    elif sink_cu_id and source_cu_id:
-                        g.add_edge(sink_cu_id, source_cu_id,
-                                   data=parse_dependency(dep))
-=======
->>>>>>> cd6cd1ae
+
+                    # 28.02.2022: Removed as a merge conflict with ClassificationBug
+                    # if sink_cu_id == source_cu_id and (dep.type == 'WAR' or dep.type == 'WAW'):
+                    #    continue
+                    # elif sink_cu_id and source_cu_id:
+                    #    g.add_edge(sink_cu_id, source_cu_id,
+                    #               data=parse_dependency(dep))
 
                     sink_node = g.nodes[sink_cu_id]['data']
                     source_node = g.nodes[source_cu_id]['data']
@@ -533,13 +515,13 @@
             root_loop, NodeType.CU)]
         children = self.subtree_of_type(node, NodeType.CU)
 
-<<<<<<< HEAD
-        loops_start_lines = [v.start_position()
-                             for v in self.subtree_of_type(root_loop, NodeType.LOOP)]
-
-        for v in children:
-            for t, d in [(t, d) for s, t, d in self.out_edges(v.id, EdgeType.DATA) if d.dtype == DepType.RAW and self.is_inside_node(d, root_loop)]:
-=======
+        # 28.02.2022: Removed as a merge conflict with ClassificationBug
+        # loops_start_lines = [v.start_position()
+        #                     for v in self.subtree_of_type(root_loop, NodeType.LOOP)]
+
+        # for v in children:
+        #    for t, d in [(t, d) for s, t, d in self.out_edges(v.id, EdgeType.DATA) if d.dtype == DepType.RAW and self.is_inside_node(d, root_loop)]:
+
         for v in self.subtree_of_type(root_loop, NodeType.LOOP):
             loops_start_lines.append(v.start_position())
 
@@ -551,7 +533,6 @@
         for v in children:
             for s, t, d in [(s, t, d) for s, t, d in self.out_edges(v.id, EdgeType.DATA)
                             if d.dtype == DepType.RAW and d.var_name in undefinedVarsInLoop]:
->>>>>>> cd6cd1ae
                 if (self.is_loop_index(d.var_name, loops_start_lines, self.subtree_of_type(root_loop, NodeType.CU))
                         or self.is_readonly_inside_loop_body(d, root_loop)):
                     continue
@@ -572,15 +553,15 @@
 
         return dep_set
 
-<<<<<<< HEAD
-    def is_inside_node(self, d: Dependency, tmpNode: node) -> bool:
-        sink = int(d.sink.split(":")[1])
-        source = int(d.source.split(":")[1])
-        if sink >= tmpNode.start_line and sink <= tmpNode.end_line and source >= tmpNode.start_line and source <= tmpNode.end_line:
-            return True
-        else:
-            return False
-=======
+    # 28.02.2022: Removed as a merge conflict with ClassificationBug
+    # def is_inside_node(self, d: Dependency, tmpNode: node) -> bool:
+    #    sink = int(d.sink.split(":")[1])
+    #    source = int(d.source.split(":")[1])
+    #    if sink >= tmpNode.start_line and sink <= tmpNode.end_line and source >= tmpNode.start_line and source <= tmpNode.end_line:
+    #        return True
+    #    else:
+    #        return False
+
     def check_alias(self, s: str, t: str, d: Dependency, root_loop: CUNode) -> bool:
         sub = self.subtree_of_type(root_loop, NodeType.CU)
         parent_func_sink = self.get_parent_function(self.node_at(s))
@@ -620,7 +601,7 @@
 
         return res
 
-    def get_first_written_vars_in_loop(self, undefinedVarsInLoop: List[Variable], node: CUNode, root_loop: CUNode) -> set[str]:
+    def get_first_written_vars_in_loop(self, undefinedVarsInLoop: List[Variable], node: CUNode, root_loop: CUNode) -> Set[str]:
         loop_node_ids = [n.id for n in self.subtree_of_type(
             root_loop, NodeType.CU)]
         fwVars = set()
@@ -767,7 +748,6 @@
                 if not res:
                     return False
         return False
->>>>>>> cd6cd1ae
 
     def is_loop_index(self, var_name: Optional[str], loops_start_lines: List[str], children: List[CUNode]) -> bool:
         """Checks, whether the variable is a loop index.
