# This file is part of the DiscoPoP software (http://www.discopop.tu-darmstadt.de)
#
# Copyright (c) 2020, Technische Universitaet Darmstadt, Germany
#
# This software may be modified and distributed under the terms of
# the 3-Clause BSD License.  See the LICENSE file in the package base
# directory for details.

import itertools
<<<<<<< HEAD
=======
import sys
>>>>>>> d137260d
import copy
from enum import IntEnum, Enum
from typing import Dict, List, Tuple, Set, Optional, cast, Union
import jsonpickle  # type:ignore

import matplotlib.pyplot as plt  # type:ignore
import networkx as nx  # type:ignore
from lxml.objectify import ObjectifiedElement  # type:ignore

from .parser import readlineToCUIdMap, writelineToCUIdMap, DependenceItem
from .variable import Variable

node_props = [
    ("BasicBlockID", "string", "''"),
    ("pipeline", "float", "0"),
    ("doAll", "bool", "False"),
    ("geomDecomp", "bool", "False"),
    ("reduction", "bool", "False"),
    ("mwType", "int", "2"),
    ("localVars", "object", "[]"),
    ("globalVars", "object", "[]"),
    ("args", "object", "[]"),
    ("recursiveFunctionCalls", "object", "[]"),
]

edge_props = [
    ("type", "string"),
    ("source", "string"),
    ("sink", "string"),
    ("var", "string"),
    ("dtype", "string"),
]


def parse_id(node_id: str) -> Tuple[int, int]:
    split = node_id.split(":")
    return int(split[0]), int(split[1])


class EdgeType(Enum):
    CHILD = 0
    SUCCESSOR = 1
    DATA = 2
    CALLSNODE = 3
    PRODUCE_CONSUME = 4


class DepType(Enum):
    RAW = 0
    WAR = 1
    WAW = 2
    INIT = 3


class NodeType(IntEnum):
    CU = 0
    FUNC = 1
    LOOP = 2
    DUMMY = 3


class MWType(Enum):
    NONE = 0
    ROOT = 1
    FORK = 2
    WORKER = 3
    BARRIER = 4
    BARRIER_WORKER = 5


class NodeID(str):
    # simpler but still strong typing alternative:
    # NodeID = NewType("NodeID", str) or remove __init__
    def __init__(self, id_string: str):
        # check format of newly created NodeID's
        if ":" not in id_string:
            raise ValueError("Mal-formatted NodeID: ", id_string)
        split_id: List[str] = id_string.split(":")
        if len(split_id) != 2:
            raise ValueError("Mal-formatted NodeID: ", id_string)
        try:
            int(split_id[0])
            int(split_id[1])
        except ValueError:
            raise ValueError("Mal-formatted NodeID: ", id_string)


class LineID(str):
    # simpler but still strong typing alternative:
    # LineID = NewType("LineID", str) or remove __init__
    def __init__(self, id_string: str):
        # check format of newly created LineID's
        if ":" not in id_string:
            raise ValueError("Mal-formatted LineID: ", id_string)
        split_id: List[str] = id_string.split(":")
        if len(split_id) != 2:
            raise ValueError("Mal-formatted LineID: ", id_string)
        try:
            int(split_id[0])
            int(split_id[1])
        except ValueError:
            raise ValueError("Mal-formatted LineID: ", id_string)


class MemoryRegion(str):
    # simpler but still strong typing alternative:
    def __init__(self, id_string: str):
        # check format of newly created MemoryRegion
        try:
            int(id_string)
        except ValueError:
            raise ValueError("Mal-formatted MemoryRegion identifier: ", id_string)


class Dependency:
    etype: EdgeType
    dtype: Optional[DepType] = None
    var_name: Optional[str] = None
<<<<<<< HEAD
    aa_var_name: Optional[str] = None
=======
    memory_region: Optional[MemoryRegion] = None
>>>>>>> d137260d
    source_line: Optional[LineID] = None
    sink_line: Optional[LineID] = None

    def __init__(self, type: EdgeType):
        self.etype = type

    def __str__(self):
        return self.var_name if self.var_name is not None else str(self.etype)


class CUNode:
    id: NodeID
    file_id: int
    node_id: int
    start_line: int
    end_line: int
    type: NodeType
    name: str
    # instructions_count: int = -1
    return_instructions_count: int = -1
    loop_iterations: int = -1
    mw_type = MWType.FORK
    basic_block_id = ""
    recursive_function_calls: List[str] = []
    node_calls: List[Dict[str, str]] = []
    reduction: bool = False
    do_all: bool = False
    geometric_decomposition: bool = False
    pipeline: float = -1
    local_vars: List[Variable] = []
    global_vars: List[Variable] = []
    args: List[Variable] = []
    tp_contains_task: bool = False
    tp_contains_taskwait: bool = False
    tp_omittable: bool = False
    performs_file_io: bool = False

    parent_function_id: Optional[NodeID] = None  # every node that is not a function node
    children_cu_ids: Optional[List[NodeID]] = None  # function nodes only

    def __init__(self, node_id: NodeID):
        self.id = node_id
        self.file_id, self.node_id = parse_id(node_id)

    @classmethod
    def from_kwargs(cls, node_id: NodeID, **kwargs):
        node = cls(node_id)
        for key, value in kwargs.items():
            setattr(node, key, value)
        return node

    def start_position(self) -> LineID:
        """Start position file_id:line
        e.g. 23:45

        :return:
        """

        return LineID(f"{self.file_id}:{self.start_line}")

    def end_position(self) -> LineID:
        """End position file_id:line
        e.g. 23:45

        :return:
        """
        return LineID(f"{self.file_id}:{self.end_line}")

    def __str__(self):
        return self.id

    def __eq__(self, other):
        return (
            isinstance(other, CUNode)
            and other.file_id == self.file_id
            and other.node_id == self.node_id
        )

    def __hash__(self):
        return hash(self.id)


def parse_cu(node: ObjectifiedElement) -> CUNode:
    n = CUNode(node.get("id"))
    n.type = NodeType(int(node.get("type")))
    _, n.start_line = parse_id(node.get("startsAtLine"))
    _, n.end_line = parse_id(node.get("endsAtLine"))
    n.name = node.get("name")
    # n.instructions_count = node.get("instructionsCount", 0)

    if hasattr(node, "funcArguments") and hasattr(node.funcArguments, "arg"):
        n.args = [Variable(v.get("type"), v.text, v.get("defLine")) for v in node.funcArguments.arg]

    if hasattr(node, "callsNode") and hasattr(node.callsNode, "recursiveFunctionCall"):
        n.recursive_function_calls = [n.text for n in node.callsNode.recursiveFunctionCall]

    if n.type == NodeType.CU:
        if hasattr(node.localVariables, "local"):
            n.local_vars = [
                Variable(v.get("type"), v.text, v.get("defLine"), v.get("accessMode"))
                for v in node.localVariables.local
            ]
        if hasattr(node.globalVariables, "global"):
            n.global_vars = [
                Variable(v.get("type"), v.text, v.get("defLine"), v.get("accessMode"))
                for v in getattr(node.globalVariables, "global")
            ]
        if hasattr(node, "BasicBlockID"):
            n.basic_block_id = getattr(node, "BasicBlockID")
        if hasattr(node, "returnInstructions"):
            n.return_instructions_count = int(getattr(node, "returnInstructions").get("count"))
        if hasattr(node.callsNode, "nodeCalled"):
            n.node_calls = [
                {"cuid": v.text, "atLine": v.get("atLine")}
                for v in getattr(node.callsNode, "nodeCalled")
                if v.get("atLine") is not None
            ]
        if hasattr(node, "performsFileIO"):
            n.performs_file_io = True if int(getattr(node, "performsFileIO")) == 1 else False
    return n


def parse_dependency(dep) -> Dependency:
    d = Dependency(EdgeType.DATA)
    d.source_line = dep.source
    d.sink_line = dep.sink
    d.dtype = DepType[dep.type]
    d.var_name = dep.var_name
<<<<<<< HEAD
    d.aa_var_name = dep.aa_var_name
=======
    d.memory_region = dep.memory_region
>>>>>>> d137260d
    return d


class PETGraphX(object):
    g: nx.MultiDiGraph
    reduction_vars: List[Dict[str, str]]
    main: CUNode
    pos: Dict

    def __init__(self, g: nx.MultiDiGraph, reduction_vars: List[Dict[str, str]], pos):
        self.g = g
        self.reduction_vars = reduction_vars
        for _, node in g.nodes(data="data"):
            if node.name == "main":
                self.main = node
        self.pos = pos

    @classmethod
    def from_parsed_input(
        cls,
        cu_dict: Dict[str, ObjectifiedElement],
        dependencies_list: List[DependenceItem],
        loop_data: Dict[str, int],
        reduction_vars: List[Dict[str, str]],
    ):
        """Constructor for making a PETGraphX from the output of parser.parse_inputs()"""
        g = nx.MultiDiGraph()
        print("\tCreating graph...")

        for id, node in cu_dict.items():
            n = parse_cu(node)
            g.add_node(id, data=n)
        print("\tAdded nodes...")

        for node_id, node in cu_dict.items():
            source = node_id
            if "successors" in dir(node) and "CU" in dir(node.successors):
                for successor in [n.text for n in node.successors.CU]:
                    if successor not in g:
                        print(f"WARNING: no successor node {successor} found")
                    g.add_edge(source, successor, data=Dependency(EdgeType.SUCCESSOR))

            if "callsNode" in dir(node) and "nodeCalled" in dir(node.callsNode):
                for nodeCalled in [n.text for n in node.callsNode.nodeCalled]:
                    if nodeCalled not in g:
                        print(f"WARNING: no nodeCalled {nodeCalled} found")
                    g.add_edge(source, nodeCalled, data=Dependency(EdgeType.CALLSNODE))

            if "childrenNodes" in dir(node):
                for child in [n.text for n in node.childrenNodes]:
                    if child not in g:
                        print(f"WARNING: no child node {child} found")
                    if not (source, child) in g.edges:
                        g.add_edge(source, child, data=Dependency(EdgeType.CHILD))

        print("\tAdded edges...")

        for _, node in g.nodes(data="data"):
            if node.type == NodeType.LOOP:
                node.loop_iterations = loop_data.get(node.start_position(), 0)

        print("\tAdded iterations...")

        # calculate position before dependencies affect them
        try:
            pos = nx.planar_layout(g)  # good
        except nx.exception.NetworkXException:
            try:
                # fallback layouts
                pos = nx.shell_layout(g)  # maybe
            except nx.exception.NetworkXException:
                pos = nx.random_layout(g)
        print("\tCalculated positions...")
        for idx, dep in enumerate(dependencies_list):
            if dep.type == "INIT":
                sink = readlineToCUIdMap[dep.sink]
                for s in sink:
                    g.add_edge(s, s, data=parse_dependency(dep))
                continue

            sink_cu_ids = readlineToCUIdMap[dep.sink]
            source_cu_ids = writelineToCUIdMap[dep.source]

            for idx_1, sink_cu_id in enumerate(sink_cu_ids):
                for idx_2, source_cu_id in enumerate(source_cu_ids):
                    # print("Adding Dep: ", idx, "/", len(dependencies_list))
                    # print("sink: ", sink_cu_id, idx_1, "/", len(sink_cu_ids))
                    # print("source: ", source_cu_id, idx_2, "/", len(source_cu_ids))

                    sink_node = g.nodes[sink_cu_id]["data"]
                    source_node = g.nodes[source_cu_id]["data"]
                    vars_in_sink_node = set()
                    vars_in_source_node = set()
                    for var in itertools.chain(sink_node.local_vars, sink_node.global_vars):
                        vars_in_sink_node.add(var.name)
                    for var in itertools.chain(source_node.local_vars, source_node.global_vars):
                        vars_in_source_node.add(var.name)

                    if (
                        dep.var_name not in vars_in_sink_node
                        and dep.var_name not in vars_in_source_node
                    ):
                        continue
                    if sink_cu_id and source_cu_id:
                        g.add_edge(sink_cu_id, source_cu_id, data=parse_dependency(dep))
<<<<<<< HEAD
        print("\tAdded Dependencies...")
=======
>>>>>>> d137260d
        return cls(g, reduction_vars, pos)

    def calculateFunctionMetadata(self):
        # store id of parent function in each node
        # and store in each function node a list of all children ids
        for func_node in self.all_nodes(NodeType.FUNC):
            func_node.children_cu_ids = []
            stack: List[CUNode] = self.direct_children(func_node)
            while stack:
                child = stack.pop()
                child.parent_function_id = func_node.id
                children = self.direct_children(child)
                func_node.children_cu_ids.extend([node.id for node in children])
                stack.extend(children)

        # testing
        # for node in self.all_nodes():
        #    if node.type == NodeType.FUNC:
        #        print(node.id, "is a function node with", len(node.children_cu_ids), "children:", node.children_cu_ids)
        #    else:
        #        print(node.id, "has the parent function", node.parent_function_id)

    def show(self):
        """Plots the graph

        :return:
        """
        # print("showing")
        plt.plot()
        pos = self.pos

        # draw nodes
        nx.draw_networkx_nodes(
            self.g,
            pos=pos,
            node_size=200,
            node_color="#2B85FD",
            node_shape="o",
            nodelist=[n for n in self.g.nodes if self.node_at(n).type == NodeType.CU],
        )
        nx.draw_networkx_nodes(
            self.g,
            pos=pos,
            node_size=200,
            node_color="#ff5151",
            node_shape="d",
            nodelist=[n for n in self.g.nodes if self.node_at(n).type == NodeType.LOOP],
        )
        nx.draw_networkx_nodes(
            self.g,
            pos=pos,
            node_size=200,
            node_color="grey",
            node_shape="s",
            nodelist=[n for n in self.g.nodes if self.node_at(n).type == NodeType.DUMMY],
        )
        nx.draw_networkx_nodes(
            self.g,
            pos=pos,
            node_size=200,
            node_color="#cf65ff",
            node_shape="s",
            nodelist=[n for n in self.g.nodes if self.node_at(n).type == NodeType.FUNC],
        )
        nx.draw_networkx_nodes(
            self.g,
            pos=pos,
            node_color="yellow",
            node_shape="h",
            node_size=250,
            nodelist=[n for n in self.g.nodes if self.node_at(n).name == "main"],
        )
        # id as label
        labels = {}
        for n in self.g.nodes:
            labels[n] = str(self.g.nodes[n]["data"])
        nx.draw_networkx_labels(self.g, pos, labels, font_size=7)

        nx.draw_networkx_edges(
            self.g,
            pos,
            edgelist=[e for e in self.g.edges(data="data") if e[2].etype == EdgeType.CHILD],
        )
        nx.draw_networkx_edges(
            self.g,
            pos,
            edge_color="green",
            edgelist=[e for e in self.g.edges(data="data") if e[2].etype == EdgeType.SUCCESSOR],
        )
        nx.draw_networkx_edges(
            self.g,
            pos,
            edge_color="red",
            edgelist=[e for e in self.g.edges(data="data") if e[2].etype == EdgeType.DATA],
        )
        nx.draw_networkx_edges(
            self.g,
            pos,
            edge_color="yellow",
            edgelist=[e for e in self.g.edges(data="data") if e[2].etype == EdgeType.CALLSNODE],
        )
        nx.draw_networkx_edges(
            self.g,
            pos,
            edge_color="orange",
            edgelist=[
                e for e in self.g.edges(data="data") if e[2].etype == EdgeType.PRODUCE_CONSUME
            ],
        )

        # plt.show()
        plt.savefig("graphX.svg")

    def node_at(self, node_id: NodeID) -> CUNode:
        """Gets node data by node id

        :param node_id: id of the node
        :return: Node
        """
        return self.g.nodes[node_id]["data"]

    def all_nodes(self, type: NodeType = None) -> List[CUNode]:
        """List of all nodes of specified type

        :param type: type of node
        :return: List of all nodes
        """
        return [n[1] for n in self.g.nodes(data="data") if type is None or n[1].type == type]

    def out_edges(
        self, node_id: NodeID, etype: Optional[Union[EdgeType, List[EdgeType]]] = None
    ) -> List[Tuple[NodeID, NodeID, Dependency]]:
        """Get outgoing edges of node of specified type

        :param node_id: id of the source node
        :param etype: type of edges
        :return: list of outgoing edges
        """
        if etype is None:
            return [t for t in self.g.out_edges(node_id, data="data")]
        elif type(etype) == list:
            return [t for t in self.g.out_edges(node_id, data="data") if t[2].etype in etype]
        else:
            return [t for t in self.g.out_edges(node_id, data="data") if t[2].etype == etype]

    def in_edges(
        self, node_id: NodeID, etype: Optional[Union[EdgeType, List[EdgeType]]] = None
    ) -> List[Tuple[NodeID, NodeID, Dependency]]:
        """Get incoming edges of node of specified type

        :param node_id: id of the target node
        :param etype: type of edges
        :return: list of incoming edges
        """
        if etype is None:
            return [t for t in self.g.in_edges(node_id, data="data")]
        elif type(etype) == list:
            return [t for t in self.g.in_edges(node_id, data="data") if t[2].etype in etype]
        else:
            return [t for t in self.g.in_edges(node_id, data="data") if t[2].etype == etype]

    def subtree_of_type(
        self, root: CUNode, type: Optional[Union[NodeType, Tuple[NodeType, ...]]]
    ) -> List[CUNode]:
        """Gets all nodes in subtree of specified type including root

        :param root: root node
        :param type: type of children, None is equal to a wildcard
        :return: list of nodes in subtree
        """
        return self.subtree_of_type_rec(root, type, set())

    def subtree_of_type_rec(
        self,
        root: CUNode,
        target_type: Optional[Union[NodeType, Tuple[NodeType, ...]]],
        visited: Set[CUNode],
    ) -> List[CUNode]:
        """Gets all nodes in subtree of specified type including root

        :param root: root node
        :param target_type: type of children, None is equal to a wildcard
        :param visited: set of visited nodes
        :return: list of nodes in subtree
        """
        # check if root is of type target
        res: List[CUNode] = []
        if (
            (type(target_type) == tuple and root.type in target_type)
            or root.type == target_type
            or target_type is None
        ):
            res.append(root)

        # append root to visited
        visited.add(root)

        # enter recursion
        for _, target, _ in self.out_edges(root.id, [EdgeType.CHILD, EdgeType.CALLSNODE]):
            # prevent cycles
            if self.node_at(target) in visited:
                continue
            res += self.subtree_of_type_rec(self.node_at(target), target_type, visited)

        return res

    def __cu_equal__(self, cu_1: CUNode, cu_2: CUNode):
        """Alternative to CUNode.__eq__, bypasses the isinstance-check and relies on MyPy for type safety.
        :param cu_1: CUNode 1
        :param cu_2: CUNode 2
        :return: True, if cu_1 == cu_2. False, else"""
        if cu_1.file_id == cu_2.file_id and cu_1.node_id == cu_2.node_id:
            return True
        return False

    def direct_successors(self, root: CUNode) -> List[CUNode]:
        """Gets only direct successors of any type

        :param root: root node
        :return: list of direct successors
        """
        return [self.node_at(t) for s, t, d in self.out_edges(root.id, EdgeType.SUCCESSOR)]

    def direct_children_or_called_nodes(self, root: CUNode) -> List[CUNode]:
        """Gets direct children of any type. Also includes nodes of called functions

        :param root: root node
        :return: list of direct children
        """
        return [
            self.node_at(t)
            for s, t, d in self.out_edges(root.id, [EdgeType.CHILD, EdgeType.CALLSNODE])
        ]

    def direct_children(self, root: CUNode) -> List[CUNode]:
        """Gets direct children of any type. This includes called nodes!

        :param root: root node
        :return: list of direct children
        """
        return [self.node_at(t) for s, t, d in self.out_edges(root.id, EdgeType.CHILD)]

    def direct_children_or_called_nodes_of_type(self, root: CUNode, type: NodeType) -> List[CUNode]:
        """Gets only direct children of specified type. This includes called nodes!

        :param root: root node
        :param type: type of children
        :return: list of direct children
        """
        return [
            self.node_at(t)
            for s, t, d in self.out_edges(root.id, [EdgeType.CHILD, EdgeType.CALLSNODE])
            if self.node_at(t).type == type
        ]

    def is_reduction_var(self, line: LineID, name: str) -> bool:
        """Determines, whether or not the given variable is reduction variable

        :param line: loop line number
        :param name: variable name
        :return: true if is reduction variable
        """
        return any(
            rv for rv in self.reduction_vars if rv["loop_line"] == line and rv["name"] == name
        )

    def depends_ignore_readonly(self, source: CUNode, target: CUNode, root_loop: CUNode) -> bool:
        """Detects if source node or one of it's children has a RAW dependency to target node or one of it's children
        The loop index and readonly variables are ignored.

        :param source: source node for dependency detection (later occurrence in the source code)
        :param target: target of dependency (prior occurrence in the source code)
        :param root_loop: root loop
        :return: true, if there is RAW dependency"""
        if source == target:
            return False

        # get recursive children of source and target
        source_children_ids = [node.id for node in self.subtree_of_type(source, NodeType.CU)]
        target_children_ids = [node.id for node in self.subtree_of_type(target, NodeType.CU)]

        # get required metadata
        loop_start_lines: List[LineID] = []
        root_children = self.subtree_of_type(root_loop, (NodeType.CU, NodeType.LOOP))
        root_children_cus = [cu for cu in root_children if cu.type == NodeType.CU]
        root_children_loops = [cu for cu in root_children if cu.type == NodeType.LOOP]
        for v in root_children_loops:
            loop_start_lines.append(v.start_position())

        # check for RAW dependencies between any of source_children and any of target_children
        for source_child_id in source_children_ids:
            # get a list of filtered dependencies, outgoing from source_child
            out_deps = self.out_edges(source_child_id, EdgeType.DATA)
            out_raw_deps = [dep for dep in out_deps if dep[2].dtype == DepType.RAW]
            filtered_deps = [
                elem
                for elem in out_raw_deps
                if not self.is_readonly_inside_loop_body(
                    elem[2],
                    root_loop,
                    root_children_cus,
                    root_children_loops,
                    loops_start_lines=loop_start_lines,
                )
            ]
            filtered_deps = [
                elem
                for elem in filtered_deps
                if not self.is_loop_index(elem[2].var_name, loop_start_lines, root_children_cus)
            ]
            # get a list of dependency targets
            dep_targets = [t for _, t, _ in filtered_deps]
            # check if overlap between dependency targets and target_children exists.
            overlap = [node_id for node_id in dep_targets if node_id in target_children_ids]
            if len(overlap) > 0:
                # if so, a RAW dependency exists
                return True
        return False

    def unused_check_alias(self, s: NodeID, t: NodeID, d: Dependency, root_loop: CUNode) -> bool:
        sub = self.subtree_of_type(root_loop, NodeType.CU)
        parent_func_sink = self.get_parent_function(self.node_at(s))
        parent_func_source = self.get_parent_function(self.node_at(t))

        res = False
        d_var_name_str = cast(str, str(d.var_name))

        if self.unused_is_global(d_var_name_str, sub) and not (
            self.is_passed_by_reference(d, parent_func_sink)
            and self.is_passed_by_reference(d, parent_func_source)
        ):
            return res
        return not res

    def unused_is_global(self, var: str, tree: List[CUNode]) -> bool:
        """Checks if variable is global

        :param var: variable name
        :param tree: nodes to search
        :return: true if global
        """

        for node in tree:
            if node.type == NodeType.CU:
                for gv in node.global_vars:
                    if gv.name == var:
                        # TODO from tmp global vars
                        return False
        return False

    def is_passed_by_reference(self, dep: Dependency, func: CUNode) -> bool:

        res = False

        for i in func.args:
            if i.name == dep.var_name:
                res = True
                break

        return res

    def unused_get_first_written_vars_in_loop(
        self, undefinedVarsInLoop: List[Variable], node: CUNode, root_loop: CUNode
    ) -> Set[Variable]:
        root_children = self.subtree_of_type(root_loop, NodeType.CU)
        loop_node_ids = [n.id for n in root_children]
        fwVars = set()

        raw = set()
        war = set()
        waw = set()
        sub = root_children
        for sub_node in sub:
            raw.update(self.get_dep(sub_node, DepType.RAW, False))
            war.update(self.get_dep(sub_node, DepType.WAR, False))
            waw.update(self.get_dep(sub_node, DepType.WAW, False))

        for var in undefinedVarsInLoop:
            if var not in fwVars:
                for i in raw:
                    if i[2].var_name == var and i[0] in loop_node_ids and i[1] in loop_node_ids:
                        for e in itertools.chain(war, waw):
                            if (
                                e[2].var_name == var
                                and e[0] in loop_node_ids
                                and e[1] in loop_node_ids
                            ):
                                if e[2].sink_line == i[2].source_line:
                                    fwVars.add(var)

        return fwVars

    def get_dep(
        self, node: CUNode, dep_type: DepType, reversed: bool
    ) -> List[Tuple[NodeID, NodeID, Dependency]]:
        """Searches all dependencies of specified type

        :param node: node
        :param dep_type: type of dependency
        :param reversed: if true the it looks for incoming dependencies
        :return: list of dependencies
        """
        return [
            e
            for e in (
                self.in_edges(node.id, EdgeType.DATA)
                if reversed
                else self.out_edges(node.id, EdgeType.DATA)
            )
            if e[2].dtype == dep_type
        ]

    def is_scalar_val(self, allVars: List[Variable], var: str) -> bool:
        """Checks if variable is a scalar value

        :param var: variable
        :return: true if scalar
        """
        for x in allVars:
            if x.name == var:
                return not (
                    x.type.endswith("**") or x.type.startswith("ARRAY" or x.type.startswith("["))
                )
            else:
                return False
        raise ValueError("allVars must not be empty.")

    def get_variables(self, nodes: List[CUNode]) -> Dict[Variable, Set[MemoryRegion]]:
        """Gets all variables and corresponding memory regions in nodes

        :param nodes: nodes
        :return: Set of variables
        """
        res: Dict[Variable, Set[MemoryRegion]] = dict()
        for node in nodes:
            for v in node.local_vars:
                if v not in res:
                    res[v] = set()
            for v in node.global_vars:
                if v not in res:
                    res[v] = set()
            # try to identify memory regions
            for var_name in res:
                for _, _, dep in self.out_edges(node.id, EdgeType.DATA):
                    if dep.var_name == var_name.name:
                        if dep.memory_region is not None:
                            res[var_name].add(cast(MemoryRegion, dep.memory_region))
        return res

    def get_undefined_variables_inside_loop(
        self, root_loop: CUNode
    ) -> Dict[Variable, Set[MemoryRegion]]:

        sub = self.subtree_of_type(root_loop, NodeType.CU)
        vars = self.get_variables(sub)
        dummyVariables = []
        definedVarsInLoop = []
        definedVarsInCalledFunctions = []

        # Remove llvm temporary variables
        for var in vars:
            if var.defLine == "LineNotFound" or var.defLine == "GlobalVar" or "0:" in var.defLine:
                dummyVariables.append(var)

        # vars = list(set(vars) ^ set(dummyVariables))
        for key in set(dummyVariables):
            if key in vars:
                del vars[key]

        # Exclude variables which are defined inside the loop
        for var in vars:
            if (
                var.defLine >= root_loop.start_position()
                and var.defLine <= root_loop.end_position()
            ):
                definedVarsInLoop.append(var)

        # vars = list(set(vars) ^ set(definedVarsInLoop))
        for key in set(definedVarsInLoop):
            if key in vars:
                del vars[key]

        # Also, exclude variables which are defined inside
        # functions that are called within the loop
        for var in vars:
            for s in sub:
                if var.defLine >= s.start_position() and var.defLine <= s.end_position():
                    definedVarsInCalledFunctions.append(var)

        # vars = list(set(vars) ^ set(definedVarsInCalledFunctions))
        for key in set(definedVarsInCalledFunctions):
            if key in vars:
                del vars[key]

        return vars

    def unused_is_first_written_in_loop(self, dep: Dependency, root_loop: CUNode):
        """Checks whether a variable is first written inside the current node

        :param var:
        :param raw_deps: raw dependencies of the loop
        :param war_deps: war dependencies of the loop
        :param reverse_raw_deps:
        :param reverse_war_deps:
        :param tree: subtree of the loop
        :return: true if first written
        """

        result = False
        children = self.subtree_of_type(root_loop, NodeType.CU)

        for v in children:
            for t, d in [
                (t, d)
                for s, t, d in self.out_edges(v.id, EdgeType.DATA)
                if d.dtype == DepType.WAR or d.dtype == DepType.WAW
            ]:
                if d.var_name is None:
                    return False
                assert d.var_name is not None
                if dep.var_name == d.var_name:
                    if dep.source_line == d.sink_line:
                        result = True
                        break
                # None may occur because __get_variables doesn't check for actual elements
        return result

    def is_first_written(
        self,
        var: str,
        raw: Set[Tuple[NodeID, NodeID, Dependency]],
        war: Set[Tuple[NodeID, NodeID, Dependency]],
        sub: List[CUNode],
    ) -> bool:
        """Checks whether a variable is first written inside the current node

        :param var: variable name
        :param raw: raw dependencies of the loop
        :param war: war dependencies of the loop
        :param sub: subtree of the loop
        :return: true if first written
        """
        for e in war:
            if e[2].var_name == var and any([n.id == e[1] for n in sub]):
                res = False
                for eraw in raw:
                    # TODO check
                    if (
                        eraw[2].var_name == var
                        and any([n.id == e[1] for n in sub])
                        and e[0] == eraw[2].sink_line
                    ):
                        res = True
                        break
                if not res:
                    return False
        return False

    def is_loop_index(
        self, var_name: Optional[str], loops_start_lines: List[LineID], children: List[CUNode]
    ) -> bool:
        """Checks, whether the variable is a loop index.

        :param var_name: name of the variable
        :param loops_start_lines: start lines of the loops
        :param children: children nodes of the loops
        :return: true if edge represents loop index
        """

        # If there is a raw dependency for var, the source cu is part of the loop
        # and the dependency occurs in loop header, then var is loop index+

        for c in children:
            for t, d in [
                (t, d)
                for s, t, d in self.out_edges(c.id, EdgeType.DATA)
                if d.dtype == DepType.RAW and d.var_name == var_name
            ]:
                if (
                    d.sink_line == d.source_line
                    and d.source_line in loops_start_lines
                    and self.node_at(t) in children
                ):
                    return True

        return False

    def is_readonly_inside_loop_body(
        self,
        dep: Dependency,
        root_loop: CUNode,
        children_cus: List[CUNode],
        children_loops: List[CUNode],
        loops_start_lines: Optional[List[LineID]] = None,
    ) -> bool:
        """Checks, whether a variable is read-only in loop body

        :param dep: dependency variable
        :param root_loop: root loop
        :return: true if variable is read-only in loop body
        """
        if loops_start_lines is None:
            loops_start_lines = [v.start_position() for v in children_loops]

        for v in children_cus:
            for t, d in [
                (t, d)
                for s, t, d in self.out_edges(v.id, EdgeType.DATA)
                if d.dtype == DepType.WAR or d.dtype == DepType.WAW
            ]:
                # If there is a waw dependency for var, then var is written in loop
                # (sink is always inside loop for waw/war)
                if dep.memory_region == d.memory_region and not (d.sink_line in loops_start_lines):
                    return False
            for t, d in [
                (t, d) for s, t, d in self.in_edges(v.id, EdgeType.DATA) if d.dtype == DepType.RAW
            ]:
                # If there is a reverse raw dependency for var, then var is written in loop
                # (source is always inside loop for reverse raw)
                if dep.memory_region == d.memory_region and not (
                    d.source_line in loops_start_lines
                ):
                    return False
        return True

    def get_parent_function(self, node: CUNode) -> CUNode:
        """Finds the parent of a node

        :param node: current node
        :return: node of parent function
        """
        if node.type == NodeType.FUNC:
            return node
        assert node.parent_function_id
        return self.node_at(node.parent_function_id)

    def get_left_right_subtree(self, target: CUNode, right_subtree: bool) -> List[CUNode]:
        """Searches for all subnodes of main which are to the left or to the right of the specified node

        :param target: node that divides the tree
        :param right_subtree: true - right subtree, false - left subtree
        :return: list of nodes in the subtree
        """
        stack: List[CUNode] = []
        res: List[CUNode] = []
        visited = set()

        parent_func = self.get_parent_function(target)
        stack.append(parent_func)

        while stack:
            current = stack.pop()

            if current == target:
                return res
            if current.type == NodeType.CU:
                res.append(current)

            if current in visited:  # suppress looping
                continue
            else:
                visited.add(current)

            stack.extend(
                self.direct_children_or_called_nodes(current)
                if right_subtree
                else reversed(self.direct_children_or_called_nodes(current))
            )
        return res

    def path(self, source: CUNode, target: CUNode) -> List[CUNode]:
        """DFS from source to target over edges of child type

        :param source: source node
        :param target: target node
        :return: list of nodes from source to target
        """
        return self.__path_rec(source, target, set())

    def __path_rec(self, source: CUNode, target: CUNode, visited: Set[CUNode]) -> List[CUNode]:
        """DFS from source to target over edges of child type

        :param source: source node
        :param target: target node
        :return: list of nodes from source to target
        """
        visited.add(source)
        if source == target:
            return [source]

        for child in [c for c in self.direct_children_or_called_nodes(source) if c not in visited]:
            path = self.__path_rec(child, target, visited)
            if path:
                path.insert(0, source)
                return path
        return []

    def get_reduction_sign(self, line: str, name: str) -> str:
        """Returns reduction operation for variable

        :param line: loop line number
        :param name: variable name
        :return: reduction operation
        """
        for rv in self.reduction_vars:
            if rv["loop_line"] == line and rv["name"] == name:
                return rv["operation"]
        return ""

    def dump_to_pickled_json(self) -> str:
        """Encodes and returns the entire Object into a pickled json string.
        The encoded string can be reconstructed into an object by using:
        jsonpickle.decode(json_str)

        :return: encoded string
        """
        return jsonpickle.encode(self)

    def check_reachability(
        self, target: CUNode, source: CUNode, edge_types: List[EdgeType]
    ) -> bool:
        """check if target is reachable from source via edges of types edge_type.
        :param pet: PET graph
        :param source: CUNode
        :param target: CUNode
        :param edge_types: List[EdgeType]
        :return: Boolean"""
        if source == target:
            return True
        visited: List[str] = []
        queue = [target]
        while len(queue) > 0:
            cur_node = queue.pop(0)
            if type(cur_node) == list:
                cur_node_list = cast(List[CUNode], cur_node)
                cur_node = cur_node_list[0]
            visited.append(cur_node.id)
            tmp_list = [
                (s, t, e)
                for s, t, e in self.in_edges(cur_node.id)
                if s not in visited and e.etype in edge_types
            ]
            for e in tmp_list:
                if self.node_at(e[0]) == source:
                    return True
                else:
                    if e[0] not in visited:
                        queue.append(self.node_at(e[0]))
        return False

    def is_predecessor(self, source_id: NodeID, target_id: NodeID) -> bool:
        """returns true, if source is a predecessor of target.
        This analysis includes traversal of successor, child and calls edges."""
        # if source and target_id are located within differenct functions, consider the callees instead of source_id
        source_parent_function = self.get_parent_function(self.node_at(source_id))
        target_parent_function = self.get_parent_function(self.node_at(target_id))
        if source_parent_function != target_parent_function:
            for callee_id in [
                s for s, _, _ in self.in_edges(source_parent_function.id, EdgeType.CALLSNODE)
            ]:
                if self.is_predecessor(callee_id, target_id):
                    return True

        # if target is a loop node, get the first child of the loop, i.e. the entry node into the loop
        target_node = self.node_at(target_id)
        if target_node.type == NodeType.LOOP:
            target_id = self.direct_children(target_node)[0].id

        # perform a bfs search for target
        queue: List[NodeID] = [source_id]
        visited: List[NodeID] = []
        while queue:
            current = queue.pop(0)
            if current == target_id:
                return True
            visited.append(current)
            # add direct successors to queue
            queue += [
                n.id
                for n in self.direct_successors(self.node_at(current))
                if n.id not in visited and n.id not in queue
            ]
            # add children to queue
            queue += [
                n.id
                for n in self.direct_children(self.node_at(current))
                if n.id not in visited and n.id not in queue
            ]
            # add called functions to queue
            queue += [
                t
                for _, t, _ in self.out_edges(current, EdgeType.CALLSNODE)
                if t not in visited and t not in queue
            ]
        return False

    def check_reachability_and_get_path_nodes(
        self, target: CUNode, source: CUNode, edge_types: List[EdgeType]
    ) -> Tuple[bool, List[CUNode]]:
        """check if target is reachable from source via edges of types edge_type.
        :param pet: PET graph
        :param source: CUNode
        :param target: CUNode
        :param edge_types: List[EdgeType]
        :return: Boolean"""
        if source == target:
            return True, []
        visited: List[NodeID] = []
        queue: List[Tuple[CUNode, List[CUNode]]] = [(target, [])]
        while len(queue) > 0:
            cur_node, cur_path = queue.pop(0)
            if type(cur_node) == list:
                cur_node_list = cast(List[CUNode], cur_node)
                cur_node = cur_node_list[0]
            visited.append(cur_node.id)
            tmp_list = [
                (s, t, e)
                for s, t, e in self.in_edges(cur_node.id)
                if s not in visited and e.etype in edge_types
            ]
            for e in tmp_list:
                if self.node_at(e[0]) == source:
                    return True, cur_path
                else:
                    if e[0] not in visited:
                        tmp_path = copy.deepcopy(cur_path)
                        tmp_path.append(cur_node)
                        queue.append((self.node_at(e[0]), tmp_path))
        return False, []

    def dump_to_gephi_file(self, name="pet.gexf"):
        """Note: Destroys the PETGraph!"""
        # replace node data with label
        for node_id in self.g.nodes:
            tmp_cu: CUNode = self.g.nodes[node_id]["data"]
            del self.g.nodes[node_id]["data"]
            self.g.nodes[node_id]["id"] = tmp_cu.id
            self.g.nodes[node_id]["type"] = str(tmp_cu.type)
        for edge in self.g.edges:
            dep: Dependency = self.g.edges[edge]["data"]
            del self.g.edges[edge]["data"]
            self.g.edges[edge]["edge_type"] = str(dep.etype.name)
            if dep.etype == EdgeType.DATA:
                self.g.edges[edge]["var"] = dep.var_name
                self.g.edges[edge]["dep_type"] = str(dep.dtype.name)
        nx.write_gexf(self.g, name)<|MERGE_RESOLUTION|>--- conflicted
+++ resolved
@@ -7,10 +7,7 @@
 # directory for details.
 
 import itertools
-<<<<<<< HEAD
-=======
 import sys
->>>>>>> d137260d
 import copy
 from enum import IntEnum, Enum
 from typing import Dict, List, Tuple, Set, Optional, cast, Union
@@ -129,11 +126,7 @@
     etype: EdgeType
     dtype: Optional[DepType] = None
     var_name: Optional[str] = None
-<<<<<<< HEAD
-    aa_var_name: Optional[str] = None
-=======
     memory_region: Optional[MemoryRegion] = None
->>>>>>> d137260d
     source_line: Optional[LineID] = None
     sink_line: Optional[LineID] = None
 
@@ -262,11 +255,7 @@
     d.sink_line = dep.sink
     d.dtype = DepType[dep.type]
     d.var_name = dep.var_name
-<<<<<<< HEAD
-    d.aa_var_name = dep.aa_var_name
-=======
     d.memory_region = dep.memory_region
->>>>>>> d137260d
     return d
 
 
@@ -372,10 +361,6 @@
                         continue
                     if sink_cu_id and source_cu_id:
                         g.add_edge(sink_cu_id, source_cu_id, data=parse_dependency(dep))
-<<<<<<< HEAD
-        print("\tAdded Dependencies...")
-=======
->>>>>>> d137260d
         return cls(g, reduction_vars, pos)
 
     def calculateFunctionMetadata(self):
