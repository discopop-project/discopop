--- conflicted
+++ resolved
@@ -1038,7 +1038,6 @@
                 return rv["operation"]
         return ""
 
-<<<<<<< HEAD
     def dump_to_pickled_json(self) -> str:
         """Encodes and returns the entire Object into a pickled json string.
         The encoded string can be reconstructed into an object by using:
@@ -1080,8 +1079,6 @@
                         queue.append(self.node_at(e[0]))
         return False
 
-=======
->>>>>>> c6d0c1ce
     def is_predecessor(self, source_id: NodeID, target_id: NodeID) -> bool:
         """returns true, if source is a predecessor of target.
         This analysis includes traversal of successor, child and calls edges."""
@@ -1118,7 +1115,6 @@
             ]
         return False
 
-<<<<<<< HEAD
     def check_reachability_and_get_path_nodes(
         self, target: CUNode, source: CUNode, edge_types: List[EdgeType]
     ) -> Tuple[bool, List[CUNode]]:
@@ -1153,8 +1149,6 @@
                         queue.append((self.node_at(e[0]), tmp_path))
         return False, []
 
-=======
->>>>>>> c6d0c1ce
     def dump_to_gephi_file(self, name="pet.gexf"):
         """Note: Destroys the PETGraph!"""
         # replace node data with label
