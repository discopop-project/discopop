--- conflicted
+++ resolved
@@ -5,12 +5,9 @@
 # This software may be modified and distributed under the terms of
 # the 3-Clause BSD License.  See the LICENSE file in the package base
 # directory for details.
-<<<<<<< HEAD
+
+import itertools
 import copy
-=======
-
-import itertools
->>>>>>> 37f7669f
 from enum import IntEnum, Enum
 from typing import Dict, List, Tuple, Set, Optional, cast, Union
 import jsonpickle  # type:ignore
