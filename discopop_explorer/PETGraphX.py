--- conflicted
+++ resolved
@@ -512,11 +512,7 @@
         dep_set = set()
         loops_start_lines = []
         undefinedVarsInLoop = []
-<<<<<<< HEAD
-        firstWrittenVarsInLoop = set()
-=======
         firstWrittenVarsInLoop: Set[Variable] = set()
->>>>>>> a8e163d2
 
         loop_node_ids = [n.id for n in self.subtree_of_type(
             root_loop, NodeType.CU)]
@@ -577,20 +573,12 @@
         res = False
         d_var_name_str = cast(str, str(d.var_name))
 
-<<<<<<< HEAD
-        if(self.is_global(cast(str, d.var_name), sub) and
-            not (self.is_passed_by_reference(d, parent_func_sink) and
-                 self.is_passed_by_reference(d, parent_func_source))):
-            return res
-        return True
-=======
         if(self.is_global(d_var_name_str, sub) and
             not (self.is_passed_by_reference(d, parent_func_sink) and
                  self.is_passed_by_reference(d, parent_func_source))):
             return res
         return not res
 
->>>>>>> a8e163d2
 
     def is_global(self, var: str, tree: List[CUNode]) -> bool:
         """Checks if variable is global
@@ -669,11 +657,7 @@
                 return not (x.type.endswith('**') or x.type.startswith('ARRAY' or x.type.startswith('[')))
             else:
                 return False
-<<<<<<< HEAD
-        return False
-=======
         raise ValueError("allVars must not be empty.")
->>>>>>> a8e163d2
 
     def __get_variables(self, nodes: List[CUNode]) -> Set[Variable]:
         """Gets all variables in nodes
