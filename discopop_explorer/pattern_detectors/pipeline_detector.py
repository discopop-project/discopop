--- conflicted
+++ resolved
@@ -138,16 +138,10 @@
     children_cache: Dict[CUNode, List[CUNode]] = dict()
     dependency_cache: Dict[Tuple[CUNode, CUNode], Set[CUNode]] = dict()
     for node in pet.all_nodes(NodeType.LOOP):
-<<<<<<< HEAD
-        node.pipeline = __detect_pipeline(pet, node, children_cache=children_cache, dep_cache=dependency_cache)
-        if node.pipeline > __pipeline_threshold:
-            result.append(PipelineInfo(pet, node))
-=======
         if node.do_all == False and node.reduction == False:
             node.pipeline = __detect_pipeline(pet, node)
             if node.pipeline > __pipeline_threshold:
                 result.append(PipelineInfo(pet, node))
->>>>>>> cd6cd1ae
 
     return result
 
@@ -174,14 +168,8 @@
 
     graph_vector = []
     for i in range(0, len(loop_subnodes) - 1):
-<<<<<<< HEAD
-        graph_vector.append(1.0 if pet.depends_ignore_readonly(loop_subnodes[i + 1], loop_subnodes[i], root,
-                                                               children_cache=children_cache,
-                                                               dep_cache=dep_cache) else 0.0)
-=======
         graph_vector.append(1.0 if pet.depends_ignore_readonly(
             loop_subnodes[i + 1], loop_subnodes[i], root) else 0.0)
->>>>>>> cd6cd1ae
 
     pipeline_vector = []
     for i in range(0, len(loop_subnodes) - 1):
