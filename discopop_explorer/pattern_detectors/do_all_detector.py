# This file is part of the DiscoPoP software (http://www.discopop.tu-darmstadt.de)
#
# Copyright (c) 2020, Technische Universitaet Darmstadt, Germany
#
# This software may be modified and distributed under the terms of
# the 3-Clause BSD License.  See the LICENSE file in the package base
# directory for details.
import sys
from typing import List, Dict, Set, Tuple

from .PatternInfo import PatternInfo
<<<<<<< HEAD
from ..PETGraphX import (
    PETGraphX,
    CUNode,
    NodeType,
    EdgeType,
    LineID,
    DepType,
    Variable,
    MemoryRegion,
)
=======
from ..PETGraphX import CUNode, LoopNode, PETGraphX, Node, NodeType, EdgeType
>>>>>>> 42efeccd
from ..utils import classify_loop_variables, contains
import time


class DoAllInfo(PatternInfo):
    """Class, that contains do-all detection result"""

    def __init__(self, pet: PETGraphX, node: Node):
        """
        :param pet: PET graph
        :param node: node, where do-all was detected
        """
        PatternInfo.__init__(self, node)
        fp, p, lp, s, r = classify_loop_variables(pet, node)
        self.first_private = fp
        self.private = p
        self.last_private = lp
        self.shared = s
        self.reduction = r

    def __str__(self):
        return (
            f"Do-all at: {self.node_id}\n"
            f"Start line: {self.start_line}\n"
            f"End line: {self.end_line}\n"
            # f"iterations: {self.iterations_count}\n"
            # f"instructions: {self.instructions_count}\n"
            # f"workload: {self.workload}\n"
            f'pragma: "#pragma omp parallel for"\n'
            f"private: {[v.name for v in self.private]}\n"
            f"shared: {[v.name for v in self.shared]}\n"
            f"first private: {[v.name for v in self.first_private]}\n"
            f"reduction: {[v.name for v in self.reduction]}\n"
            f"last private: {[v.name for v in self.last_private]}"
        )


def run_detection(pet: PETGraphX) -> List[DoAllInfo]:
    """Search for do-all loop pattern

    :param pet: PET graph
    :return: List of detected pattern info
    """
    result: List[DoAllInfo] = []
    nodes = pet.all_nodes(LoopNode)
    for idx, node in enumerate(nodes):
        print("Do-all:", idx, "/", len(nodes))
        if not contains(result, lambda x: x.node_id == node.id) and __detect_do_all(pet, node):
            node.do_all = True
            if not node.reduction and node.loop_iterations >= 0:
                result.append(DoAllInfo(pet, node))

    return result


def __detect_do_all(pet: PETGraphX, root_loop: Node) -> bool:
    """Calculate do-all value for node

    :param pet: PET graph
    :param root: root node
    :return: true if do-all
    """
    subnodes = [
        pet.node_at(t)
        for s, t, d in pet.out_edges(root_loop.id, [EdgeType.CHILD, EdgeType.CALLSNODE])
    ]

    # get required metadata
    loop_start_lines: List[LineID] = []
    root_children = pet.subtree_of_type(root_loop, (NodeType.CU, NodeType.LOOP))
    root_children_cus = [cu for cu in root_children if cu.type == NodeType.CU]
    root_children_loops = [cu for cu in root_children if cu.type == NodeType.LOOP]
    for v in root_children_loops:
        loop_start_lines.append(v.start_position())
    fp, p, lp, s, r = classify_loop_variables(pet, root_loop)
    # get variables which are defined inside the loop
    defined_inside_loop: List[Tuple[Variable, Set[MemoryRegion]]] = []
    tmp_loop_variables = pet.get_variables(root_children_cus)
    for var in tmp_loop_variables:
        if var.defLine >= root_loop.start_position() and var.defLine <= root_loop.end_position():
            defined_inside_loop.append((var, tmp_loop_variables[var]))

    # check if all subnodes are parallelizable
    for node in pet.subtree_of_type(root_loop, NodeType.CU):
        if node.performs_file_io:
            # node is not reliably parallelizable as some kind of file-io is performed.
            return False

    for i in range(0, len(subnodes)):
        children_cache: Dict[CUNode, List[CUNode]] = dict()
        dependency_cache: Dict[Tuple[CUNode, CUNode], Set[CUNode]] = dict()
        for j in range(i, len(subnodes)):
            if __check_loop_dependencies(
                pet,
                subnodes[i],
                subnodes[j],
                root_loop,
                root_children_cus,
                root_children_loops,
                loop_start_lines,
                fp,
                p,
                lp,
                defined_inside_loop,
            ):
                # if pet.depends_ignore_readonly(subnodes[i], subnodes[j], root_loop):
                return False

    return True


def __check_loop_dependencies(
    pet: PETGraphX,
    node_1: CUNode,
    node_2: CUNode,
    root_loop: CUNode,
    root_children_cus: List[CUNode],
    root_children_loops: List[CUNode],
    loop_start_lines: List[LineID],
    first_privates: List[Variable],
    privates: List[Variable],
    last_privates: List[Variable],
    defined_inside_loop: List[Tuple[Variable, Set[MemoryRegion]]],
) -> bool:
    """Returns True, if dependencies between the respective subgraphs chave been found.
    Returns False otherwise, which results in the potential suggestion of a Do-All pattern."""
    # get recursive children of source and target
    node_1_children_ids = [node.id for node in pet.subtree_of_type(node_1, NodeType.CU)]
    node_2_children_ids = [node.id for node in pet.subtree_of_type(node_2, NodeType.CU)]

    # get dependency edges between children nodes
    deps = set()
    for n in node_1_children_ids + node_2_children_ids:
        deps.update(
            [
                (s, t, d)
                for s, t, d in pet.in_edges(n, EdgeType.DATA)
                if s in node_1_children_ids + node_2_children_ids
            ]
        )
        deps.update(
            [
                (s, t, d)
                for s, t, d in pet.out_edges(n, EdgeType.DATA)
                if t in node_1_children_ids + node_2_children_ids
            ]
        )

    # get memory regions which are defined inside the loop
    memory_regions_defined_in_loop = set()
    for var, mem_regs in defined_inside_loop:
        memory_regions_defined_in_loop.update(mem_regs)

    for source, target, dep in deps:
        # check if targeted variable is readonly inside loop
        if pet.is_readonly_inside_loop_body(
            dep,
            root_loop,
            root_children_cus,
            root_children_loops,
            loops_start_lines=loop_start_lines,
        ):
            # variable is readonly -> no problem
            continue

        # check if targeted variable is loop index
        if pet.is_loop_index(dep.var_name, loop_start_lines, root_children_cus):
            continue

        # check if variable is defined inside loop
        if dep.memory_region in memory_regions_defined_in_loop:
            continue

        # targeted variable is not read-only
        if dep.dtype == DepType.INIT:
            continue
        elif dep.dtype == DepType.RAW:
            # check RAW dependencies
            # RAW problematic, if it is not an intra-iteration RAW
            if not dep.intra_iteration:
                return True
        elif dep.dtype == DepType.WAR:
            # check WAR dependencies
            # WAR problematic, if it is not an intra-iteration WAR and the variable is not private or firstprivate
            if not dep.intra_iteration:
                if dep.var_name not in [v.name for v in first_privates + privates + last_privates]:
                    return True
        elif dep.dtype == DepType.WAW:
            # check WAW dependencies
            # handled by variable classification
            pass
        else:
            raise ValueError("Unsupported dependency type: ", dep.dtype)

    # no problem found. Potentially suggest Do-All
    return False


def __old_detect_do_all(pet: PETGraphX, root_loop: CUNode) -> bool:
    """Calculate do-all value for node

    :param pet: PET graph
    :param root: root node
    :return: true if do-all
    """
    subnodes = [
        pet.node_at(t)
        for s, t, d in pet.out_edges(root_loop.id, [EdgeType.CHILD, EdgeType.CALLSNODE])
    ]

    # check if all subnodes are parallelizable
    for node in pet.subtree_of_type(root_loop, CUNode):
        if node.performs_file_io:
            # node is not reliably parallelizable as some kind of file-io is performed.
            return False

    for i in range(0, len(subnodes)):
        children_cache: Dict[Node, List[Node]] = dict()
        dependency_cache: Dict[Tuple[Node, Node], Set[Node]] = dict()
        for j in range(i, len(subnodes)):
            if pet.depends_ignore_readonly(subnodes[i], subnodes[j], root_loop):
                return False

    return True<|MERGE_RESOLUTION|>--- conflicted
+++ resolved
@@ -9,20 +9,7 @@
 from typing import List, Dict, Set, Tuple
 
 from .PatternInfo import PatternInfo
-<<<<<<< HEAD
-from ..PETGraphX import (
-    PETGraphX,
-    CUNode,
-    NodeType,
-    EdgeType,
-    LineID,
-    DepType,
-    Variable,
-    MemoryRegion,
-)
-=======
 from ..PETGraphX import CUNode, LoopNode, PETGraphX, Node, NodeType, EdgeType
->>>>>>> 42efeccd
 from ..utils import classify_loop_variables, contains
 import time
 
@@ -106,14 +93,14 @@
             defined_inside_loop.append((var, tmp_loop_variables[var]))
 
     # check if all subnodes are parallelizable
-    for node in pet.subtree_of_type(root_loop, NodeType.CU):
+    for node in pet.subtree_of_type(root_loop, CUNode):
         if node.performs_file_io:
             # node is not reliably parallelizable as some kind of file-io is performed.
             return False
 
     for i in range(0, len(subnodes)):
-        children_cache: Dict[CUNode, List[CUNode]] = dict()
-        dependency_cache: Dict[Tuple[CUNode, CUNode], Set[CUNode]] = dict()
+        children_cache: Dict[Node, List[Node]] = dict()
+        dependency_cache: Dict[Tuple[Node, Node], Set[Node]] = dict()
         for j in range(i, len(subnodes)):
             if __check_loop_dependencies(
                 pet,
@@ -234,14 +221,14 @@
     ]
 
     # check if all subnodes are parallelizable
-    for node in pet.subtree_of_type(root_loop, CUNode):
+    for node in pet.subtree_of_type(root_loop, NodeType.CU):
         if node.performs_file_io:
             # node is not reliably parallelizable as some kind of file-io is performed.
             return False
 
     for i in range(0, len(subnodes)):
-        children_cache: Dict[Node, List[Node]] = dict()
-        dependency_cache: Dict[Tuple[Node, Node], Set[Node]] = dict()
+        children_cache: Dict[CUNode, List[CUNode]] = dict()
+        dependency_cache: Dict[Tuple[CUNode, CUNode], Set[CUNode]] = dict()
         for j in range(i, len(subnodes)):
             if pet.depends_ignore_readonly(subnodes[i], subnodes[j], root_loop):
                 return False
