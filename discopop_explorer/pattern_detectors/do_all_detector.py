--- conflicted
+++ resolved
@@ -50,16 +50,9 @@
     :param pet: PET graph
     :return: List of detected pattern info
     """
-<<<<<<< HEAD
-    result = []
-    for node in pet.all_nodes(NodeType.LOOP):
-        # t1 = time.time()
-        if __detect_do_all(pet, node):
-=======
     result : List[DoAllInfo] = []
     for node in pet.all_nodes(NodeType.LOOP):        # t1 = time.time()
         if not contains(result, lambda x: x.node_id == node.id) and __detect_do_all(pet, node):
->>>>>>> b89a0d69
             node.do_all = True
             if not node.reduction and node.loop_iterations >= 0:
                 result.append(DoAllInfo(pet, node))
