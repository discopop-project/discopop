# This file is part of the DiscoPoP software (http://www.discopop.tu-darmstadt.de)
#
# Copyright (c) 2020, Technische Universitaet Darmstadt, Germany
#
# This software may be modified and distributed under the terms of
# the 3-Clause BSD License.  See the LICENSE file in the package base
# directory for details.


from typing import List

from .PatternInfo import PatternInfo
<<<<<<< HEAD
from ..PETGraphX import PETGraphX, NodeType, CUNode, EdgeType, DepType, LineID, Variable
=======
from ..PETGraphX import CUNode, LoopNode, PETGraphX, NodeType, Node
>>>>>>> 42efeccd
from ..utils import is_reduction_var, classify_loop_variables, contains


class ReductionInfo(PatternInfo):
    """Class, that contains reduction detection result"""

    def __init__(self, pet: PETGraphX, node: Node):
        """
        :param pet: PET graph
        :param node: node, where reduction was detected
        """
        PatternInfo.__init__(self, node)
        self.pragma = "#pragma omp parallel for"

        fp, p, lp, s, r = classify_loop_variables(pet, node)
        self.first_private = fp
        self.private = p
        self.last_private = lp
        self.shared = s
        self.reduction = r

    def __str__(self):
        return (
            f"Reduction at: {self.node_id}\n"
            f"Start line: {self.start_line}\n"
            f"End line: {self.end_line}\n"
            f"pragma: {self.pragma}\n"
            f"private: {[v.name for v in self.private]}\n"
            f"shared: {[v.name for v in self.shared]}\n"
            f"first private: {[v.name for v in self.first_private]}\n"
            f'reduction: {[v.operation + ":" + v.name for v in self.reduction]}\n'
            f"last private: {[v.name for v in self.last_private]}"
        )


def run_detection(pet: PETGraphX) -> List[ReductionInfo]:
    """Search for reduction pattern

    :param pet: PET graph
    :return: List of detected pattern info
    """
    result: List[ReductionInfo] = []
    nodes = pet.all_nodes(LoopNode)
    for idx, node in enumerate(nodes):
        print("Reduction: ", idx, "/", len(nodes))
        if not contains(result, lambda x: x.node_id == node.id) and __detect_reduction(pet, node):
            node.reduction = True
            if node.loop_iterations >= 0:
                result.append(ReductionInfo(pet, node))

    return result


def __detect_reduction(pet: PETGraphX, root: Node) -> bool:
    """Detects reduction pattern in loop

    :param pet: PET graph
    :param root: the loop node
    :return: true if is reduction loop
    """
    all_vars = []
    for node in pet.subtree_of_type(root, CUNode):
        all_vars.extend(node.local_vars)
        all_vars.extend(node.global_vars)

    # get required metadata
    loop_start_lines: List[LineID] = []
    root_children = pet.subtree_of_type(root, (NodeType.CU, NodeType.LOOP))
    root_children_cus = [cu for cu in root_children if cu.type == NodeType.CU]
    root_children_loops = [cu for cu in root_children if cu.type == NodeType.LOOP]
    for v in root_children_loops:
        loop_start_lines.append(v.start_position())
    reduction_vars = [
        v
        for v in all_vars
        if is_reduction_var(root.start_position(), v.name, pet.reduction_vars)
        and "**" not in v.type
    ]
    reduction_var_names = [v.name for v in reduction_vars]
    fp, p, lp, s, r = classify_loop_variables(pet, root)

    if __check_loop_dependencies(
        pet,
        root,
        root_children_cus,
        root_children_loops,
        loop_start_lines,
        reduction_var_names,
        fp,
        p,
        lp,
    ):
        return False

    # if the loop contains any reduction variable, create a reduction suggestion
    return bool(reduction_vars)


def __check_loop_dependencies(
    pet: PETGraphX,
    root_loop: CUNode,
    root_children_cus: List[CUNode],
    root_children_loops: List[CUNode],
    loop_start_lines: List[LineID],
    reduction_var_names: List[str],
    first_privates: List[Variable],
    privates: List[Variable],
    last_privates: List[Variable],
) -> bool:
    """Returns True, if dependencies between the respective subgraphs chave been found.
    Returns False otherwise, which results in the potential suggestion of a Reduction pattern."""
    # get recursive children of source and target
    loop_children_ids = [node.id for node in root_children_cus]

    # get dependency edges between children nodes
    deps = set()
    for n in loop_children_ids:
        deps.update(
            [(s, t, d) for s, t, d in pet.in_edges(n, EdgeType.DATA) if s in loop_children_ids]
        )
        deps.update(
            [(s, t, d) for s, t, d in pet.out_edges(n, EdgeType.DATA) if t in loop_children_ids]
        )

    for source, target, dep in deps:
        # check if targeted variable is readonly inside loop
        if pet.is_readonly_inside_loop_body(
            dep,
            root_loop,
            root_children_cus,
            root_children_loops,
            loops_start_lines=loop_start_lines,
        ):
            # variable is readonly -> no problem
            continue

        # check if targeted variable is loop index
        if pet.is_loop_index(dep.var_name, loop_start_lines, root_children_cus):
            continue

        # targeted variable is not read-only
        if dep.dtype == DepType.INIT:
            continue
        elif dep.dtype == DepType.RAW:
            # check RAW dependencies
            # Reductions are only valid, if the value of the reduction variable is not stored in a shared variable.
            # This property is violated if a RAW dependency for the reduction variable between different CUs exist
            # since CUs follow the Read-Compute-Write pattern.
            if dep.var_name in reduction_var_names:
                if source != target:
                    # if raw_deps for reduction variables between different CU's exist,
                    # the above described property is violated
                    # --> not a valid reduction
                    return True
            else:
                # RAW does not target a reduction variable.
                # RAW problematic, if it is not an intra-iteration RAW.
                if not dep.intra_iteration:
                    return True
        elif dep.dtype == DepType.WAR:
            # check WAR dependencies
            # WAR problematic, if it is not an intra-iteration WAR and the variable is not private or firstprivate
            if not dep.intra_iteration:
                if dep.var_name not in [v.name for v in first_privates + privates + last_privates]:
                    return True
        elif dep.dtype == DepType.WAW:
            # check WAW dependencies
            # handled by variable classification
            pass
        else:
            raise ValueError("Unsupported dependency type: ", dep.dtype)

    # no problem found. Potentially suggest reduction
    return False<|MERGE_RESOLUTION|>--- conflicted
+++ resolved
@@ -10,11 +10,7 @@
 from typing import List
 
 from .PatternInfo import PatternInfo
-<<<<<<< HEAD
-from ..PETGraphX import PETGraphX, NodeType, CUNode, EdgeType, DepType, LineID, Variable
-=======
 from ..PETGraphX import CUNode, LoopNode, PETGraphX, NodeType, Node
->>>>>>> 42efeccd
 from ..utils import is_reduction_var, classify_loop_variables, contains
 
 
