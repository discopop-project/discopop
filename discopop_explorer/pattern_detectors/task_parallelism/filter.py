--- conflicted
+++ resolved
@@ -2,16 +2,10 @@
 
 from discopop_explorer.PETGraphX import NodeType, EdgeType, CUNode, PETGraphX
 from discopop_explorer.pattern_detectors.PatternInfo import PatternInfo
-<<<<<<< HEAD
-from discopop_explorer.pattern_detectors.task_parallelism.classes import TaskParallelismInfo, ParallelRegionInfo
-from discopop_explorer.pattern_detectors.task_parallelism.tp_utils import line_contained_in_region, \
-    get_parent_of_type, get_cus_inside_function, check_reachability
-=======
 from discopop_explorer.pattern_detectors.task_parallelism.classes import TaskParallelismInfo, ParallelRegionInfo, \
     TPIType
 from discopop_explorer.pattern_detectors.task_parallelism.tp_utils import \
     line_contained_in_region, get_parent_of_type, get_cus_inside_function, check_reachability
->>>>>>> 271a72df
 from discopop_explorer.utils import is_loop_index2
 
 
@@ -268,27 +262,6 @@
         # get function containing the task cu
         parent_function_cu, last_node = \
             get_parent_of_type(pet, suggestion._node, NodeType.FUNC, EdgeType.CHILD, True)[0]
-<<<<<<< HEAD
-=======
-
-        # define helper function
-        def __reverse_reachable_w_o_breaker(root: CUNode, target: CUNode, breaker_cu: CUNode, visited: List[CUNode]):
-            if root in visited:
-                return False
-            visited.append(root)
-            if root == target:
-                return True
-            if root == breaker_cu:
-                return False
-            recursion_result = False
-            # start recursion for each incoming edge
-            for tmp_e in pet.in_edges(root.id, EdgeType.SUCCESSOR):
-                recursion_result = recursion_result or __reverse_reachable_w_o_breaker(
-                    pet.node_at(tmp_e[0]),
-                    target, breaker_cu, visited)
-            return recursion_result
-
->>>>>>> 271a72df
         # filter firstprivate
         __filter_sharing_clause(pet, suggestion, var_def_line_dict, parent_function_cu, "FP")
         # filter private
@@ -672,7 +645,6 @@
             parent_function, last_node = \
                 get_parent_of_type(pet, suggestion._node, NodeType.FUNC, EdgeType.CHILD, True)[0]
             # filter in_dep
-<<<<<<< HEAD
             modification_found = modification_found or __filter_in_dependencies(pet, suggestion,
                                                                                 var_def_line_dict, parent_function,
                                                                                 out_dep_vars)
@@ -684,180 +656,6 @@
             modification_found = modification_found or __filter_in_out_dependencies(pet, suggestion,
                                                                                     var_def_line_dict, parent_function,
                                                                                     in_dep_vars, out_dep_vars)
-=======
-            to_be_removed = []
-            for var in suggestion.in_dep:
-                var = var.replace(".addr", "")
-                is_valid = False
-                try:
-                    for defLine in var_def_line_dict[var]:
-                        # ensure backwards compatibility (no definition line present in cu_xml
-                        if defLine is None:
-                            is_valid = True
-                        # check if var is defined in parent function
-                        if line_contained_in_region(defLine, parent_function.start_position(),
-                                                    parent_function.end_position()):
-                            # check if var is contained in out_dep_vars and a previous out_dep exists
-                            if var in out_dep_vars:
-                                for line_num in out_dep_vars[var]:
-                                    line_num = str(line_num)
-                                    tmp_pragma_line = suggestion.pragma_line
-                                    tmp_pragma_line = str(tmp_pragma_line)
-                                    if ":" in line_num:
-                                        line_num = line_num.split(":")[1]
-                                    # check validity of the dependence by reachability checking on
-                                    # successor + child graph
-
-                                    # get CU containing line_num
-                                    for cu_node in pet.all_nodes(NodeType.CU):
-                                        file_id = suggestion._node.start_position().split(":")[0]
-                                        test_line = file_id + ":" + line_num
-                                        # check if line_num is contained in cu_node
-                                        if not line_contained_in_region(test_line, cu_node.start_position(),
-                                                                        cu_node.end_position()):
-                                            continue
-                                        # check if path from cu_node to suggestion._node exists
-                                        if check_reachability(pet, suggestion._node, cu_node,
-                                                              [EdgeType.SUCCESSOR, EdgeType.CHILD]):
-                                            is_valid = True
-                        else:
-                            pass
-                except ValueError:
-                    pass
-                if not is_valid:
-                    modification_found = True
-                    to_be_removed.append(var)
-            to_be_removed = list(set(to_be_removed))
-            suggestion.in_dep = [v for v in suggestion.in_dep if not v.replace(".addr", "") in to_be_removed]
-            # filter out_dep
-            to_be_removed = []
-            for var in suggestion.out_dep:
-                var = var.replace(".addr", "")
-                is_valid = False
-                try:
-                    for defLine in var_def_line_dict[var]:
-                        # ensure backwards compatibility (no definition line present in cu_xml
-                        if defLine is None:
-                            is_valid = True
-                        # check if var is defined in parent function
-                        if line_contained_in_region(defLine, parent_function.start_position(),
-                                                    parent_function.end_position()):
-                            # check if var is contained in in_dep_vars and a successive in_dep exists
-                            if var in in_dep_vars:
-                                for line_num in in_dep_vars[var]:
-                                    line_num = str(line_num)
-                                    tmp_pragma_line = suggestion.pragma_line
-                                    tmp_pragma_line = str(tmp_pragma_line)
-                                    if ":" in line_num:
-                                        line_num = line_num.split(":")[1]
-                                    # check validity of the dependence by reachability checking on
-                                    # successor + child graph
-
-                                    # get CU containing line_num
-                                    for cu_node in pet.all_nodes(NodeType.CU):
-                                        file_id = suggestion._node.start_position().split(":")[0]
-                                        test_line = file_id + ":" + line_num
-                                        # check if line_num is contained in cu_node
-                                        if not line_contained_in_region(test_line, cu_node.start_position(),
-                                                                        cu_node.end_position()):
-                                            continue
-                                        # check if path from suggestion._node to cu_node exists
-                                        if check_reachability(pet, cu_node, suggestion._node,
-                                                              [EdgeType.SUCCESSOR, EdgeType.CHILD]):
-                                            is_valid = True
-
-                        else:
-                            pass
-                except ValueError:
-                    pass
-                if not is_valid:
-                    to_be_removed.append(var)
-                    modification_found = True
-            to_be_removed = list(set(to_be_removed))
-            suggestion.out_dep = [v for v in suggestion.out_dep if not v.replace(".addr", "") in to_be_removed]
-            # filter in_out_dep
-            to_be_removed = []
-            for var in suggestion.in_out_dep:
-                var = var.replace(".addr", "")
-                is_valid = False
-                try:
-                    for defLine in var_def_line_dict[var]:
-                        # ensure backwards compatibility (no definition line present in cu_xml
-                        if defLine is None:
-                            is_valid = True
-                        # check if var is defined in parent function
-                        if line_contained_in_region(defLine, parent_function.start_position(),
-                                                    parent_function.end_position()):
-                            # check if var occurs more than once as in or out, i.e. at least an actual in or out
-                            # dependency exists
-                            if len(in_dep_vars[var]) > 1 or len(out_dep_vars[var]) > 1:
-                                # check if out dep prior an in dep afterwards exist
-                                prior_out_exists = False
-                                successive_in_exists = False
-                                tmp_pragma_line = suggestion.pragma_line
-                                tmp_pragma_line = str(tmp_pragma_line)
-                                if ":" in tmp_pragma_line:
-                                    tmp_pragma_line = tmp_pragma_line.split(":")[1]
-                                for line_num in out_dep_vars[var]:
-                                    line_num = str(line_num)
-                                    if ":" in line_num:
-                                        line_num = line_num.split(":")[1]
-                                    # check validity of the dependence by reachability checking on
-                                    # successor + child graph
-
-                                    # get CU containing line_num
-                                    for cu_node in pet.all_nodes(NodeType.CU):
-                                        file_id = suggestion._node.start_position().split(":")[0]
-                                        test_line = file_id + ":" + line_num
-                                        # check if line_num is contained in cu_node
-                                        if not line_contained_in_region(test_line, cu_node.start_position(),
-                                                                        cu_node.end_position()):
-                                            continue
-                                        # check if path from cu_node to suggestion._node exists
-                                        if check_reachability(pet, suggestion._node, cu_node,
-                                                              [EdgeType.SUCCESSOR, EdgeType.CHILD]):
-                                            prior_out_exists = True
-                                for line_num in in_dep_vars[var]:
-                                    line_num = str(line_num)
-                                    if ":" in line_num:
-                                        line_num = line_num.split(":")[1]
-                                    # check validity of the dependence by reachability checking on
-                                    # successor + child graph
-
-                                    # get CU containing line_num
-                                    for cu_node in pet.all_nodes(NodeType.CU):
-                                        file_id = suggestion._node.start_position().split(":")[0]
-                                        test_line = file_id + ":" + line_num
-                                        # check if line_num is contained in cu_node
-                                        if not line_contained_in_region(test_line, cu_node.start_position(),
-                                                                        cu_node.end_position()):
-                                            continue
-                                        # check if path from suggestion._node to cu_node exists
-                                        if check_reachability(pet, cu_node, suggestion._node,
-                                                              [EdgeType.SUCCESSOR, EdgeType.CHILD]):
-                                            successive_in_exists = True
-                                # check and treat conditions
-                                if prior_out_exists and successive_in_exists:
-                                    # proper in_out_dep
-                                    is_valid = True
-                                elif prior_out_exists and not successive_in_exists:
-                                    # depend in
-                                    suggestion.in_dep.append(var)
-                                    suggestion.in_dep = list(set(suggestion.in_dep))
-                                elif not prior_out_exists and successive_in_exists:
-                                    # depend out
-                                    suggestion.out_dep.append(var)
-                                    suggestion.out_dep = list(set(suggestion.out_dep))
-                        else:
-                            pass
-                except ValueError:
-                    pass
-                if not is_valid:
-                    to_be_removed.append(var)
-                    modification_found = True
-            to_be_removed = list(set(to_be_removed))
-            suggestion.in_out_dep = [v for v in suggestion.in_out_dep if not v.replace(".addr", "") in to_be_removed]
->>>>>>> 271a72df
 
             # correct in_out_vars (find in_out vars if not already detected)
             overlap = [v for v in suggestion.in_dep if v in suggestion.out_dep]
