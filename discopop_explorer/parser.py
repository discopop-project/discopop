--- conflicted
+++ resolved
@@ -21,20 +21,12 @@
 
 
 class DependenceItem(object):
-<<<<<<< HEAD
-    def __init__(self, sink, source, type, var_name, aa_var_name):
-=======
     def __init__(self, sink, source, type, var_name, memory_region):
->>>>>>> d137260d
         self.sink = sink
         self.source = source
         self.type = type
         self.var_name = var_name
-<<<<<<< HEAD
-        self.aa_var_name = aa_var_name
-=======
         self.memory_region = memory_region
->>>>>>> d137260d
 
 
 def __parse_xml_input(xml_fd):
