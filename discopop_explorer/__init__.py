--- conflicted
+++ resolved
@@ -20,25 +20,19 @@
 import time
 
 
-<<<<<<< HEAD
 def sort_by_nodeID(e: GPULoopPattern):
     """ used to sort a list of gpu patterns by their node ids
 
+    :return:
     :param e:
-    :return:
     """
     return e.nodeID
 
 
-def run(cu_xml: str, dep_file: str, loop_counter_file: str, reduction_file: str, file_mapping: str, plugins: List[str]) \
-        -> DetectionResult:
-    # t0 = time.time()
-=======
 def run(cu_xml: str, dep_file: str, loop_counter_file: str, reduction_file: str, plugins: List[str],
         file_mapping: Optional[str] = None, cu_inst_result_file: Optional[str] = None,
         llvm_cxxfilt_path: Optional[str] = None, discopop_build_path: Optional[str] = None,
         enable_task_pattern: bool = False) -> DetectionResult:
->>>>>>> 2699eb32
     pet = PETGraphX.from_parsed_input(*parse_inputs(cu_xml, dep_file,
                                                     loop_counter_file, reduction_file, file_mapping))
     # TODO add visualization
