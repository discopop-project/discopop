# This file is part of the DiscoPoP software (http://www.discopop.tu-darmstadt.de)
#
# Copyright (c) 2020, Technische Universitaet Darmstadt, Germany
#
# This software may be modified and distributed under the terms of
# the 3-Clause BSD License.  See the LICENSE file in the package base
# directory for details.

from pathlib import Path
from typing import List, Optional

from pluginbase import PluginBase  # type:ignore

from .PETGraphX import PETGraphX, NodeType
from ._version import __version__
from .parser import parse_inputs
from .pattern_detection import DetectionResult, PatternDetectorX
import time


<<<<<<< HEAD
def run(cu_xml: str, dep_file: str, loop_counter_file: str, reduction_file: str, plugins: List[str],
        file_mapping: Optional[str] = None, cu_inst_result_file: Optional[str] = None,
        llvm_cxxfilt_path: Optional[str] = None, discopop_build_path: Optional[str] = None,
        enable_task_pattern: bool = False) -> DetectionResult:
=======
def run(cu_xml: str, dep_file: str, loop_counter_file: str, reduction_file: str, file_mapping: str, plugins: List[str]) \
        -> DetectionResult:
    # t0 = time.time()
>>>>>>> cd6cd1ae
    pet = PETGraphX.from_parsed_input(*parse_inputs(cu_xml, dep_file,
                                                    loop_counter_file, reduction_file, file_mapping))
    # TODO add visualization
    # t1 = time.time()
    # print(f"parsing time: {t1-t0}")
    # pet.show() # not useful for large programs
    # t2 = time.time()
    # print(f"visualization: {t2-t1}")

    plugin_base = PluginBase(package='plugins')

    plugin_source = plugin_base.make_plugin_source(
        searchpath=[Path(__file__).parent / 'plugins'])

    for plugin_name in plugins:
        p = plugin_source.load_plugin(plugin_name)
        print("executing plugin before: " + plugin_name)
        pet = p.run_before(pet)

    pattern_detector = PatternDetectorX(pet)

    res: DetectionResult = pattern_detector.detect_patterns(cu_xml, dep_file, loop_counter_file, reduction_file,
                                                            file_mapping, cu_inst_result_file, llvm_cxxfilt_path,
                                                            discopop_build_path, enable_task_pattern)

    for plugin_name in plugins:
        p = plugin_source.load_plugin(plugin_name)
        print("executing plugin after: " + plugin_name)
        pet = p.run_after(pet)

    return res<|MERGE_RESOLUTION|>--- conflicted
+++ resolved
@@ -18,16 +18,10 @@
 import time
 
 
-<<<<<<< HEAD
 def run(cu_xml: str, dep_file: str, loop_counter_file: str, reduction_file: str, plugins: List[str],
         file_mapping: Optional[str] = None, cu_inst_result_file: Optional[str] = None,
         llvm_cxxfilt_path: Optional[str] = None, discopop_build_path: Optional[str] = None,
         enable_task_pattern: bool = False) -> DetectionResult:
-=======
-def run(cu_xml: str, dep_file: str, loop_counter_file: str, reduction_file: str, file_mapping: str, plugins: List[str]) \
-        -> DetectionResult:
-    # t0 = time.time()
->>>>>>> cd6cd1ae
     pet = PETGraphX.from_parsed_input(*parse_inputs(cu_xml, dep_file,
                                                     loop_counter_file, reduction_file, file_mapping))
     # TODO add visualization
