--- conflicted
+++ resolved
@@ -17,19 +17,10 @@
 from .pattern_detection import DetectionResult, PatternDetectorX
 
 
-<<<<<<< HEAD
 def run(cu_xml: str, dep_file: str, loop_counter_file: str, reduction_file: str, plugins: List[str],
         file_mapping: str, cu_inst_result_file: str) -> DetectionResult:
-    cu_dict, dependencies, loop_data, reduction_vars = parse_inputs(cu_xml, dep_file,
-                                                                    loop_counter_file, reduction_file)
-
-    pet = PETGraphX(cu_dict, dependencies, loop_data, reduction_vars)
-=======
-def run(cu_xml: str, dep_file: str, loop_counter_file: str, reduction_file: str, plugins: List[str]) \
-        -> DetectionResult:
     pet = PETGraphX.from_parsed_input(*parse_inputs(cu_xml, dep_file,
                                                     loop_counter_file, reduction_file))
->>>>>>> e247befe
     # TODO add visualization
     # pet.show()
 
