--- conflicted
+++ resolved
@@ -9,17 +9,9 @@
 
 from typing import List
 
-<<<<<<< HEAD
-from graph_tool import Vertex
-
 from .PatternInfo import PatternInfo
-from ..PETGraphX import PETGraphX, NodeType
+from ..PETGraphX import PETGraphX, NodeType, CUNode
 from ..utils import is_reduction_var, classify_loop_variables
-=======
-from PETGraphX import PETGraphX, NodeType, CUNode
-from pattern_detectors.PatternInfo import PatternInfo
-from utils import is_reduction_var, classify_loop_variables
->>>>>>> ea9ee406
 
 
 class ReductionInfo(PatternInfo):
