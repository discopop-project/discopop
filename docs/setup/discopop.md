<<<<<<< HEAD
---
layout: default
title: DiscoPoP
parent: Setup
nav_order: 1
---

# DiscoPoP Setup
## Prerequisites
- LLVM/clang version 11
- Python version 3.6 or greater

## Setup
```
git clone git@github.com:discopop-project/discopop.git
cd discopop
mkdir build
```

## Build libraries and install Python modules
```
cd build
cmake .. <CMAKE_FLAGS>
make
cd ..
```

where `<CMAKE_FLAGS>` can consist of any combination of the following flags and commonly used CMAKE_FLAGS:
#### Environment configuration
- `-DUSE_LLVM_VERSION=<version>` &ndash; Use a specific Version of LLVM
- `-DLLVM_DIST_PATH=<llvm_base_dir>` &ndash; Use a specific LLVM installation by specifiying the location
#### Profiling configuration
- `-DDP_PTHREAD_COMPATIBILITY_MODE=[0|1]` &ndash; If your application uses PThreads, please specify this flag to serialize the calls to the DiscoPoP runtime functions. Note, however, that this can negatively influence the runtime of the profiling.
- `-DDP_NUM_WORKERS=<int>` &ndash; Specify the number of worker threads available for the dependency analysis during profiling. Default: `3` worker threads. `0` can be used to disable the creation of additional threads for the analysis.
- `-DDP_HYBRID_PROFILING=[0|1]` &ndash; Enbale hybrid profiling. Default: `1`.
- `-DDP_MEMORY_REGION_DEALIASING=[0|1]`: Enable or disable the generation of dependency de-aliasing information. Reduces potential false positive parallelization suggestions, but increases the profiling overhead.
- `-DDP_STACK_ACCESS_DETECTION=[0|1]`: Enable or disable stack dependency detection. Enabling will reduce false positive dependences, but increase the profiling overhead. This flag only has an effect on the results, if `-DDP_HYBRID_PROFILING=0`.

#### Development and debugging
- `-DDP_RTLIB_VERBOSE=[0|1]` &ndash; Enable verbose output during profiling.
- `-DDP_INTERNAL_TIMER=[0|1]`&ndash; Enable timing of runtime library functions.


## Testing the installation
To test the installation, it is possible to execute the provided set of unit tests.
```
python -m unittest -v
```
=======
---
layout: default
title: DiscoPoP
parent: Setup
nav_order: 1
---

# DiscoPoP Setup
## Prerequisites
- LLVM/clang version 11
- Python version 3.6 or greater

## Setup
```
git clone git@github.com:discopop-project/discopop.git
cd discopop
mkdir build
```

## Build libraries and install Python modules
```
cd build
cmake .. <CMAKE_FLAGS>
make
cd ..
```

where `<CMAKE_FLAGS>` can consist of any combination of the following flags and commonly used CMAKE_FLAGS:
- In case you want to use a specific Version of LLVM, it is possible to specify the `-DUSE_LLVM_VERSION=<version>` flag.
- In case you want to use a specific LLVM installation, specify the location via the `-DLLVM_DIST_PATH=<llvm_base_dir>` flag.
- In case your application uses PThreads, please specify `-DDP_PTHREAD_COMPATIBILITY_MODE=[0|1]`. Note, however, that this can influence the runtime of the profiling.
- In case you require a more verbose output of the runtime library, specify the `-DDP_RTLIB_VERBOSE=[0|1]` flag.
- In case you want to specify the number of Workers available for the profiling step, specify the `-DDP_NUM_WORKERS=<int>` flag. By default, `3` worker threads are used to analyze the observed memory accesses. `0` might be used to disable the creation of additional threads for the analysis.
- `-DDP_CALLSTACK_PROFILING=[0|1]`: Enable or disable callstack profiling. Enabling will allow the detection of parallelization suggestions for more complex code regions, but significantly increase the profiling overhead. 

## Testing the installation
To test the installation, it is possible to execute the provided set of unit tests.
```
python -m unittest -v
```
>>>>>>> 5b37b4c6
<|MERGE_RESOLUTION|>--- conflicted
+++ resolved
@@ -1,4 +1,3 @@
-<<<<<<< HEAD
 ---
 layout: default
 title: DiscoPoP
@@ -36,6 +35,7 @@
 - `-DDP_HYBRID_PROFILING=[0|1]` &ndash; Enbale hybrid profiling. Default: `1`.
 - `-DDP_MEMORY_REGION_DEALIASING=[0|1]`: Enable or disable the generation of dependency de-aliasing information. Reduces potential false positive parallelization suggestions, but increases the profiling overhead.
 - `-DDP_STACK_ACCESS_DETECTION=[0|1]`: Enable or disable stack dependency detection. Enabling will reduce false positive dependences, but increase the profiling overhead. This flag only has an effect on the results, if `-DDP_HYBRID_PROFILING=0`.
+- `-DDP_CALLSTACK_PROFILING=[0|1]`: Enable or disable callstack profiling. Enabling will allow the detection of parallelization suggestions for more complex code regions, but significantly increase the profiling overhead. 
 
 #### Development and debugging
 - `-DDP_RTLIB_VERBOSE=[0|1]` &ndash; Enable verbose output during profiling.
@@ -46,46 +46,4 @@
 To test the installation, it is possible to execute the provided set of unit tests.
 ```
 python -m unittest -v
-```
-=======
----
-layout: default
-title: DiscoPoP
-parent: Setup
-nav_order: 1
----
-
-# DiscoPoP Setup
-## Prerequisites
-- LLVM/clang version 11
-- Python version 3.6 or greater
-
-## Setup
-```
-git clone git@github.com:discopop-project/discopop.git
-cd discopop
-mkdir build
-```
-
-## Build libraries and install Python modules
-```
-cd build
-cmake .. <CMAKE_FLAGS>
-make
-cd ..
-```
-
-where `<CMAKE_FLAGS>` can consist of any combination of the following flags and commonly used CMAKE_FLAGS:
-- In case you want to use a specific Version of LLVM, it is possible to specify the `-DUSE_LLVM_VERSION=<version>` flag.
-- In case you want to use a specific LLVM installation, specify the location via the `-DLLVM_DIST_PATH=<llvm_base_dir>` flag.
-- In case your application uses PThreads, please specify `-DDP_PTHREAD_COMPATIBILITY_MODE=[0|1]`. Note, however, that this can influence the runtime of the profiling.
-- In case you require a more verbose output of the runtime library, specify the `-DDP_RTLIB_VERBOSE=[0|1]` flag.
-- In case you want to specify the number of Workers available for the profiling step, specify the `-DDP_NUM_WORKERS=<int>` flag. By default, `3` worker threads are used to analyze the observed memory accesses. `0` might be used to disable the creation of additional threads for the analysis.
-- `-DDP_CALLSTACK_PROFILING=[0|1]`: Enable or disable callstack profiling. Enabling will allow the detection of parallelization suggestions for more complex code regions, but significantly increase the profiling overhead. 
-
-## Testing the installation
-To test the installation, it is possible to execute the provided set of unit tests.
-```
-python -m unittest -v
-```
->>>>>>> 5b37b4c6
+```