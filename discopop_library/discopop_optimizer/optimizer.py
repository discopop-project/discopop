# This file is part of the DiscoPoP software (http://www.discopop.tu-darmstadt.de)
#
# Copyright (c) 2020, Technische Universitaet Darmstadt, Germany
#
# This software may be modified and distributed under the terms of
# the 3-Clause BSD License.  See the LICENSE file in the package base
# directory for details.
import cProfile
import json
import os.path
import pstats
import shutil
from typing import Dict, List, Tuple, cast
import warnings

import jsonpickle  # type: ignore
from sympy import Float, Symbol  # type: ignore

from discopop_library.CodeGenerator.CodeGenerator import from_json_strings
from discopop_library.HostpotLoader.HotspotLoaderArguments import HotspotLoaderArguments
from discopop_library.JSONHandler.JSONHandler import read_patterns_from_json_to_json
from discopop_library.PatchGenerator.PatchGeneratorArguments import PatchGeneratorArguments
from discopop_library.PatchGenerator.diffs import get_diffs_from_modified_code
from discopop_library.PathManagement.PathManagement import load_file_mapping
from discopop_library.discopop_optimizer.CostModels.DataTransfer.DataTransferCosts import add_data_transfer_costs
from discopop_library.discopop_optimizer.CostModels.utilities import get_performance_models_for_functions
from discopop_library.discopop_optimizer.DataTransfers.DataTransfers import calculate_data_transfers
from discopop_library.discopop_optimizer.OptimizerArguments import OptimizerArguments
from discopop_library.discopop_optimizer.PETParser.PETParser import PETParser
from discopop_library.discopop_optimizer.UpdateOptimization.main import optimize_updates
from discopop_library.discopop_optimizer.Variables.ExperimentUtils import (
    create_optimization_graph,
    export_detection_result_to_json,
    export_patterns_to_json,
    export_to_json,
    get_sequential_cost_model,
    initialize_free_symbol_ranges_and_distributions,
)
from discopop_library.discopop_optimizer.classes.enums.Distributions import FreeSymbolDistribution
from discopop_library.discopop_optimizer.classes.nodes.FunctionRoot import FunctionRoot
from discopop_library.discopop_optimizer.classes.system.system_utils import generate_default_system_configuration
from discopop_library.discopop_optimizer.gui.queries.ValueTableQuery import query_user_for_symbol_values
from discopop_library.discopop_optimizer.optimization.evaluate import evaluate_configuration
from discopop_library.discopop_optimizer.optimization.evaluate_all_decision_combinations import (
    evaluate_all_decision_combinations,
)
from discopop_library.discopop_optimizer.optimization.evolutionary_algorithm import perform_evolutionary_search
from discopop_library.discopop_optimizer.optimization.greedy import greedy_search
from discopop_library.discopop_optimizer.suggestions.optimizers.main import optimize_suggestions
from discopop_library.discopop_optimizer.utilities.simple_utilities import data_at
from discopop_library.discopop_optimizer.utilities.visualization.update_graph import show_update_graph
from discopop_library.global_data.version.utils import get_version
from discopop_library.result_classes.DetectionResult import DetectionResult
from discopop_library.discopop_optimizer.classes.system.System import System
from discopop_library.discopop_optimizer.Microbench.ExtrapInterpolatedMicrobench import (
    ExtrapInterpolatedMicrobench,
)
from discopop_library.discopop_optimizer.Microbench.Microbench import MicrobenchType
from discopop_library.discopop_optimizer.Variables.Experiment import Experiment
from discopop_library.discopop_optimizer.utilities.MOGUtilities import (
    get_available_decisions_for_functions,
    show,
)
from discopop_library.discopop_optimizer.suggestions.importers.main import import_suggestions

from ..HostpotLoader.hostpot_loader import run as load_hotspots


def run(arguments: OptimizerArguments):
    # check prerequisites and setup folder structure
    if arguments.verbose:
        print("Started DiscoPoP Optimizer...")
        print("Creating optimizer directory...")
    optimizer_dir = os.path.join(os.getcwd(), "optimizer")
    if not os.path.exists(optimizer_dir):
        os.mkdir(optimizer_dir)

    explorer_dir = os.path.join(os.getcwd(), "explorer")
    profiler_dir = os.path.join(os.getcwd(), "profiler")
    pattern_file_path = os.path.join(explorer_dir, "patterns.json")
    if not os.path.exists(pattern_file_path):
        raise FileNotFoundError(
            "No pattern file found. Please execute the discopop_explorer in advance."
            + "\nExpected pattern file: "
            + pattern_file_path
        )
    file_mapping_path = os.path.join(os.getcwd(), "FileMapping.txt")
    if not os.path.exists(file_mapping_path):
        raise FileNotFoundError(
            "No file mapping found. Please execute the discopop_explorer in advance."
            + "\nExpected file: "
            + file_mapping_path
        )
    if not os.path.exists(arguments.system_configuration_path):
        generate_default_system_configuration(arguments.system_configuration_path)

    # create a new session, load data from previous steps)
    if arguments.verbose:
        print("Loading file mapping...", end="")
    file_mapping = load_file_mapping(file_mapping_path)
    if arguments.verbose:
        print("Done.")

    if arguments.verbose:
        print("Loading Hotspots...")
    hotspot_functions = load_hotspots(
        HotspotLoaderArguments(
            verbose=arguments.verbose, get_loops=False, get_functions=True, get_YES=True, get_MAYBE=False, get_NO=False
        )
    )

    if arguments.verbose:
        print("Done.")

    if arguments.verbose:
        print("Loading patterns...", end="")
    patterns_by_type = read_patterns_from_json_to_json(pattern_file_path, [])
    if arguments.verbose:
        print("Done.")

    if arguments.verbose:
        print("Loading detection result and PET...", end="")
    detection_result_dump_str = ""
    with open(os.path.join(explorer_dir, "detection_result_dump.json")) as f:
        detection_result_dump_str = f.read()
    detection_result: DetectionResult = jsonpickle.decode(detection_result_dump_str)

    if "version" in detection_result.__dict__:  # for backwards compatibility
        if detection_result.version != get_version():
            warnings.warn(
                "Restored DetectionResult was created using different DiscoPoP version: "
                + detection_result.version
                + "; current: "
                + get_version()
            )
    else:
        warnings.warn("Restored DetectionResult does not contain version information and might be outdated!")

    if arguments.verbose:
        print("Done")

    # define System
    # todo make system user-configurable, or detect it using a set of benchmarks
    system = System(arguments)

    # todo connections between devices might happen as update to host + update to second device.
    #  As of right now, connections between two devices are implemented in this manner.
    # todo check if OpenMP allows direct data transfers between devices

    # load overhead measurements into system if existent
    if arguments.doall_microbench_file != "None":
        # construct and set overhead model for doall suggestions
        system.set_device_doall_overhead_model(
            system.get_device(system.get_host_device_id()),
            ExtrapInterpolatedMicrobench(arguments.doall_microbench_file).getFunctionSympy(),
            arguments,
        )
    if arguments.reduction_microbench_file != "None":
        # construct and set overhead model for reduction suggestions
        system.set_reduction_overhead_model(
            system.get_device(system.get_host_device_id()),
            ExtrapInterpolatedMicrobench(arguments.reduction_microbench_file).getFunctionSympy(
                benchType=MicrobenchType.FOR
            ),
            arguments,
        )

    # define Experiment
    experiment = Experiment(file_mapping, system, detection_result, profiler_dir, arguments, hotspot_functions)

    if arguments.profiling:
        experiment.profile = cProfile.Profile()  # type: ignore
        experiment.profile.enable()  # type: ignore

    # build optimization graph
    if arguments.verbose:
        print("Creating optimization graph...")
    create_optimization_graph(experiment, arguments)

    if arguments.verbose:
        print("Done.")
    # import parallelization suggestions
    experiment.optimization_graph = import_suggestions(experiment)
    # optimize parallelization suggestions
    experiment.optimization_graph = optimize_suggestions(experiment)

    if arguments.plot:
        show(experiment.optimization_graph, show_dataflow=False, show_mutex_edges=False)

    if arguments.verbose:
        print("# SUGGESTION ID -> NODE ID MAPPING")
        for suggestion_id in experiment.suggestion_to_node_ids_dict:
            print("#", suggestion_id, "->", experiment.suggestion_to_node_ids_dict[suggestion_id])
        print()

    # safety precaution: make sure the correct node ids are used everywhere
    for node_id in experiment.optimization_graph.nodes:
        node_data = data_at(experiment.optimization_graph, node_id)
        if node_id != node_data.node_id:
            node_data.node_id = node_id

<<<<<<< HEAD
    if arguments.optimization:
        # get values for free symbols
        initialize_free_symbol_ranges_and_distributions(experiment, arguments, system)

        if arguments.verbose:
            print("# SUBSTITUTIONS:")
            for key in experiment.substitutions:
                print("#", key, " ->", experiment.substitutions[key])
            print()

        # calculate options for easy access
        available_decisions = get_available_decisions_for_functions(experiment.optimization_graph, arguments)

        # calculate costs for all combinations of decisions
        if arguments.exhaustive:
            best_configuration = evaluate_all_decision_combinations(
                experiment, available_decisions, arguments, optimizer_dir
            )
        elif arguments.greedy:
            best_configuration = greedy_search(experiment, available_decisions, arguments, optimizer_dir)
        elif arguments.evolutionary != None:
=======
    # get values for free symbols
    initialize_free_symbol_ranges_and_distributions(experiment, arguments, system)

    if arguments.verbose:
        print("# SUBSTITUTIONS:")
        for key in experiment.substitutions:
            print("#", key, " ->", experiment.substitutions[key])
        print()

    # apply optimization steps if requested
    best_configuration = None
    if arguments.optimization_level != 0:
        # calculate options for easy access
        available_decisions = get_available_decisions_for_functions(experiment.optimization_graph, arguments)

        if arguments.optimization_level == 1:
            best_configuration = greedy_search(experiment, available_decisions, arguments, optimizer_dir)
        elif arguments.optimization_level == 2:
>>>>>>> 6d105553
            # perform evolutionary search
            best_configuration = perform_evolutionary_search(
                experiment,
                available_decisions,
                arguments,
                optimizer_dir,
            )
<<<<<<< HEAD
        else:
            raise ValueError("No optimization method specified!")
=======
        # calculate costs for all combinations of decisions
        elif arguments.optimization_level == 3:
            best_configuration = evaluate_all_decision_combinations(
                experiment, available_decisions, arguments, optimizer_dir
            )
        else:
            raise ValueError("No valid optimization method specified: " + str(arguments.optimization_level))
>>>>>>> 6d105553

        if best_configuration is not None:
            best_configuration = optimize_updates(experiment, best_configuration, arguments)
            # append the configuration to the list of patterns
            experiment.detection_result.patterns.optimizer_output.append(best_configuration)

    if arguments.profiling:
        experiment.profile.disable()  # type: ignore
        if os.path.exists("optimizer_profile.txt"):
            os.remove("optimizer_profile.txt")
        with open("optimizer_profile.txt", "w+") as f:
            stats = pstats.Stats(experiment.profile, stream=f).sort_stats("time").reverse_order()  # type: ignore
            stats.print_stats()
        del experiment.profile  # type: ignore

    # save full experiment to disk
    export_to_json(experiment, optimizer_dir)
    # save updated patterns.json to disk
    export_patterns_to_json(experiment, os.path.join(optimizer_dir, "patterns.json"))
    # save updated detection_result to disk
    export_detection_result_to_json(experiment, os.path.join(optimizer_dir, "detection_result_dump.json"))<|MERGE_RESOLUTION|>--- conflicted
+++ resolved
@@ -199,29 +199,6 @@
         if node_id != node_data.node_id:
             node_data.node_id = node_id
 
-<<<<<<< HEAD
-    if arguments.optimization:
-        # get values for free symbols
-        initialize_free_symbol_ranges_and_distributions(experiment, arguments, system)
-
-        if arguments.verbose:
-            print("# SUBSTITUTIONS:")
-            for key in experiment.substitutions:
-                print("#", key, " ->", experiment.substitutions[key])
-            print()
-
-        # calculate options for easy access
-        available_decisions = get_available_decisions_for_functions(experiment.optimization_graph, arguments)
-
-        # calculate costs for all combinations of decisions
-        if arguments.exhaustive:
-            best_configuration = evaluate_all_decision_combinations(
-                experiment, available_decisions, arguments, optimizer_dir
-            )
-        elif arguments.greedy:
-            best_configuration = greedy_search(experiment, available_decisions, arguments, optimizer_dir)
-        elif arguments.evolutionary != None:
-=======
     # get values for free symbols
     initialize_free_symbol_ranges_and_distributions(experiment, arguments, system)
 
@@ -240,7 +217,6 @@
         if arguments.optimization_level == 1:
             best_configuration = greedy_search(experiment, available_decisions, arguments, optimizer_dir)
         elif arguments.optimization_level == 2:
->>>>>>> 6d105553
             # perform evolutionary search
             best_configuration = perform_evolutionary_search(
                 experiment,
@@ -248,10 +224,6 @@
                 arguments,
                 optimizer_dir,
             )
-<<<<<<< HEAD
-        else:
-            raise ValueError("No optimization method specified!")
-=======
         # calculate costs for all combinations of decisions
         elif arguments.optimization_level == 3:
             best_configuration = evaluate_all_decision_combinations(
@@ -259,12 +231,11 @@
             )
         else:
             raise ValueError("No valid optimization method specified: " + str(arguments.optimization_level))
->>>>>>> 6d105553
-
-        if best_configuration is not None:
-            best_configuration = optimize_updates(experiment, best_configuration, arguments)
-            # append the configuration to the list of patterns
-            experiment.detection_result.patterns.optimizer_output.append(best_configuration)
+
+    if best_configuration is not None:
+        best_configuration = optimize_updates(experiment, best_configuration, arguments)
+        # append the configuration to the list of patterns
+        experiment.detection_result.patterns.optimizer_output.append(best_configuration)
 
     if arguments.profiling:
         experiment.profile.disable()  # type: ignore
