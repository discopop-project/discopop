# This file is part of the DiscoPoP software (http://www.discopop.tu-darmstadt.de)
#
# Copyright (c) 2020, Technische Universitaet Darmstadt, Germany
#
# This software may be modified and distributed under the terms of
# the 3-Clause BSD License.  See the LICENSE file in the package base
# directory for details.

import copy
import os
<<<<<<< HEAD
import sys
from typing import List, Dict, Sequence, Any
=======
from typing import List, Dict
>>>>>>> a0469cfb

from discopop_library.CodeGenerator.classes.Enums import PragmaPosition
from discopop_library.CodeGenerator.classes.Line import Line
from discopop_library.CodeGenerator.classes.Pragma import Pragma


class ContentBuffer(object):
    lines: List[Line]
    max_line_num: int  # used to determine width of padding
    file_id: int
    next_free_region_id = 0
    line_type: Any

    def __init__(self, file_id: int, source_code_path: str, tab_width: int = 4, line_type=Line):
        self.line_type = line_type
        self.file_id = file_id
        self.lines = []
        self.max_line_num = 0
        # load source code
        with open(source_code_path, "r") as f:
            lines = f.readlines()
            for idx, line in enumerate(lines):
                idx = idx + 1  # start with line number 1
                self.max_line_num = idx
                line_obj = self.line_type(idx, line_num=idx, content=line)
                self.lines.append(line_obj)

    def print_lines(self):
        for line in self.lines:
            print(line)

    def __get_next_free_region_id(self) -> int:
        buffer = self.next_free_region_id
        self.next_free_region_id += 1
        return buffer

    def get_modified_source_code(self) -> str:
        result = ""
        for line in self.lines:
            if not line.content.endswith("\n"):
                line.content += "\n"
            result += line.content
        return result

    def append_line_before(self, parent_line_num: int, line: Line):
        """Appends line before the specified parent_line_num"""
        for idx, potential_parent_line in enumerate(self.lines):
            if potential_parent_line.line_num == parent_line_num:
                self.lines.insert(idx, line)
                return

    def append_line_after(self, parent_line_num: int, line: Line):
        """Appends line after the specified parent_line_num"""
        for idx, potential_parent_line in enumerate(self.lines):
            if potential_parent_line.line_num == parent_line_num:
                if idx + 1 < len(self.lines):
                    self.lines.insert(idx + 1, line)
                else:
                    self.lines.append(line)
                return

    def add_pragma(self, file_mapping: Dict[int, str], pragma: Pragma, parent_regions: List[int], add_as_comment: bool = False, skip_compilation_check: bool = False) -> bool:
        """insert pragma into the maintained list of source code lines.
        Returns True if the pragma resulted in a valid (resp. compilable) code transformation.
        Returns False if compilation of the modified code was not possible.
        In this case, no changes will be applied to the ContentBuffer Object."""
        if pragma.start_line is None or pragma.end_line is None:
            raise ValueError(
                "Unsupported start or end line: ", pragma.start_line, "-", pragma.end_line
            )
        if pragma.file_id is None:
            raise ValueError("Unsupported file_id: ", pragma.file_id)
        if pragma.file_id != self.file_id:
            return True  # incorrect target file, ignore the pragma

        # create backup of ContentBuffer
        backup_lines = copy.deepcopy(self.lines)
        backup_max_line_num = self.max_line_num
        backup_file_id = self.file_id
        backup_next_free_region_id = self.next_free_region_id

        # construct line
        pragma_line = self.line_type(pragma.start_line)
        if add_as_comment:
            pragma_line.content = "//<DiscoPoP-IGNORED> "
        else:
            pragma_line.content = ""

        pragma_line.content += pragma.pragma_str
        pragma_line.belongs_to_regions = copy.deepcopy(parent_regions)
        # create new region if necessary
        if len(pragma.children) > 0:
            region_id = self.__get_next_free_region_id()
            pragma_line.owns_region = region_id
            pragma_line.belongs_to_regions.append(region_id)

        if pragma.pragma_position == PragmaPosition.BEFORE_START:
            self.append_line_before(pragma.start_line, pragma_line)
        elif pragma.pragma_position == PragmaPosition.AFTER_START:
            self.append_line_after(pragma.start_line, pragma_line)
        elif pragma.pragma_position == PragmaPosition.BEFORE_END:
            self.append_line_before(pragma.end_line, pragma_line)
        elif pragma.pragma_position == PragmaPosition.AFTER_END:
            self.append_line_after(pragma.end_line, pragma_line)
        else:
            raise ValueError("Unsupported pragma position: ", pragma.pragma_position)

        # update belonging information of contained lines
        tmp_start_line = (
            pragma.start_line
            if pragma.pragma_position == PragmaPosition.BEFORE_START
            else pragma.start_line + 1
        )
        tmp_end_line = pragma.end_line + 1
        for line_num in range(tmp_start_line, tmp_end_line):
            for line in self.lines:
                if line.line_num == line_num:
                    line.belongs_to_regions += [
                        n
                        for n in pragma_line.belongs_to_regions
                        if n not in line.belongs_to_regions
                    ]

        # append children to lines (mark as contained in region)
        for child_pragma in pragma.children:
            # set skip_compilation_check to true since compiling children pragmas on their own might not be successful.
            # As an example for that, '#pragma omp declare target' can be mentioned
            successful = self.add_pragma(file_mapping, child_pragma, pragma_line.belongs_to_regions, add_as_comment=add_as_comment, skip_compilation_check=True)

            if not successful:
                print("==> Skipped pragma insertion due to potential compilation errors!\n")
                self.lines = backup_lines
                self.next_free_region_id = backup_next_free_region_id
                self.file_id = backup_file_id
                self.max_line_num = backup_max_line_num
                return False

        if skip_compilation_check:
            return True

        # check if the applied changes resulted in a compilable source code
        # create a temporary file to store the modified file contents
        if file_mapping[self.file_id].endswith(".c"):
            compiler = "clang"
            tmp_file_name = file_mapping[self.file_id] + ".discopop_tmp.c"
        else:
            compiler = "clang++"
            tmp_file_name = file_mapping[self.file_id] + ".discopop_tmp.cpp"

        with open(tmp_file_name, "w+") as f:
            f.write(self.get_modified_source_code())
            f.flush()
            f.close()
        compilation_successful = True if os.system(compiler + " -c -fopenmp " + tmp_file_name) == 0 else False
        os.remove(tmp_file_name)

        # if not, reset ContentBuffer to the backup and return False
        if not compilation_successful:
            print("==> Skipped pragma insertion due to potential compilation errors!\n")
            self.lines = backup_lines
            self.next_free_region_id = backup_next_free_region_id
            self.file_id = backup_file_id
            self.max_line_num = backup_max_line_num
            return False
        return True<|MERGE_RESOLUTION|>--- conflicted
+++ resolved
@@ -8,12 +8,8 @@
 
 import copy
 import os
-<<<<<<< HEAD
 import sys
 from typing import List, Dict, Sequence, Any
-=======
-from typing import List, Dict
->>>>>>> a0469cfb
 
 from discopop_library.CodeGenerator.classes.Enums import PragmaPosition
 from discopop_library.CodeGenerator.classes.Line import Line
