from typing import List

from graph_tool import Vertex

import PETGraph
from pattern_detectors.PatternInfo import PatternInfo
from utils import find_subnodes, depends, calculate_workload, \
    total_instructions_count, classify_task_variables

__forks = set()
__workloadThreshold = 10000
__minParallelism = 3


class Task(object):
    """This class represents task in task parallelism pattern
    """
    nodes: List[Vertex]
    child_tasks: List['Task']
    start_line: str
    end_line: str

    def __init__(self, pet: PETGraph, node: Vertex):
        self.node_id = pet.graph.vp.id[node]
        self.nodes = [node]
        self.start_line = pet.graph.vp.startsAtLine[node]
        self.end_line = pet.graph.vp.endsAtLine[node]
        self.mw_type = pet.graph.vp.mwType[node]
        self.instruction_count = total_instructions_count(pet, node)
        self.workload = calculate_workload(pet, node)
        self.child_tasks = []

    def aggregate(self, other: 'Task'):
        """Aggregates given task into current task

        :param other: task to aggregate
        """
        self.nodes.extend(other.nodes)
        self.end_line = other.end_line
        self.workload += other.workload
        self.instruction_count += other.instruction_count
        self.mw_type = 'BARRIER_WORKER' if other.mw_type == 'BARRIER_WORKER' else 'WORKER'


def __merge_tasks(pet: PETGraph, task: Task):
    """Merges the tasks into having required workload.

    :param pet: PET graph
    :param task: task node
    """
    for i in range(len(task.child_tasks)):
        child_task: Task = task.child_tasks[i]
        if child_task.workload < __workloadThreshold:  # todo child child_tasks?
            if i > 0:
                pred: Task = task.child_tasks[i - 1]
                if __neighbours(pred, child_task):
                    pred.aggregate(child_task)
                    pred.child_tasks.remove(child_task)
                    __merge_tasks(pet, task)
                    return
            if i + 1 < len(task.child_tasks) - 1:  # todo off by one?, elif?
                succ: Task = task.child_tasks[i + 1]
                if __neighbours(child_task, succ):
                    child_task.aggregate(succ)  # todo odd aggregation in c++
                    task.child_tasks.remove(succ)
                    __merge_tasks(pet, task)
                    return
            task.child_tasks.remove(child_task)
            __merge_tasks(pet, task)
            return

    if task.child_tasks and len(task.child_tasks) < __minParallelism:
        max_workload_task = max(task.child_tasks, key=lambda t: t.workload)
        task.child_tasks.extend(max_workload_task.child_tasks)
        task.child_tasks.remove(max_workload_task)
        __merge_tasks(pet, task)
        return

    for child in task.child_tasks:
        if pet.graph.vp.type[child.nodes[0]] == 'loop':
            pass  # todo add loops?


def __neighbours(first: Task, second: Task):
    """Checks if second task immediately follows first task

    :param first: predecessor task
    :param second: successor task
    :return: true if second task immediately follows first task
    """
    fel = int(first.end_line.split(':')[1])
    ssl = int(second.start_line.split(':')[1])
    return fel == ssl or fel + 1 == ssl or fel + 2 == ssl


class TaskParallelismInfo(PatternInfo):
    """Class, that contains task parallelism detection result
    """

<<<<<<< HEAD
    def __init__(self, pet: PETGraph, node: Vertex):
        """
        :param pet: PET graph
        :param node: node, where task parallelism was detected
        """
        PatternInfo.__init__(self, pet, node)
        self.pragma_line = 0
        self.pragma = "INVALID"
        self.first_private = []
        self.private = []
        self.shared = []

    def __init__(self, pet: PETGraph, node: Vertex, pragma, pragma_line, first_private, private, shared):
=======
    def __init__(self, pet: PETGraph, node: Vertex, pragma, first_private, private, shared):
>>>>>>> ce57a5a7
        """
        :param pet: PET graph
        :param node: node, where task parallelism was detected
        :param pragma: pragma to be used (task / taskwait)
        :param pragma_line: line prior to which the pragma shall be inserted
        :param first_private: list of varNames
        :param private: list of varNames
        :param shared: list of varNames
        """
        PatternInfo.__init__(self, pet, node)
        self.pragma = pragma
        self.pragma_line = pragma_line
        self.first_private = first_private
        self.private = private
        self.shared = shared

    def __str__(self):
        return f'Task parallelism at CU: {self.node_id}\n' \
               f'CU Start line: {self.start_line}\n' \
               f'CU End line: {self.end_line}\n' \
               f'pragma prior to line: {self.pragma_line}\n' \
               f'pragma: "#pragma omp {" ".join(self.pragma)}"\n' \
               f'first_private: {" ".join(self.first_private)}\n' \
               f'private: {" ".join(self.private)}\n' \
               f'shared: {" ".join(self.shared)}'


def run_detection(pet: PETGraph) -> List[TaskParallelismInfo]:
    """Computes the Task Parallelism Pattern for a node:
    (Automatic Parallel Pattern Detection in the Algorithm Structure Design Space p.46)
    1.) first merge all children of the node -> all children nodes get the dependencies
        of their children nodes and the list of the children nodes (saved in node.childrenNodes)
    2.) To detect Task Parallelism, we use Breadth First Search (BFS)
        a.) the hotspot becomes a fork
        b.) all child nodes become first worker if they are not marked as worker before
        c.) if a child has dependence to more than one parent node, it will be marked as barrier
    3.) if two barriers can run in parallel they are marked as barrierWorkers.
        Two barriers can run in parallel if there is not a directed path from one to the other

        :param pet: PET graph
        :return: List of detected pattern info
    """
    result = []

    for node in pet.graph.vertices():
        if pet.graph.vp.type[node] == 'dummy':
            continue
        if find_subnodes(pet, node, 'child'):
            # print(graph.vp.id[node])
            __detect_task_parallelism(pet, node)

        if pet.graph.vp.mwType[node] == 'NONE':
            pet.graph.vp.mwType[node] = 'ROOT'

    __forks.clear()
    __create_task_tree(pet, pet.main)

    # ct = [graph.vp.id[v] for v in pet.graph.vp.childrenTasks[main_node]]
    # ctt = [graph.vp.id[v] for v in forks]
    fs = [f for f in __forks if f.node_id == '130:0']
    for fork in fs:
        # todo __merge_tasks(graph, fork)
        if fork.child_tasks:
            result.append(TaskParallelismInfo(pet, fork.nodes[0], [], [], [], []))

    result = result + __test_suggestions(pet)

    return result


def __test_suggestions(pet: PETGraph):
    """creates task parallelism suggestions and returns them as a list of
    TaskParallelismInfo objects.
    Currently relies on previous processing steps and suggests WORKER CUs
    as Tasks and BARRIER/BARRIER_WORKER as Taskwaits.

    :param pet: PET graph
    :return List[TaskParallelismInfo]
    """
    # TODO replace / merge with __detect_task_parallelism

    # read RAW vars from CUInstResult
    # get function scopes -> make suggestions only inside scopes -> no start / end
    # get modifier for each RAW Var
    # get source line for OMP suggestion

    # suggestions contains a map from LID to a set of suggestions. This is required to
    # detect multiple suggestions for a single line of source code.
    suggestions = dict()  # LID -> set<list<set<string>>>
    # list[0] -> task / taskwait
<<<<<<< HEAD
    # list[1] -> vertex
    # list[2] -> pragma line number
    # list[3] -> first_private Clause
    # list[4] -> private clause
    # list[5] -> shared clause

    # get a list of cus classified as WORKER
    worker_cus = []
    barrier_cus = []
    barrier_worker_cus = []
    for v in pet.graph.vertices():
        print("type: ", pet.graph.vp.mwType[v])

    for v in pet.graph.vertices():
        if pet.graph.vp.mwType[v] == "WORKER":
            worker_cus.append(v)
        if pet.graph.vp.mwType[v] == "BARRIER":
            barrier_cus.append(v)
        if pet.graph.vp.mwType[v] == "BARRIER_WORKER":
            barrier_worker_cus.append(v)

    print("WORKER: "+str(len(worker_cus)))
    print("BARR: "+str(len(barrier_cus)))
    print("BARWOR: "+str(len(barrier_worker_cus)))

    # SUGGEST TASKWAIT
    for v in barrier_cus+barrier_worker_cus:
        tmp_suggestion = [["taskwait"], v, pet.graph.vp.startsAtLine[v], [], [], []]
        print("FOUND BARRIER")
        if pet.graph.vp.startsAtLine[v] not in suggestions:
            # no entry for source code line contained in suggestions
            tmp_set = []
            suggestions[pet.graph.vp.startsAtLine[v]] = tmp_set
            suggestions[pet.graph.vp.startsAtLine[v]].append(tmp_suggestion)
        else:
            # entry for source code line already contained in suggestions
            suggestions[pet.graph.vp.startsAtLine[v]].append(tmp_suggestion)
=======
    # list[1] -> first_private Clause
    # list[2] -> private clause
    # list[3] -> shared clause

    # omp_suggestions = ""
>>>>>>> ce57a5a7

    # SUGGEST TASKS
    for it in pet.graph.vertices():
<<<<<<< HEAD
        # iterate over all entries in recursiveFunctionCalls
        # in order to find task suggestions
        for i in range(0, len(pet.graph.vp.recursiveFunctionCalls[it])):
            function_call_string = pet.graph.vp.recursiveFunctionCalls[it][i]
            if not type(function_call_string) == str:
                continue
            contained_in = __recursive_function_call_contained_in_worker_cu(
                pet, function_call_string, worker_cus)
            if contained_in is not None:
                # recursive Function call contained in worker cu
                # -> issue task suggestion
                pragma_line = function_call_string[
                    function_call_string.index(":") + 1:]
                pragma_line = pragma_line.replace(",", "").replace(" ", "")

                current_suggestions = []
                current_suggestions.append([])
                current_suggestions.append(None)
                current_suggestions.append(None)
                current_suggestions.append([])
                current_suggestions.append([])
                current_suggestions.append([])

                # only include cu and func nodes
                if not ('func' in pet.graph.vp.type[contained_in] or
                        "cu" in pet.graph.vp.type[contained_in]):
                    continue

                if pet.graph.vp.mwType[contained_in] == "WORKER":
                    # suggest task
                    first_private_vars = []
                    private_vars = []
                    lastprivate_vars = []
                    shared_vars = []
                    depend_in_vars = []
                    depend_out_vars = []
                    depend_in_out_vars = []
                    reduction_vars = []
                    in_deps = []
                    out_deps = []
                    classify_task_variables(pet, contained_in, "",
                                            first_private_vars, private_vars,
                                            shared_vars, depend_in_vars,
                                            depend_out_vars,
                                            depend_in_out_vars, reduction_vars,
                                            in_deps, out_deps)
                    # suggest task
                    current_suggestions[0].append("task")
                    current_suggestions[1] = it
                    current_suggestions[2] = pragma_line
                    for vid in first_private_vars:
                        current_suggestions[3].append(vid.name)
                    for vid in private_vars:
                        current_suggestions[4].append(vid.name)
                    for vid in shared_vars:
                        current_suggestions[5].append(vid.name)

                # insert current_suggestions into suggestions
                # check, if current_suggestions contains an element
                if len(current_suggestions[0]) >= 1:
                    # current_suggestions contains something
                    if pragma_line not in suggestions:
                        # LID not contained in suggestions
                        tmp_set = []
                        suggestions[pragma_line] = tmp_set
                        suggestions[pragma_line].append(current_suggestions)
                    else:
                        # LID already contained in suggestions
                        suggestions[pragma_line].append(current_suggestions)
=======
        current_suggestions = [[], [], [], []]

        # only include cu and func nodes
        if not ('func' in pet.graph.vp.type[it] or "cu" in pet.graph.vp.type[it]):
            continue

        if pet.graph.vp.mwType[it] == "WORKER":
            # suggest task
            first_private_vars = []
            private_vars = []
            last_private_vars = []
            shared_vars = []
            depend_in_vars = []
            depend_out_vars = []
            depend_in_out_vars = []
            reduction_vars = []
            in_deps = []
            out_deps = []
            classify_task_variables(pet, it, "", first_private_vars, private_vars,
                                    shared_vars, depend_in_vars, depend_out_vars,
                                    depend_in_out_vars, reduction_vars,
                                    in_deps, out_deps)
            # suggest task
            current_suggestions[0].append("task")
            for vid in first_private_vars:
                current_suggestions[1].append(vid.name)
            for vid in private_vars:
                current_suggestions[2].append(vid.name)
            for vid in shared_vars:
                current_suggestions[3].append(vid.name)

        if pet.graph.vp.mwType[it] == "BARRIER":
            current_suggestions[0].append("taskwait")

        if pet.graph.vp.mwType[it] == "BARRIER_WORKER":
            current_suggestions[0].append("taskwait")

        # insert current_suggestions into suggestions
        # check, if current_suggestions contains an element
        if len(current_suggestions[0]) >= 1:
            # current_suggestions contains something
            if not pet.graph.vp.startsAtLine[it] in suggestions:
                # LID not contained in suggestions
                tmp_set = []
                suggestions[it] = tmp_set
                suggestions[it].append(current_suggestions)
            else:
                # LID already contained in suggestions
                suggestions[it].append(current_suggestions)
>>>>>>> ce57a5a7
    # end of for loop

    # construct return value (list of TaskParallelismInfo)
    result = []
    for it in suggestions:
        for single_suggestions in suggestions[it]:
            pragma = single_suggestions[0]
            node = single_suggestions[1]
            pragma_line = single_suggestions[2]
            first_private = single_suggestions[3]
            private = single_suggestions[4]
            shared = single_suggestions[5]
            result.append(TaskParallelismInfo(pet, node, pragma, pragma_line,
                                              first_private, private, shared))

    return result


def __recursive_function_call_contained_in_worker_cu(pet: PETGraph,
                                                     function_call_string: str,
                                                     worker_cus: [Vertex]):
    """check if submitted function call is contained in at least one WORKER cu.
    Returns the vertex identifier of the containing cu.
    If no cu contains the function call, None is returned.
    Note: The Strings stored in recursiveFunctionCalls might contain multiple function calls at once.
          in order to apply this function correctly, make sure to split Strings in advance and supply
          one call at a time.
    :param pet: PET graph
    :param function_call_string: String representation of the recursive function call to be checked
            Ex.: fib 7:35,  (might contain ,)
    :param worker_cus: List of vertices
    """
    # remove , and whitespaces at start / end
    function_call_string = function_call_string.replace(",", "")
    while function_call_string.startswith(" "):
        function_call_string = function_call_string[1:]
    while function_call_string.endswith(" "):
        function_call_string = function_call_string[:-1]
    # function_call_string looks now like like: 'fib 7:52'

    # split String into function_name. file_id and line_number
    function_name = function_call_string[0:function_call_string.index(" ")]
    file_id = function_call_string[
        function_call_string.index(" ") + 1:
        function_call_string.index(":")]
    line_number = function_call_string[function_call_string.index(":") + 1:]

    # iterate over worker_cus
    for cur_w in worker_cus:
        cur_w_starts_at_line = pet.graph.vp.startsAtLine[cur_w]
        cur_w_ends_at_line = pet.graph.vp.endsAtLine[cur_w]
        cur_w_file_id = cur_w_starts_at_line[:cur_w_starts_at_line.index(":")]
        # check if file_id is equal
        if file_id == cur_w_file_id:
            # trim to line numbers only
            cur_w_starts_at_line = cur_w_starts_at_line[
                cur_w_starts_at_line.index(":") + 1:]
            cur_w_ends_at_line = cur_w_ends_at_line[
                cur_w_ends_at_line.index(":") + 1:]
            # check if line_number is contained
            if int(cur_w_starts_at_line) <= int(line_number) and \
                    int(line_number) <= int(cur_w_ends_at_line):
                return cur_w
    return None


def __detect_task_parallelism(pet: PETGraph, main_node: Vertex):
    """The mainNode we want to compute the Task Parallelism Pattern for it
    use Breadth First Search (BFS) to detect all barriers and workers.
    1.) all child nodes become first worker if they are not marked as worker before
    2.) if a child has dependence to more than one parent node, it will be marked as barrier
    Returns list of BARRIER_WORKER pairs 2
    :param pet: PET graph
    :param main_node: root node
    """

    # first insert all the direct children of main node in a queue to use it for the BFS
    for node in find_subnodes(pet, main_node, 'child'):
        # a child node can be set to NONE or ROOT due a former detectMWNode call where it was the mainNode
        if pet.graph.vp.mwType[node] == 'NONE' or pet.graph.vp.mwType[node] == 'ROOT':
            pet.graph.vp.mwType[node] = 'FORK'

        # while using the node as the base child, we copy all the other children in a copy vector.
        # we do that because it could be possible that two children of the current node (two dependency)
        # point to two different children of another child node which results that the child node becomes BARRIER
        # instead of WORKER
        # so we copy the whole other children in another vector and when one of the children of the current node
        # does point to the other child node, we just adjust mwType and then we remove the node from the vector
        # Thus we prevent changing to BARRIER due of two dependencies pointing to two different children of
        # the other node

        # create the copy vector so that it only contains the other nodes
        other_nodes = find_subnodes(pet, main_node, 'child')
        other_nodes.remove(node)

        for other_node in other_nodes:
            if depends(pet, other_node, node):
                # print("\t" + pet.graph.vp.id[node] + "<--" + pet.graph.vp.id[other_node])
                if pet.graph.vp.mwType[other_node] == 'WORKER':
                    pet.graph.vp.mwType[other_node] = 'BARRIER'
                else:
                    pet.graph.vp.mwType[other_node] = 'WORKER'

    pairs = []
    # check for Barrier Worker pairs
    # if two barriers don't have any dependency to each other then they create a barrierWorker pair
    # so check every barrier pair that they don't have a dependency to each other -> barrierWorker
    direct_subnodes = find_subnodes(pet, main_node, 'child')
    for n1 in direct_subnodes:
        if pet.graph.vp.mwType[n1] == 'BARRIER':
            for n2 in direct_subnodes:
                if pet.graph.vp.mwType[n2] == 'BARRIER' and n1 != n2:
                    if n2 in [e.target() for e in n1.out_edges()] or n2 in [e.source() for e in n1.in_edges()]:
                        break
                    # so these two nodes are BarrierWorker, because there is no dependency between them
                    pairs.append((n1, n2))
                    pet.graph.vp.mwType[n1] = 'BARRIER_WORKER'
                    pet.graph.vp.mwType[n2] = 'BARRIER_WORKER'

    # return pairs


def __create_task_tree(pet: PETGraph, root: Vertex):
    """generates task tree data from root node

    :param pet: PET graph
    :param root: root node
    """
    root_task = Task(pet, root)
    __forks.add(root_task)
    __create_task_tree_helper(pet, root, root_task, [])


def __create_task_tree_helper(pet: PETGraph, current: Vertex, root: Task, visited_func: List[Vertex]):
    """generates task tree data recursively

    :param pet: PET graph
    :param current: current vertex to process
    :param root: root task for subtree
    :param visited_func: visited function nodes
    """
    if pet.graph.vp.type[current] == 'func':
        if current in visited_func:
            return
        else:
            visited_func.append(current)

    for child in find_subnodes(pet, current, 'child'):
        mw_type = pet.graph.vp.mwType[child]

        if mw_type in ['BARRIER', 'BARRIER_WORKER', 'WORKER']:
            task = Task(pet, child)
            root.child_tasks.append(task)
            __create_task_tree_helper(pet, child, task, visited_func)
        elif mw_type == 'FORK' and not pet.graph.vp.startsAtLine[child].endswith('16383'):
            task = Task(pet, child)
            __forks.add(task)
            __create_task_tree_helper(pet, child, task, visited_func)
        else:
            __create_task_tree_helper(pet, child, root, visited_func)<|MERGE_RESOLUTION|>--- conflicted
+++ resolved
@@ -97,23 +97,7 @@
     """Class, that contains task parallelism detection result
     """
 
-<<<<<<< HEAD
-    def __init__(self, pet: PETGraph, node: Vertex):
-        """
-        :param pet: PET graph
-        :param node: node, where task parallelism was detected
-        """
-        PatternInfo.__init__(self, pet, node)
-        self.pragma_line = 0
-        self.pragma = "INVALID"
-        self.first_private = []
-        self.private = []
-        self.shared = []
-
     def __init__(self, pet: PETGraph, node: Vertex, pragma, pragma_line, first_private, private, shared):
-=======
-    def __init__(self, pet: PETGraph, node: Vertex, pragma, first_private, private, shared):
->>>>>>> ce57a5a7
         """
         :param pet: PET graph
         :param node: node, where task parallelism was detected
@@ -204,7 +188,6 @@
     # detect multiple suggestions for a single line of source code.
     suggestions = dict()  # LID -> set<list<set<string>>>
     # list[0] -> task / taskwait
-<<<<<<< HEAD
     # list[1] -> vertex
     # list[2] -> pragma line number
     # list[3] -> first_private Clause
@@ -231,7 +214,7 @@
     print("BARWOR: "+str(len(barrier_worker_cus)))
 
     # SUGGEST TASKWAIT
-    for v in barrier_cus+barrier_worker_cus:
+    for v in barrier_cus + barrier_worker_cus:
         tmp_suggestion = [["taskwait"], v, pet.graph.vp.startsAtLine[v], [], [], []]
         print("FOUND BARRIER")
         if pet.graph.vp.startsAtLine[v] not in suggestions:
@@ -242,17 +225,9 @@
         else:
             # entry for source code line already contained in suggestions
             suggestions[pet.graph.vp.startsAtLine[v]].append(tmp_suggestion)
-=======
-    # list[1] -> first_private Clause
-    # list[2] -> private clause
-    # list[3] -> shared clause
-
-    # omp_suggestions = ""
->>>>>>> ce57a5a7
 
     # SUGGEST TASKS
     for it in pet.graph.vertices():
-<<<<<<< HEAD
         # iterate over all entries in recursiveFunctionCalls
         # in order to find task suggestions
         for i in range(0, len(pet.graph.vp.recursiveFunctionCalls[it])):
@@ -262,20 +237,13 @@
             contained_in = __recursive_function_call_contained_in_worker_cu(
                 pet, function_call_string, worker_cus)
             if contained_in is not None:
+                current_suggestions = [[], None, None, [], [], []]
                 # recursive Function call contained in worker cu
                 # -> issue task suggestion
                 pragma_line = function_call_string[
                     function_call_string.index(":") + 1:]
                 pragma_line = pragma_line.replace(",", "").replace(" ", "")
 
-                current_suggestions = []
-                current_suggestions.append([])
-                current_suggestions.append(None)
-                current_suggestions.append(None)
-                current_suggestions.append([])
-                current_suggestions.append([])
-                current_suggestions.append([])
-
                 # only include cu and func nodes
                 if not ('func' in pet.graph.vp.type[contained_in] or
                         "cu" in pet.graph.vp.type[contained_in]):
@@ -285,7 +253,7 @@
                     # suggest task
                     first_private_vars = []
                     private_vars = []
-                    lastprivate_vars = []
+                    last_private_vars = []
                     shared_vars = []
                     depend_in_vars = []
                     depend_out_vars = []
@@ -322,57 +290,6 @@
                     else:
                         # LID already contained in suggestions
                         suggestions[pragma_line].append(current_suggestions)
-=======
-        current_suggestions = [[], [], [], []]
-
-        # only include cu and func nodes
-        if not ('func' in pet.graph.vp.type[it] or "cu" in pet.graph.vp.type[it]):
-            continue
-
-        if pet.graph.vp.mwType[it] == "WORKER":
-            # suggest task
-            first_private_vars = []
-            private_vars = []
-            last_private_vars = []
-            shared_vars = []
-            depend_in_vars = []
-            depend_out_vars = []
-            depend_in_out_vars = []
-            reduction_vars = []
-            in_deps = []
-            out_deps = []
-            classify_task_variables(pet, it, "", first_private_vars, private_vars,
-                                    shared_vars, depend_in_vars, depend_out_vars,
-                                    depend_in_out_vars, reduction_vars,
-                                    in_deps, out_deps)
-            # suggest task
-            current_suggestions[0].append("task")
-            for vid in first_private_vars:
-                current_suggestions[1].append(vid.name)
-            for vid in private_vars:
-                current_suggestions[2].append(vid.name)
-            for vid in shared_vars:
-                current_suggestions[3].append(vid.name)
-
-        if pet.graph.vp.mwType[it] == "BARRIER":
-            current_suggestions[0].append("taskwait")
-
-        if pet.graph.vp.mwType[it] == "BARRIER_WORKER":
-            current_suggestions[0].append("taskwait")
-
-        # insert current_suggestions into suggestions
-        # check, if current_suggestions contains an element
-        if len(current_suggestions[0]) >= 1:
-            # current_suggestions contains something
-            if not pet.graph.vp.startsAtLine[it] in suggestions:
-                # LID not contained in suggestions
-                tmp_set = []
-                suggestions[it] = tmp_set
-                suggestions[it].append(current_suggestions)
-            else:
-                # LID already contained in suggestions
-                suggestions[it].append(current_suggestions)
->>>>>>> ce57a5a7
     # end of for loop
 
     # construct return value (list of TaskParallelismInfo)
